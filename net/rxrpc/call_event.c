--- conflicted
+++ resolved
@@ -253,11 +253,7 @@
 		 * confuse things
 		 */
 		annotation &= ~RXRPC_TX_ANNO_MASK;
-<<<<<<< HEAD
-		annotation |= RXRPC_TX_ANNO_RESENT;
-=======
 		annotation |= RXRPC_TX_ANNO_UNACK | RXRPC_TX_ANNO_RESENT;
->>>>>>> 84569f32
 		call->rxtx_annotations[ix] = annotation;
 
 		skb = call->rxtx_buffer[ix];
