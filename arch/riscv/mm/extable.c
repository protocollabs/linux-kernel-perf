--- conflicted
+++ resolved
@@ -14,33 +14,12 @@
 #include <asm/asm-extable.h>
 #include <asm/ptrace.h>
 
-<<<<<<< HEAD
-#if defined(CONFIG_BPF_JIT) && defined(CONFIG_ARCH_RV64I)
-int rv_bpf_fixup_exception(const struct exception_table_entry *ex, struct pt_regs *regs);
-#endif
-
-int fixup_exception(struct pt_regs *regs)
-=======
 static inline unsigned long
 get_ex_fixup(const struct exception_table_entry *ex)
->>>>>>> 754e0b0e
 {
 	return ((unsigned long)&ex->fixup + ex->fixup);
 }
 
-<<<<<<< HEAD
-	fixup = search_exception_tables(regs->epc);
-	if (!fixup)
-		return 0;
-
-#if defined(CONFIG_BPF_JIT) && defined(CONFIG_ARCH_RV64I)
-	if (regs->epc >= BPF_JIT_REGION_START && regs->epc < BPF_JIT_REGION_END)
-		return rv_bpf_fixup_exception(fixup, regs);
-#endif
-
-	regs->epc = fixup->fixup;
-	return 1;
-=======
 static bool ex_handler_fixup(const struct exception_table_entry *ex,
 			     struct pt_regs *regs)
 {
@@ -89,5 +68,4 @@
 	}
 
 	BUG();
->>>>>>> 754e0b0e
 }