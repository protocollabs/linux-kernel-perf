--- conflicted
+++ resolved
@@ -80,14 +80,9 @@
 	if (!area)
 		return NULL;
 
-<<<<<<< HEAD
-	addr = area->addr;
+	addr = (void __iomem *) area->addr;
 	if (ioremap_page_range((unsigned long)addr, (unsigned long)addr + size,
 			       phys_addr, pgprot)) {
-=======
-	addr = (void __iomem *) area->addr;
-	if (remap_area_pages((unsigned long) addr, phys_addr, size, flags)) {
->>>>>>> cb6efb39
 		vfree(addr);
 		return NULL;
 	}
