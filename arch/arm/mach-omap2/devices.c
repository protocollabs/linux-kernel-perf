--- conflicted
+++ resolved
@@ -426,11 +426,7 @@
 		return;
 	}
 
-<<<<<<< HEAD
-	pdev = omap_device_build("omap-hdmi-audio-dai", -1, oh, NULL, 0, 0);
-=======
 	pdev = omap_device_build("omap-hdmi-audio-dai", -1, oh, NULL, 0);
->>>>>>> 55ccb1a8
 	WARN(IS_ERR(pdev),
 	     "Can't build omap_device for omap-hdmi-audio-dai.\n");
 
