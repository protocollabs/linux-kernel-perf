--- conflicted
+++ resolved
@@ -81,27 +81,6 @@
 }
 
 /*
-<<<<<<< HEAD
- * Clocksource handling.
- */
-static cycle_t orion_clksrc_read(struct clocksource *cs)
-{
-	return 0xffffffff - readl(timer_base + TIMER0_VAL_OFF);
-}
-
-static struct clocksource orion_clksrc = {
-	.name		= "orion_clocksource",
-	.rating		= 300,
-	.read		= orion_clksrc_read,
-	.mask		= CLOCKSOURCE_MASK(32),
-	.flags		= CLOCK_SOURCE_IS_CONTINUOUS,
-};
-
-
-
-/*
-=======
->>>>>>> d762f438
  * Clockevent handling.
  */
 static int
@@ -250,12 +229,8 @@
 	writel(u & ~BRIDGE_INT_TIMER0, bridge_base + BRIDGE_MASK_OFF);
 	u = readl(timer_base + TIMER_CTRL_OFF);
 	writel(u | TIMER0_EN | TIMER0_RELOAD_EN, timer_base + TIMER_CTRL_OFF);
-<<<<<<< HEAD
-	clocksource_register_hz(&orion_clksrc, tclk);
-=======
 	clocksource_mmio_init(timer_base + TIMER0_VAL_OFF, "orion_clocksource",
 		tclk, 300, 32, clocksource_mmio_readl_down);
->>>>>>> d762f438
 
 	/*
 	 * Setup clockevent timer (interrupt-driven).
