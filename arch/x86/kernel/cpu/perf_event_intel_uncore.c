--- conflicted
+++ resolved
@@ -1500,13 +1500,10 @@
 	{ /* MC1 Channel 4 */
 		PCI_DEVICE(PCI_VENDOR_ID_INTEL, 0xef1),
 		.driver_data = UNCORE_PCI_DEV_DATA(IVT_PCI_UNCORE_IMC, 7),
-<<<<<<< HEAD
-=======
 	},
 	{ /* IRP */
 		PCI_DEVICE(PCI_VENDOR_ID_INTEL, 0xe39),
 		.driver_data = UNCORE_PCI_DEV_DATA(IVT_PCI_UNCORE_IRP, 0),
->>>>>>> d8ec26d7
 	},
 	{ /* QPI0 Port 0 */
 		PCI_DEVICE(PCI_VENDOR_ID_INTEL, 0xe32),
@@ -1535,8 +1532,6 @@
 	{ /* R3QPI1 Link 2 */
 		PCI_DEVICE(PCI_VENDOR_ID_INTEL, 0xe3e),
 		.driver_data = UNCORE_PCI_DEV_DATA(IVT_PCI_UNCORE_R3QPI, 2),
-<<<<<<< HEAD
-=======
 	},
 	{ /* QPI Port 0 filter  */
 		PCI_DEVICE(PCI_VENDOR_ID_INTEL, 0xe86),
@@ -1547,7 +1542,6 @@
 		PCI_DEVICE(PCI_VENDOR_ID_INTEL, 0xe96),
 		.driver_data = UNCORE_PCI_DEV_DATA(UNCORE_EXTRA_PCI_DEV,
 						   SNBEP_PCI_QPI_PORT1_FILTER),
->>>>>>> d8ec26d7
 	},
 	{ /* end: all zeroes */ }
 };
