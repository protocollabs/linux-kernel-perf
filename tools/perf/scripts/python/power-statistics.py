--- conflicted
+++ resolved
@@ -25,10 +25,7 @@
 import math
 import json
 import re
-<<<<<<< HEAD
-=======
 import collections
->>>>>>> 7abad186
 
 
 sys.path.append(
@@ -1664,13 +1661,7 @@
 
         def update_sysfs(self, c_state_db):
             residency = int(c_state_db[f"cpu{self.cpu}"][f"state{self.c_state}"]["residency"])
-<<<<<<< HEAD
             self.time_delta = self.time_sleep - (residency * 1000)
-=======
-            # time_sleep can be unset if the c-state was not exited before record finished
-            if self.time_sleep is not None:
-                self.time_delta = self.time_sleep - (residency * 1000)
->>>>>>> 7abad186
             self.c_state_name = c_state_db[f"cpu{self.cpu}"][f"state{self.c_state}"]["name"]
 
 
@@ -1698,10 +1689,7 @@
             return
         fd.close()
 
-<<<<<<< HEAD
-
-=======
->>>>>>> 7abad186
+
     def get_c_state_db(self):
         c_state_db = collections.defaultdict(dict)
         sys_path = "/sys/devices/system/cpu/"
@@ -1743,12 +1731,9 @@
         fd_out = self.prologue("C-State Idle Residency", file_ext=".json")
         print(json.dumps(c_state_db, indent=4), file=fd_out)
         self.epilogue(fd_out)
-<<<<<<< HEAD
         # time_sleep can be unset if the c-state was not exited before record finished
         # this means we are likely to lose a long duration idle event
         self.db = [event for event in self.db if event.time_sleep is not None]
-=======
->>>>>>> 7abad186
         # probably better to move delta calc to each event, such that there is no need for another iteration
         for event in self.db:
             event.update_sysfs(c_state_db)
@@ -1763,19 +1748,11 @@
 
     def power__cpu_idle_miss(self, time, cpu, state, below):
         if not self.activated() or self.is_cpu_filtered(cpu):
-<<<<<<< HEAD
             return
         event = self.find_matching_event(cpu)
         if event is None:
             # can only occur then there is a miss as first or second trace of a CPU
             return
-=======
-            return
-        event = self.find_matching_event(cpu)
-        if event is None:
-            # can only occur then there is a miss as first or second trace of a CPU
-            return
->>>>>>> 7abad186
         event.update_miss(below)
 
 
