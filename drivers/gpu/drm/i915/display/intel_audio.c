--- conflicted
+++ resolved
@@ -722,19 +722,11 @@
 			    "Bogus ELD on [CONNECTOR:%d:%s]\n",
 			    connector->base.id, connector->name);
 
-<<<<<<< HEAD
-	DRM_DEBUG_DRIVER("ELD on [CONNECTOR:%d:%s], [ENCODER:%d:%s]\n",
-			 connector->base.id,
-			 connector->name,
-			 encoder->base.base.id,
-			 encoder->base.name);
-=======
 	drm_dbg(&dev_priv->drm, "ELD on [CONNECTOR:%d:%s], [ENCODER:%d:%s]\n",
 		connector->base.id,
 		connector->name,
 		encoder->base.base.id,
 		encoder->base.name);
->>>>>>> 04d5ce62
 
 	connector->eld[6] = drm_av_sync_delay(connector, adjusted_mode) / 2;
 
