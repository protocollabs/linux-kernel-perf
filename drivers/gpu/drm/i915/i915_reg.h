/* Copyright 2003 Tungsten Graphics, Inc., Cedar Park, Texas.
 * All Rights Reserved.
 *
 * Permission is hereby granted, free of charge, to any person obtaining a
 * copy of this software and associated documentation files (the
 * "Software"), to deal in the Software without restriction, including
 * without limitation the rights to use, copy, modify, merge, publish,
 * distribute, sub license, and/or sell copies of the Software, and to
 * permit persons to whom the Software is furnished to do so, subject to
 * the following conditions:
 *
 * The above copyright notice and this permission notice (including the
 * next paragraph) shall be included in all copies or substantial portions
 * of the Software.
 *
 * THE SOFTWARE IS PROVIDED "AS IS", WITHOUT WARRANTY OF ANY KIND, EXPRESS
 * OR IMPLIED, INCLUDING BUT NOT LIMITED TO THE WARRANTIES OF
 * MERCHANTABILITY, FITNESS FOR A PARTICULAR PURPOSE AND NON-INFRINGEMENT.
 * IN NO EVENT SHALL TUNGSTEN GRAPHICS AND/OR ITS SUPPLIERS BE LIABLE FOR
 * ANY CLAIM, DAMAGES OR OTHER LIABILITY, WHETHER IN AN ACTION OF CONTRACT,
 * TORT OR OTHERWISE, ARISING FROM, OUT OF OR IN CONNECTION WITH THE
 * SOFTWARE OR THE USE OR OTHER DEALINGS IN THE SOFTWARE.
 */

#ifndef _I915_REG_H_
#define _I915_REG_H_

#include <linux/bitfield.h>
#include <linux/bits.h>

/**
 * DOC: The i915 register macro definition style guide
 *
 * Follow the style described here for new macros, and while changing existing
 * macros. Do **not** mass change existing definitions just to update the style.
 *
 * Layout
 * ~~~~~~
 *
 * Keep helper macros near the top. For example, _PIPE() and friends.
 *
 * Prefix macros that generally should not be used outside of this file with
 * underscore '_'. For example, _PIPE() and friends, single instances of
 * registers that are defined solely for the use by function-like macros.
 *
 * Avoid using the underscore prefixed macros outside of this file. There are
 * exceptions, but keep them to a minimum.
 *
 * There are two basic types of register definitions: Single registers and
 * register groups. Register groups are registers which have two or more
 * instances, for example one per pipe, port, transcoder, etc. Register groups
 * should be defined using function-like macros.
 *
 * For single registers, define the register offset first, followed by register
 * contents.
 *
 * For register groups, define the register instance offsets first, prefixed
 * with underscore, followed by a function-like macro choosing the right
 * instance based on the parameter, followed by register contents.
 *
 * Define the register contents (i.e. bit and bit field macros) from most
 * significant to least significant bit. Indent the register content macros
 * using two extra spaces between ``#define`` and the macro name.
 *
 * Define bit fields using ``REG_GENMASK(h, l)``. Define bit field contents
 * using ``REG_FIELD_PREP(mask, value)``. This will define the values already
 * shifted in place, so they can be directly OR'd together. For convenience,
 * function-like macros may be used to define bit fields, but do note that the
 * macros may be needed to read as well as write the register contents.
 *
 * Define bits using ``REG_BIT(N)``. Do **not** add ``_BIT`` suffix to the name.
 *
 * Group the register and its contents together without blank lines, separate
 * from other registers and their contents with one blank line.
 *
 * Indent macro values from macro names using TABs. Align values vertically. Use
 * braces in macro values as needed to avoid unintended precedence after macro
 * substitution. Use spaces in macro values according to kernel coding
 * style. Use lower case in hexadecimal values.
 *
 * Naming
 * ~~~~~~
 *
 * Try to name registers according to the specs. If the register name changes in
 * the specs from platform to another, stick to the original name.
 *
 * Try to re-use existing register macro definitions. Only add new macros for
 * new register offsets, or when the register contents have changed enough to
 * warrant a full redefinition.
 *
 * When a register macro changes for a new platform, prefix the new macro using
 * the platform acronym or generation. For example, ``SKL_`` or ``GEN8_``. The
 * prefix signifies the start platform/generation using the register.
 *
 * When a bit (field) macro changes or gets added for a new platform, while
 * retaining the existing register macro, add a platform acronym or generation
 * suffix to the name. For example, ``_SKL`` or ``_GEN8``.
 *
 * Examples
 * ~~~~~~~~
 *
 * (Note that the values in the example are indented using spaces instead of
 * TABs to avoid misalignment in generated documentation. Use TABs in the
 * definitions.)::
 *
 *  #define _FOO_A                      0xf000
 *  #define _FOO_B                      0xf001
 *  #define FOO(pipe)                   _MMIO_PIPE(pipe, _FOO_A, _FOO_B)
 *  #define   FOO_ENABLE                REG_BIT(31)
 *  #define   FOO_MODE_MASK             REG_GENMASK(19, 16)
 *  #define   FOO_MODE_BAR              REG_FIELD_PREP(FOO_MODE_MASK, 0)
 *  #define   FOO_MODE_BAZ              REG_FIELD_PREP(FOO_MODE_MASK, 1)
 *  #define   FOO_MODE_QUX_SNB          REG_FIELD_PREP(FOO_MODE_MASK, 2)
 *
 *  #define BAR                         _MMIO(0xb000)
 *  #define GEN8_BAR                    _MMIO(0xb888)
 */

/**
 * REG_BIT() - Prepare a u32 bit value
 * @__n: 0-based bit number
 *
 * Local wrapper for BIT() to force u32, with compile time checks.
 *
 * @return: Value with bit @__n set.
 */
#define REG_BIT(__n)							\
	((u32)(BIT(__n) +						\
	       BUILD_BUG_ON_ZERO(__is_constexpr(__n) &&		\
				 ((__n) < 0 || (__n) > 31))))

/**
 * REG_GENMASK() - Prepare a continuous u32 bitmask
 * @__high: 0-based high bit
 * @__low: 0-based low bit
 *
 * Local wrapper for GENMASK() to force u32, with compile time checks.
 *
 * @return: Continuous bitmask from @__high to @__low, inclusive.
 */
#define REG_GENMASK(__high, __low)					\
	((u32)(GENMASK(__high, __low) +					\
	       BUILD_BUG_ON_ZERO(__is_constexpr(__high) &&	\
				 __is_constexpr(__low) &&		\
				 ((__low) < 0 || (__high) > 31 || (__low) > (__high)))))

/*
 * Local integer constant expression version of is_power_of_2().
 */
#define IS_POWER_OF_2(__x)		((__x) && (((__x) & ((__x) - 1)) == 0))

/**
 * REG_FIELD_PREP() - Prepare a u32 bitfield value
 * @__mask: shifted mask defining the field's length and position
 * @__val: value to put in the field
 *
 * Local copy of FIELD_PREP() to generate an integer constant expression, force
 * u32 and for consistency with REG_FIELD_GET(), REG_BIT() and REG_GENMASK().
 *
 * @return: @__val masked and shifted into the field defined by @__mask.
 */
#define REG_FIELD_PREP(__mask, __val)						\
	((u32)((((typeof(__mask))(__val) << __bf_shf(__mask)) & (__mask)) +	\
	       BUILD_BUG_ON_ZERO(!__is_constexpr(__mask)) +		\
	       BUILD_BUG_ON_ZERO((__mask) == 0 || (__mask) > U32_MAX) +		\
	       BUILD_BUG_ON_ZERO(!IS_POWER_OF_2((__mask) + (1ULL << __bf_shf(__mask)))) + \
	       BUILD_BUG_ON_ZERO(__builtin_choose_expr(__is_constexpr(__val), (~((__mask) >> __bf_shf(__mask)) & (__val)), 0))))

/**
 * REG_FIELD_GET() - Extract a u32 bitfield value
 * @__mask: shifted mask defining the field's length and position
 * @__val: value to extract the bitfield value from
 *
 * Local wrapper for FIELD_GET() to force u32 and for consistency with
 * REG_FIELD_PREP(), REG_BIT() and REG_GENMASK().
 *
 * @return: Masked and shifted value of the field defined by @__mask in @__val.
 */
#define REG_FIELD_GET(__mask, __val)	((u32)FIELD_GET(__mask, __val))

typedef struct {
	u32 reg;
} i915_reg_t;

#define _MMIO(r) ((const i915_reg_t){ .reg = (r) })

#define INVALID_MMIO_REG _MMIO(0)

static inline u32 i915_mmio_reg_offset(i915_reg_t reg)
{
	return reg.reg;
}

static inline bool i915_mmio_reg_equal(i915_reg_t a, i915_reg_t b)
{
	return i915_mmio_reg_offset(a) == i915_mmio_reg_offset(b);
}

static inline bool i915_mmio_reg_valid(i915_reg_t reg)
{
	return !i915_mmio_reg_equal(reg, INVALID_MMIO_REG);
}

#define VLV_DISPLAY_BASE		0x180000
#define VLV_MIPI_BASE			VLV_DISPLAY_BASE
#define BXT_MIPI_BASE			0x60000

#define DISPLAY_MMIO_BASE(dev_priv)	(INTEL_INFO(dev_priv)->display_mmio_offset)

/*
 * Given the first two numbers __a and __b of arbitrarily many evenly spaced
 * numbers, pick the 0-based __index'th value.
 *
 * Always prefer this over _PICK() if the numbers are evenly spaced.
 */
#define _PICK_EVEN(__index, __a, __b) ((__a) + (__index) * ((__b) - (__a)))

/*
 * Given the arbitrary numbers in varargs, pick the 0-based __index'th number.
 *
 * Always prefer _PICK_EVEN() over this if the numbers are evenly spaced.
 */
#define _PICK(__index, ...) (((const u32 []){ __VA_ARGS__ })[__index])

/*
 * Named helper wrappers around _PICK_EVEN() and _PICK().
 */
#define _PIPE(pipe, a, b)		_PICK_EVEN(pipe, a, b)
#define _PLANE(plane, a, b)		_PICK_EVEN(plane, a, b)
#define _TRANS(tran, a, b)		_PICK_EVEN(tran, a, b)
#define _PORT(port, a, b)		_PICK_EVEN(port, a, b)
#define _PLL(pll, a, b)			_PICK_EVEN(pll, a, b)

#define _MMIO_PIPE(pipe, a, b)		_MMIO(_PIPE(pipe, a, b))
#define _MMIO_PLANE(plane, a, b)	_MMIO(_PLANE(plane, a, b))
#define _MMIO_TRANS(tran, a, b)		_MMIO(_TRANS(tran, a, b))
#define _MMIO_PORT(port, a, b)		_MMIO(_PORT(port, a, b))
#define _MMIO_PLL(pll, a, b)		_MMIO(_PLL(pll, a, b))

#define _PHY3(phy, ...)			_PICK(phy, __VA_ARGS__)

#define _MMIO_PIPE3(pipe, a, b, c)	_MMIO(_PICK(pipe, a, b, c))
#define _MMIO_PORT3(pipe, a, b, c)	_MMIO(_PICK(pipe, a, b, c))
#define _MMIO_PHY3(phy, a, b, c)	_MMIO(_PHY3(phy, a, b, c))
#define _MMIO_PLL3(pll, a, b, c)	_MMIO(_PICK(pll, a, b, c))

/*
 * Device info offset array based helpers for groups of registers with unevenly
 * spaced base offsets.
 */
#define _MMIO_PIPE2(pipe, reg)		_MMIO(INTEL_INFO(dev_priv)->pipe_offsets[pipe] - \
					      INTEL_INFO(dev_priv)->pipe_offsets[PIPE_A] + (reg) + \
					      DISPLAY_MMIO_BASE(dev_priv))
#define _TRANS2(tran, reg)		(INTEL_INFO(dev_priv)->trans_offsets[(tran)] - \
					 INTEL_INFO(dev_priv)->trans_offsets[TRANSCODER_A] + (reg) + \
					 DISPLAY_MMIO_BASE(dev_priv))
#define _MMIO_TRANS2(tran, reg)		_MMIO(_TRANS2(tran, reg))
#define _CURSOR2(pipe, reg)		_MMIO(INTEL_INFO(dev_priv)->cursor_offsets[(pipe)] - \
					      INTEL_INFO(dev_priv)->cursor_offsets[PIPE_A] + (reg) + \
					      DISPLAY_MMIO_BASE(dev_priv))

#define __MASKED_FIELD(mask, value) ((mask) << 16 | (value))
#define _MASKED_FIELD(mask, value) ({					   \
	if (__builtin_constant_p(mask))					   \
		BUILD_BUG_ON_MSG(((mask) & 0xffff0000), "Incorrect mask"); \
	if (__builtin_constant_p(value))				   \
		BUILD_BUG_ON_MSG((value) & 0xffff0000, "Incorrect value"); \
	if (__builtin_constant_p(mask) && __builtin_constant_p(value))	   \
		BUILD_BUG_ON_MSG((value) & ~(mask),			   \
				 "Incorrect value for mask");		   \
	__MASKED_FIELD(mask, value); })
#define _MASKED_BIT_ENABLE(a)	({ typeof(a) _a = (a); _MASKED_FIELD(_a, _a); })
#define _MASKED_BIT_DISABLE(a)	(_MASKED_FIELD((a), 0))

/* PCI config space */

#define MCHBAR_I915 0x44
#define MCHBAR_I965 0x48
#define MCHBAR_SIZE (4 * 4096)

#define DEVEN 0x54
#define   DEVEN_MCHBAR_EN (1 << 28)

/* BSM in include/drm/i915_drm.h */

#define HPLLCC	0xc0 /* 85x only */
#define   GC_CLOCK_CONTROL_MASK		(0x7 << 0)
#define   GC_CLOCK_133_200		(0 << 0)
#define   GC_CLOCK_100_200		(1 << 0)
#define   GC_CLOCK_100_133		(2 << 0)
#define   GC_CLOCK_133_266		(3 << 0)
#define   GC_CLOCK_133_200_2		(4 << 0)
#define   GC_CLOCK_133_266_2		(5 << 0)
#define   GC_CLOCK_166_266		(6 << 0)
#define   GC_CLOCK_166_250		(7 << 0)

#define I915_GDRST 0xc0 /* PCI config register */
#define   GRDOM_FULL		(0 << 2)
#define   GRDOM_RENDER		(1 << 2)
#define   GRDOM_MEDIA		(3 << 2)
#define   GRDOM_MASK		(3 << 2)
#define   GRDOM_RESET_STATUS	(1 << 1)
#define   GRDOM_RESET_ENABLE	(1 << 0)

/* BSpec only has register offset, PCI device and bit found empirically */
#define I830_CLOCK_GATE	0xc8 /* device 0 */
#define   I830_L2_CACHE_CLOCK_GATE_DISABLE	(1 << 2)

#define GCDGMBUS 0xcc

#define GCFGC2	0xda
#define GCFGC	0xf0 /* 915+ only */
#define   GC_LOW_FREQUENCY_ENABLE	(1 << 7)
#define   GC_DISPLAY_CLOCK_190_200_MHZ	(0 << 4)
#define   GC_DISPLAY_CLOCK_333_320_MHZ	(4 << 4)
#define   GC_DISPLAY_CLOCK_267_MHZ_PNV	(0 << 4)
#define   GC_DISPLAY_CLOCK_333_MHZ_PNV	(1 << 4)
#define   GC_DISPLAY_CLOCK_444_MHZ_PNV	(2 << 4)
#define   GC_DISPLAY_CLOCK_200_MHZ_PNV	(5 << 4)
#define   GC_DISPLAY_CLOCK_133_MHZ_PNV	(6 << 4)
#define   GC_DISPLAY_CLOCK_167_MHZ_PNV	(7 << 4)
#define   GC_DISPLAY_CLOCK_MASK		(7 << 4)
#define   GM45_GC_RENDER_CLOCK_MASK	(0xf << 0)
#define   GM45_GC_RENDER_CLOCK_266_MHZ	(8 << 0)
#define   GM45_GC_RENDER_CLOCK_320_MHZ	(9 << 0)
#define   GM45_GC_RENDER_CLOCK_400_MHZ	(0xb << 0)
#define   GM45_GC_RENDER_CLOCK_533_MHZ	(0xc << 0)
#define   I965_GC_RENDER_CLOCK_MASK	(0xf << 0)
#define   I965_GC_RENDER_CLOCK_267_MHZ	(2 << 0)
#define   I965_GC_RENDER_CLOCK_333_MHZ	(3 << 0)
#define   I965_GC_RENDER_CLOCK_444_MHZ	(4 << 0)
#define   I965_GC_RENDER_CLOCK_533_MHZ	(5 << 0)
#define   I945_GC_RENDER_CLOCK_MASK	(7 << 0)
#define   I945_GC_RENDER_CLOCK_166_MHZ	(0 << 0)
#define   I945_GC_RENDER_CLOCK_200_MHZ	(1 << 0)
#define   I945_GC_RENDER_CLOCK_250_MHZ	(3 << 0)
#define   I945_GC_RENDER_CLOCK_400_MHZ	(5 << 0)
#define   I915_GC_RENDER_CLOCK_MASK	(7 << 0)
#define   I915_GC_RENDER_CLOCK_166_MHZ	(0 << 0)
#define   I915_GC_RENDER_CLOCK_200_MHZ	(1 << 0)
#define   I915_GC_RENDER_CLOCK_333_MHZ	(4 << 0)

#define ASLE	0xe4
#define ASLS	0xfc

#define SWSCI	0xe8
#define   SWSCI_SCISEL	(1 << 15)
#define   SWSCI_GSSCIE	(1 << 0)

#define LBPC 0xf4 /* legacy/combination backlight modes, also called LBB */


#define ILK_GDSR _MMIO(MCHBAR_MIRROR_BASE + 0x2ca4)
#define  ILK_GRDOM_FULL		(0 << 1)
#define  ILK_GRDOM_RENDER	(1 << 1)
#define  ILK_GRDOM_MEDIA	(3 << 1)
#define  ILK_GRDOM_MASK		(3 << 1)
#define  ILK_GRDOM_RESET_ENABLE (1 << 0)

#define GEN6_MBCUNIT_SNPCR	_MMIO(0x900c) /* for LLC config */
#define   GEN6_MBC_SNPCR_SHIFT	21
#define   GEN6_MBC_SNPCR_MASK	(3 << 21)
#define   GEN6_MBC_SNPCR_MAX	(0 << 21)
#define   GEN6_MBC_SNPCR_MED	(1 << 21)
#define   GEN6_MBC_SNPCR_LOW	(2 << 21)
#define   GEN6_MBC_SNPCR_MIN	(3 << 21) /* only 1/16th of the cache is shared */

#define VLV_G3DCTL		_MMIO(0x9024)
#define VLV_GSCKGCTL		_MMIO(0x9028)

#define GEN6_MBCTL		_MMIO(0x0907c)
#define   GEN6_MBCTL_ENABLE_BOOT_FETCH	(1 << 4)
#define   GEN6_MBCTL_CTX_FETCH_NEEDED	(1 << 3)
#define   GEN6_MBCTL_BME_UPDATE_ENABLE	(1 << 2)
#define   GEN6_MBCTL_MAE_UPDATE_ENABLE	(1 << 1)
#define   GEN6_MBCTL_BOOT_FETCH_MECH	(1 << 0)

#define GEN6_GDRST	_MMIO(0x941c)
#define  GEN6_GRDOM_FULL		(1 << 0)
#define  GEN6_GRDOM_RENDER		(1 << 1)
#define  GEN6_GRDOM_MEDIA		(1 << 2)
#define  GEN6_GRDOM_BLT			(1 << 3)
#define  GEN6_GRDOM_VECS		(1 << 4)
#define  GEN9_GRDOM_GUC			(1 << 5)
#define  GEN8_GRDOM_MEDIA2		(1 << 7)
/* GEN11 changed all bit defs except for FULL & RENDER */
#define  GEN11_GRDOM_FULL		GEN6_GRDOM_FULL
#define  GEN11_GRDOM_RENDER		GEN6_GRDOM_RENDER
#define  GEN11_GRDOM_BLT		(1 << 2)
#define  GEN11_GRDOM_GUC		(1 << 3)
#define  GEN11_GRDOM_MEDIA		(1 << 5)
#define  GEN11_GRDOM_MEDIA2		(1 << 6)
#define  GEN11_GRDOM_MEDIA3		(1 << 7)
#define  GEN11_GRDOM_MEDIA4		(1 << 8)
#define  GEN11_GRDOM_VECS		(1 << 13)
#define  GEN11_GRDOM_VECS2		(1 << 14)
#define  GEN11_GRDOM_SFC0		(1 << 17)
#define  GEN11_GRDOM_SFC1		(1 << 18)

#define  GEN11_VCS_SFC_RESET_BIT(instance)	(GEN11_GRDOM_SFC0 << ((instance) >> 1))
#define  GEN11_VECS_SFC_RESET_BIT(instance)	(GEN11_GRDOM_SFC0 << (instance))

#define GEN11_VCS_SFC_FORCED_LOCK(engine)	_MMIO((engine)->mmio_base + 0x88C)
#define   GEN11_VCS_SFC_FORCED_LOCK_BIT		(1 << 0)
#define GEN11_VCS_SFC_LOCK_STATUS(engine)	_MMIO((engine)->mmio_base + 0x890)
#define   GEN11_VCS_SFC_USAGE_BIT		(1 << 0)
#define   GEN11_VCS_SFC_LOCK_ACK_BIT		(1 << 1)

#define GEN11_VECS_SFC_FORCED_LOCK(engine)	_MMIO((engine)->mmio_base + 0x201C)
#define   GEN11_VECS_SFC_FORCED_LOCK_BIT	(1 << 0)
#define GEN11_VECS_SFC_LOCK_ACK(engine)		_MMIO((engine)->mmio_base + 0x2018)
#define   GEN11_VECS_SFC_LOCK_ACK_BIT		(1 << 0)
#define GEN11_VECS_SFC_USAGE(engine)		_MMIO((engine)->mmio_base + 0x2014)
#define   GEN11_VECS_SFC_USAGE_BIT		(1 << 0)

#define GEN12_SFC_DONE(n)		_MMIO(0x1cc00 + (n) * 0x100)
#define GEN12_SFC_DONE_MAX		4

#define RING_PP_DIR_BASE(base)		_MMIO((base) + 0x228)
#define RING_PP_DIR_BASE_READ(base)	_MMIO((base) + 0x518)
#define RING_PP_DIR_DCLV(base)		_MMIO((base) + 0x220)
#define   PP_DIR_DCLV_2G		0xffffffff

#define GEN8_RING_PDP_UDW(base, n)	_MMIO((base) + 0x270 + (n) * 8 + 4)
#define GEN8_RING_PDP_LDW(base, n)	_MMIO((base) + 0x270 + (n) * 8)

#define GEN8_R_PWR_CLK_STATE		_MMIO(0x20C8)
#define   GEN8_RPCS_ENABLE		(1 << 31)
#define   GEN8_RPCS_S_CNT_ENABLE	(1 << 18)
#define   GEN8_RPCS_S_CNT_SHIFT		15
#define   GEN8_RPCS_S_CNT_MASK		(0x7 << GEN8_RPCS_S_CNT_SHIFT)
#define   GEN11_RPCS_S_CNT_SHIFT	12
#define   GEN11_RPCS_S_CNT_MASK		(0x3f << GEN11_RPCS_S_CNT_SHIFT)
#define   GEN8_RPCS_SS_CNT_ENABLE	(1 << 11)
#define   GEN8_RPCS_SS_CNT_SHIFT	8
#define   GEN8_RPCS_SS_CNT_MASK		(0x7 << GEN8_RPCS_SS_CNT_SHIFT)
#define   GEN8_RPCS_EU_MAX_SHIFT	4
#define   GEN8_RPCS_EU_MAX_MASK		(0xf << GEN8_RPCS_EU_MAX_SHIFT)
#define   GEN8_RPCS_EU_MIN_SHIFT	0
#define   GEN8_RPCS_EU_MIN_MASK		(0xf << GEN8_RPCS_EU_MIN_SHIFT)

#define WAIT_FOR_RC6_EXIT		_MMIO(0x20CC)
/* HSW only */
#define   HSW_SELECTIVE_READ_ADDRESSING_SHIFT		2
#define   HSW_SELECTIVE_READ_ADDRESSING_MASK		(0x3 << HSW_SLECTIVE_READ_ADDRESSING_SHIFT)
#define   HSW_SELECTIVE_WRITE_ADDRESS_SHIFT		4
#define   HSW_SELECTIVE_WRITE_ADDRESS_MASK		(0x7 << HSW_SELECTIVE_WRITE_ADDRESS_SHIFT)
/* HSW+ */
#define   HSW_WAIT_FOR_RC6_EXIT_ENABLE			(1 << 0)
#define   HSW_RCS_CONTEXT_ENABLE			(1 << 7)
#define   HSW_RCS_INHIBIT				(1 << 8)
/* Gen8 */
#define   GEN8_SELECTIVE_WRITE_ADDRESS_SHIFT		4
#define   GEN8_SELECTIVE_WRITE_ADDRESS_MASK		(0x3 << GEN8_SELECTIVE_WRITE_ADDRESS_SHIFT)
#define   GEN8_SELECTIVE_WRITE_ADDRESS_SHIFT		4
#define   GEN8_SELECTIVE_WRITE_ADDRESS_MASK		(0x3 << GEN8_SELECTIVE_WRITE_ADDRESS_SHIFT)
#define   GEN8_SELECTIVE_WRITE_ADDRESSING_ENABLE	(1 << 6)
#define   GEN8_SELECTIVE_READ_SUBSLICE_SELECT_SHIFT	9
#define   GEN8_SELECTIVE_READ_SUBSLICE_SELECT_MASK	(0x3 << GEN8_SELECTIVE_READ_SUBSLICE_SELECT_SHIFT)
#define   GEN8_SELECTIVE_READ_SLICE_SELECT_SHIFT	11
#define   GEN8_SELECTIVE_READ_SLICE_SELECT_MASK		(0x3 << GEN8_SELECTIVE_READ_SLICE_SELECT_SHIFT)
#define   GEN8_SELECTIVE_READ_ADDRESSING_ENABLE         (1 << 13)

#define GAM_ECOCHK			_MMIO(0x4090)
#define   BDW_DISABLE_HDC_INVALIDATION	(1 << 25)
#define   ECOCHK_SNB_BIT		(1 << 10)
#define   ECOCHK_DIS_TLB		(1 << 8)
#define   HSW_ECOCHK_ARB_PRIO_SOL	(1 << 6)
#define   ECOCHK_PPGTT_CACHE64B		(0x3 << 3)
#define   ECOCHK_PPGTT_CACHE4B		(0x0 << 3)
#define   ECOCHK_PPGTT_GFDT_IVB		(0x1 << 4)
#define   ECOCHK_PPGTT_LLC_IVB		(0x1 << 3)
#define   ECOCHK_PPGTT_UC_HSW		(0x1 << 3)
#define   ECOCHK_PPGTT_WT_HSW		(0x2 << 3)
#define   ECOCHK_PPGTT_WB_HSW		(0x3 << 3)

#define GEN8_RC6_CTX_INFO		_MMIO(0x8504)

#define GAC_ECO_BITS			_MMIO(0x14090)
#define   ECOBITS_SNB_BIT		(1 << 13)
#define   ECOBITS_PPGTT_CACHE64B	(3 << 8)
#define   ECOBITS_PPGTT_CACHE4B		(0 << 8)

#define GAB_CTL				_MMIO(0x24000)
#define   GAB_CTL_CONT_AFTER_PAGEFAULT	(1 << 8)

#define GEN6_STOLEN_RESERVED		_MMIO(0x1082C0)
#define GEN6_STOLEN_RESERVED_ADDR_MASK	(0xFFF << 20)
#define GEN7_STOLEN_RESERVED_ADDR_MASK	(0x3FFF << 18)
#define GEN6_STOLEN_RESERVED_SIZE_MASK	(3 << 4)
#define GEN6_STOLEN_RESERVED_1M		(0 << 4)
#define GEN6_STOLEN_RESERVED_512K	(1 << 4)
#define GEN6_STOLEN_RESERVED_256K	(2 << 4)
#define GEN6_STOLEN_RESERVED_128K	(3 << 4)
#define GEN7_STOLEN_RESERVED_SIZE_MASK	(1 << 5)
#define GEN7_STOLEN_RESERVED_1M		(0 << 5)
#define GEN7_STOLEN_RESERVED_256K	(1 << 5)
#define GEN8_STOLEN_RESERVED_SIZE_MASK	(3 << 7)
#define GEN8_STOLEN_RESERVED_1M		(0 << 7)
#define GEN8_STOLEN_RESERVED_2M		(1 << 7)
#define GEN8_STOLEN_RESERVED_4M		(2 << 7)
#define GEN8_STOLEN_RESERVED_8M		(3 << 7)
#define GEN6_STOLEN_RESERVED_ENABLE	(1 << 0)
#define GEN11_STOLEN_RESERVED_ADDR_MASK	(0xFFFFFFFFFFFULL << 20)

/* VGA stuff */

#define VGA_ST01_MDA 0x3ba
#define VGA_ST01_CGA 0x3da

#define _VGA_MSR_WRITE _MMIO(0x3c2)
#define VGA_MSR_WRITE 0x3c2
#define VGA_MSR_READ 0x3cc
#define   VGA_MSR_MEM_EN (1 << 1)
#define   VGA_MSR_CGA_MODE (1 << 0)

#define VGA_SR_INDEX 0x3c4
#define SR01			1
#define VGA_SR_DATA 0x3c5

#define VGA_AR_INDEX 0x3c0
#define   VGA_AR_VID_EN (1 << 5)
#define VGA_AR_DATA_WRITE 0x3c0
#define VGA_AR_DATA_READ 0x3c1

#define VGA_GR_INDEX 0x3ce
#define VGA_GR_DATA 0x3cf
/* GR05 */
#define   VGA_GR_MEM_READ_MODE_SHIFT 3
#define     VGA_GR_MEM_READ_MODE_PLANE 1
/* GR06 */
#define   VGA_GR_MEM_MODE_MASK 0xc
#define   VGA_GR_MEM_MODE_SHIFT 2
#define   VGA_GR_MEM_A0000_AFFFF 0
#define   VGA_GR_MEM_A0000_BFFFF 1
#define   VGA_GR_MEM_B0000_B7FFF 2
#define   VGA_GR_MEM_B0000_BFFFF 3

#define VGA_DACMASK 0x3c6
#define VGA_DACRX 0x3c7
#define VGA_DACWX 0x3c8
#define VGA_DACDATA 0x3c9

#define VGA_CR_INDEX_MDA 0x3b4
#define VGA_CR_DATA_MDA 0x3b5
#define VGA_CR_INDEX_CGA 0x3d4
#define VGA_CR_DATA_CGA 0x3d5

#define MI_PREDICATE_SRC0	_MMIO(0x2400)
#define MI_PREDICATE_SRC0_UDW	_MMIO(0x2400 + 4)
#define MI_PREDICATE_SRC1	_MMIO(0x2408)
#define MI_PREDICATE_SRC1_UDW	_MMIO(0x2408 + 4)
#define MI_PREDICATE_DATA       _MMIO(0x2410)
#define MI_PREDICATE_RESULT     _MMIO(0x2418)
#define MI_PREDICATE_RESULT_1   _MMIO(0x241c)
#define MI_PREDICATE_RESULT_2	_MMIO(0x2214)
#define  LOWER_SLICE_ENABLED	(1 << 0)
#define  LOWER_SLICE_DISABLED	(0 << 0)

/*
 * Registers used only by the command parser
 */
#define BCS_SWCTRL _MMIO(0x22200)

/* There are 16 GPR registers */
#define BCS_GPR(n)	_MMIO(0x22600 + (n) * 8)
#define BCS_GPR_UDW(n)	_MMIO(0x22600 + (n) * 8 + 4)

#define GPGPU_THREADS_DISPATCHED        _MMIO(0x2290)
#define GPGPU_THREADS_DISPATCHED_UDW	_MMIO(0x2290 + 4)
#define HS_INVOCATION_COUNT             _MMIO(0x2300)
#define HS_INVOCATION_COUNT_UDW		_MMIO(0x2300 + 4)
#define DS_INVOCATION_COUNT             _MMIO(0x2308)
#define DS_INVOCATION_COUNT_UDW		_MMIO(0x2308 + 4)
#define IA_VERTICES_COUNT               _MMIO(0x2310)
#define IA_VERTICES_COUNT_UDW		_MMIO(0x2310 + 4)
#define IA_PRIMITIVES_COUNT             _MMIO(0x2318)
#define IA_PRIMITIVES_COUNT_UDW		_MMIO(0x2318 + 4)
#define VS_INVOCATION_COUNT             _MMIO(0x2320)
#define VS_INVOCATION_COUNT_UDW		_MMIO(0x2320 + 4)
#define GS_INVOCATION_COUNT             _MMIO(0x2328)
#define GS_INVOCATION_COUNT_UDW		_MMIO(0x2328 + 4)
#define GS_PRIMITIVES_COUNT             _MMIO(0x2330)
#define GS_PRIMITIVES_COUNT_UDW		_MMIO(0x2330 + 4)
#define CL_INVOCATION_COUNT             _MMIO(0x2338)
#define CL_INVOCATION_COUNT_UDW		_MMIO(0x2338 + 4)
#define CL_PRIMITIVES_COUNT             _MMIO(0x2340)
#define CL_PRIMITIVES_COUNT_UDW		_MMIO(0x2340 + 4)
#define PS_INVOCATION_COUNT             _MMIO(0x2348)
#define PS_INVOCATION_COUNT_UDW		_MMIO(0x2348 + 4)
#define PS_DEPTH_COUNT                  _MMIO(0x2350)
#define PS_DEPTH_COUNT_UDW		_MMIO(0x2350 + 4)

/* There are the 4 64-bit counter registers, one for each stream output */
#define GEN7_SO_NUM_PRIMS_WRITTEN(n)		_MMIO(0x5200 + (n) * 8)
#define GEN7_SO_NUM_PRIMS_WRITTEN_UDW(n)	_MMIO(0x5200 + (n) * 8 + 4)

#define GEN7_SO_PRIM_STORAGE_NEEDED(n)		_MMIO(0x5240 + (n) * 8)
#define GEN7_SO_PRIM_STORAGE_NEEDED_UDW(n)	_MMIO(0x5240 + (n) * 8 + 4)

#define GEN7_3DPRIM_END_OFFSET          _MMIO(0x2420)
#define GEN7_3DPRIM_START_VERTEX        _MMIO(0x2430)
#define GEN7_3DPRIM_VERTEX_COUNT        _MMIO(0x2434)
#define GEN7_3DPRIM_INSTANCE_COUNT      _MMIO(0x2438)
#define GEN7_3DPRIM_START_INSTANCE      _MMIO(0x243C)
#define GEN7_3DPRIM_BASE_VERTEX         _MMIO(0x2440)

#define GEN7_GPGPU_DISPATCHDIMX         _MMIO(0x2500)
#define GEN7_GPGPU_DISPATCHDIMY         _MMIO(0x2504)
#define GEN7_GPGPU_DISPATCHDIMZ         _MMIO(0x2508)

/* There are the 16 64-bit CS General Purpose Registers */
#define HSW_CS_GPR(n)                   _MMIO(0x2600 + (n) * 8)
#define HSW_CS_GPR_UDW(n)               _MMIO(0x2600 + (n) * 8 + 4)

#define GEN7_OACONTROL _MMIO(0x2360)
#define  GEN7_OACONTROL_CTX_MASK	    0xFFFFF000
#define  GEN7_OACONTROL_TIMER_PERIOD_MASK   0x3F
#define  GEN7_OACONTROL_TIMER_PERIOD_SHIFT  6
#define  GEN7_OACONTROL_TIMER_ENABLE	    (1 << 5)
#define  GEN7_OACONTROL_FORMAT_A13	    (0 << 2)
#define  GEN7_OACONTROL_FORMAT_A29	    (1 << 2)
#define  GEN7_OACONTROL_FORMAT_A13_B8_C8    (2 << 2)
#define  GEN7_OACONTROL_FORMAT_A29_B8_C8    (3 << 2)
#define  GEN7_OACONTROL_FORMAT_B4_C8	    (4 << 2)
#define  GEN7_OACONTROL_FORMAT_A45_B8_C8    (5 << 2)
#define  GEN7_OACONTROL_FORMAT_B4_C8_A16    (6 << 2)
#define  GEN7_OACONTROL_FORMAT_C4_B8	    (7 << 2)
#define  GEN7_OACONTROL_FORMAT_SHIFT	    2
#define  GEN7_OACONTROL_PER_CTX_ENABLE	    (1 << 1)
#define  GEN7_OACONTROL_ENABLE		    (1 << 0)

#define GEN8_OACTXID _MMIO(0x2364)

#define GEN8_OA_DEBUG _MMIO(0x2B04)
#define  GEN9_OA_DEBUG_DISABLE_CLK_RATIO_REPORTS    (1 << 5)
#define  GEN9_OA_DEBUG_INCLUDE_CLK_RATIO	    (1 << 6)
#define  GEN9_OA_DEBUG_DISABLE_GO_1_0_REPORTS	    (1 << 2)
#define  GEN9_OA_DEBUG_DISABLE_CTX_SWITCH_REPORTS   (1 << 1)

#define GEN8_OACONTROL _MMIO(0x2B00)
#define  GEN8_OA_REPORT_FORMAT_A12	    (0 << 2)
#define  GEN8_OA_REPORT_FORMAT_A12_B8_C8    (2 << 2)
#define  GEN8_OA_REPORT_FORMAT_A36_B8_C8    (5 << 2)
#define  GEN8_OA_REPORT_FORMAT_C4_B8	    (7 << 2)
#define  GEN8_OA_REPORT_FORMAT_SHIFT	    2
#define  GEN8_OA_SPECIFIC_CONTEXT_ENABLE    (1 << 1)
#define  GEN8_OA_COUNTER_ENABLE             (1 << 0)

#define GEN8_OACTXCONTROL _MMIO(0x2360)
#define  GEN8_OA_TIMER_PERIOD_MASK	    0x3F
#define  GEN8_OA_TIMER_PERIOD_SHIFT	    2
#define  GEN8_OA_TIMER_ENABLE		    (1 << 1)
#define  GEN8_OA_COUNTER_RESUME		    (1 << 0)

#define GEN7_OABUFFER _MMIO(0x23B0) /* R/W */
#define  GEN7_OABUFFER_OVERRUN_DISABLE	    (1 << 3)
#define  GEN7_OABUFFER_EDGE_TRIGGER	    (1 << 2)
#define  GEN7_OABUFFER_STOP_RESUME_ENABLE   (1 << 1)
#define  GEN7_OABUFFER_RESUME		    (1 << 0)

#define GEN8_OABUFFER_UDW _MMIO(0x23b4)
#define GEN8_OABUFFER _MMIO(0x2b14)
#define  GEN8_OABUFFER_MEM_SELECT_GGTT      (1 << 0)  /* 0: PPGTT, 1: GGTT */

#define GEN7_OASTATUS1 _MMIO(0x2364)
#define  GEN7_OASTATUS1_TAIL_MASK	    0xffffffc0
#define  GEN7_OASTATUS1_COUNTER_OVERFLOW    (1 << 2)
#define  GEN7_OASTATUS1_OABUFFER_OVERFLOW   (1 << 1)
#define  GEN7_OASTATUS1_REPORT_LOST	    (1 << 0)

#define GEN7_OASTATUS2 _MMIO(0x2368)
#define  GEN7_OASTATUS2_HEAD_MASK           0xffffffc0
#define  GEN7_OASTATUS2_MEM_SELECT_GGTT     (1 << 0) /* 0: PPGTT, 1: GGTT */

#define GEN8_OASTATUS _MMIO(0x2b08)
#define  GEN8_OASTATUS_OVERRUN_STATUS	    (1 << 3)
#define  GEN8_OASTATUS_COUNTER_OVERFLOW     (1 << 2)
#define  GEN8_OASTATUS_OABUFFER_OVERFLOW    (1 << 1)
#define  GEN8_OASTATUS_REPORT_LOST	    (1 << 0)

#define GEN8_OAHEADPTR _MMIO(0x2B0C)
#define GEN8_OAHEADPTR_MASK    0xffffffc0
#define GEN8_OATAILPTR _MMIO(0x2B10)
#define GEN8_OATAILPTR_MASK    0xffffffc0

#define OABUFFER_SIZE_128K  (0 << 3)
#define OABUFFER_SIZE_256K  (1 << 3)
#define OABUFFER_SIZE_512K  (2 << 3)
#define OABUFFER_SIZE_1M    (3 << 3)
#define OABUFFER_SIZE_2M    (4 << 3)
#define OABUFFER_SIZE_4M    (5 << 3)
#define OABUFFER_SIZE_8M    (6 << 3)
#define OABUFFER_SIZE_16M   (7 << 3)

/* Gen12 OAR unit */
#define GEN12_OAR_OACONTROL _MMIO(0x2960)
#define  GEN12_OAR_OACONTROL_COUNTER_FORMAT_SHIFT 1
#define  GEN12_OAR_OACONTROL_COUNTER_ENABLE       (1 << 0)

#define GEN12_OACTXCONTROL _MMIO(0x2360)
#define GEN12_OAR_OASTATUS _MMIO(0x2968)

/* Gen12 OAG unit */
#define GEN12_OAG_OAHEADPTR _MMIO(0xdb00)
#define  GEN12_OAG_OAHEADPTR_MASK 0xffffffc0
#define GEN12_OAG_OATAILPTR _MMIO(0xdb04)
#define  GEN12_OAG_OATAILPTR_MASK 0xffffffc0

#define GEN12_OAG_OABUFFER  _MMIO(0xdb08)
#define  GEN12_OAG_OABUFFER_BUFFER_SIZE_MASK  (0x7)
#define  GEN12_OAG_OABUFFER_BUFFER_SIZE_SHIFT (3)
#define  GEN12_OAG_OABUFFER_MEMORY_SELECT     (1 << 0) /* 0: PPGTT, 1: GGTT */

#define GEN12_OAG_OAGLBCTXCTRL _MMIO(0x2b28)
#define  GEN12_OAG_OAGLBCTXCTRL_TIMER_PERIOD_SHIFT 2
#define  GEN12_OAG_OAGLBCTXCTRL_TIMER_ENABLE       (1 << 1)
#define  GEN12_OAG_OAGLBCTXCTRL_COUNTER_RESUME     (1 << 0)

#define GEN12_OAG_OACONTROL _MMIO(0xdaf4)
#define  GEN12_OAG_OACONTROL_OA_COUNTER_FORMAT_SHIFT 2
#define  GEN12_OAG_OACONTROL_OA_COUNTER_ENABLE       (1 << 0)

#define GEN12_OAG_OA_DEBUG _MMIO(0xdaf8)
#define  GEN12_OAG_OA_DEBUG_INCLUDE_CLK_RATIO          (1 << 6)
#define  GEN12_OAG_OA_DEBUG_DISABLE_CLK_RATIO_REPORTS  (1 << 5)
#define  GEN12_OAG_OA_DEBUG_DISABLE_GO_1_0_REPORTS     (1 << 2)
#define  GEN12_OAG_OA_DEBUG_DISABLE_CTX_SWITCH_REPORTS (1 << 1)

#define GEN12_OAG_OASTATUS _MMIO(0xdafc)
#define  GEN12_OAG_OASTATUS_COUNTER_OVERFLOW (1 << 2)
#define  GEN12_OAG_OASTATUS_BUFFER_OVERFLOW  (1 << 1)
#define  GEN12_OAG_OASTATUS_REPORT_LOST      (1 << 0)

/*
 * Flexible, Aggregate EU Counter Registers.
 * Note: these aren't contiguous
 */
#define EU_PERF_CNTL0	    _MMIO(0xe458)
#define EU_PERF_CNTL1	    _MMIO(0xe558)
#define EU_PERF_CNTL2	    _MMIO(0xe658)
#define EU_PERF_CNTL3	    _MMIO(0xe758)
#define EU_PERF_CNTL4	    _MMIO(0xe45c)
#define EU_PERF_CNTL5	    _MMIO(0xe55c)
#define EU_PERF_CNTL6	    _MMIO(0xe65c)

/*
 * OA Boolean state
 */

#define OASTARTTRIG1 _MMIO(0x2710)
#define OASTARTTRIG1_THRESHOLD_COUNT_MASK_MBZ 0xffff0000
#define OASTARTTRIG1_THRESHOLD_MASK	      0xffff

#define OASTARTTRIG2 _MMIO(0x2714)
#define OASTARTTRIG2_INVERT_A_0 (1 << 0)
#define OASTARTTRIG2_INVERT_A_1 (1 << 1)
#define OASTARTTRIG2_INVERT_A_2 (1 << 2)
#define OASTARTTRIG2_INVERT_A_3 (1 << 3)
#define OASTARTTRIG2_INVERT_A_4 (1 << 4)
#define OASTARTTRIG2_INVERT_A_5 (1 << 5)
#define OASTARTTRIG2_INVERT_A_6 (1 << 6)
#define OASTARTTRIG2_INVERT_A_7 (1 << 7)
#define OASTARTTRIG2_INVERT_A_8 (1 << 8)
#define OASTARTTRIG2_INVERT_A_9 (1 << 9)
#define OASTARTTRIG2_INVERT_A_10 (1 << 10)
#define OASTARTTRIG2_INVERT_A_11 (1 << 11)
#define OASTARTTRIG2_INVERT_A_12 (1 << 12)
#define OASTARTTRIG2_INVERT_A_13 (1 << 13)
#define OASTARTTRIG2_INVERT_A_14 (1 << 14)
#define OASTARTTRIG2_INVERT_A_15 (1 << 15)
#define OASTARTTRIG2_INVERT_B_0 (1 << 16)
#define OASTARTTRIG2_INVERT_B_1 (1 << 17)
#define OASTARTTRIG2_INVERT_B_2 (1 << 18)
#define OASTARTTRIG2_INVERT_B_3 (1 << 19)
#define OASTARTTRIG2_INVERT_C_0 (1 << 20)
#define OASTARTTRIG2_INVERT_C_1 (1 << 21)
#define OASTARTTRIG2_INVERT_D_0 (1 << 22)
#define OASTARTTRIG2_THRESHOLD_ENABLE	    (1 << 23)
#define OASTARTTRIG2_START_TRIG_FLAG_MBZ    (1 << 24)
#define OASTARTTRIG2_EVENT_SELECT_0  (1 << 28)
#define OASTARTTRIG2_EVENT_SELECT_1  (1 << 29)
#define OASTARTTRIG2_EVENT_SELECT_2  (1 << 30)
#define OASTARTTRIG2_EVENT_SELECT_3  (1 << 31)

#define OASTARTTRIG3 _MMIO(0x2718)
#define OASTARTTRIG3_NOA_SELECT_MASK	   0xf
#define OASTARTTRIG3_NOA_SELECT_8_SHIFT    0
#define OASTARTTRIG3_NOA_SELECT_9_SHIFT    4
#define OASTARTTRIG3_NOA_SELECT_10_SHIFT   8
#define OASTARTTRIG3_NOA_SELECT_11_SHIFT   12
#define OASTARTTRIG3_NOA_SELECT_12_SHIFT   16
#define OASTARTTRIG3_NOA_SELECT_13_SHIFT   20
#define OASTARTTRIG3_NOA_SELECT_14_SHIFT   24
#define OASTARTTRIG3_NOA_SELECT_15_SHIFT   28

#define OASTARTTRIG4 _MMIO(0x271c)
#define OASTARTTRIG4_NOA_SELECT_MASK	    0xf
#define OASTARTTRIG4_NOA_SELECT_0_SHIFT    0
#define OASTARTTRIG4_NOA_SELECT_1_SHIFT    4
#define OASTARTTRIG4_NOA_SELECT_2_SHIFT    8
#define OASTARTTRIG4_NOA_SELECT_3_SHIFT    12
#define OASTARTTRIG4_NOA_SELECT_4_SHIFT    16
#define OASTARTTRIG4_NOA_SELECT_5_SHIFT    20
#define OASTARTTRIG4_NOA_SELECT_6_SHIFT    24
#define OASTARTTRIG4_NOA_SELECT_7_SHIFT    28

#define OASTARTTRIG5 _MMIO(0x2720)
#define OASTARTTRIG5_THRESHOLD_COUNT_MASK_MBZ 0xffff0000
#define OASTARTTRIG5_THRESHOLD_MASK	      0xffff

#define OASTARTTRIG6 _MMIO(0x2724)
#define OASTARTTRIG6_INVERT_A_0 (1 << 0)
#define OASTARTTRIG6_INVERT_A_1 (1 << 1)
#define OASTARTTRIG6_INVERT_A_2 (1 << 2)
#define OASTARTTRIG6_INVERT_A_3 (1 << 3)
#define OASTARTTRIG6_INVERT_A_4 (1 << 4)
#define OASTARTTRIG6_INVERT_A_5 (1 << 5)
#define OASTARTTRIG6_INVERT_A_6 (1 << 6)
#define OASTARTTRIG6_INVERT_A_7 (1 << 7)
#define OASTARTTRIG6_INVERT_A_8 (1 << 8)
#define OASTARTTRIG6_INVERT_A_9 (1 << 9)
#define OASTARTTRIG6_INVERT_A_10 (1 << 10)
#define OASTARTTRIG6_INVERT_A_11 (1 << 11)
#define OASTARTTRIG6_INVERT_A_12 (1 << 12)
#define OASTARTTRIG6_INVERT_A_13 (1 << 13)
#define OASTARTTRIG6_INVERT_A_14 (1 << 14)
#define OASTARTTRIG6_INVERT_A_15 (1 << 15)
#define OASTARTTRIG6_INVERT_B_0 (1 << 16)
#define OASTARTTRIG6_INVERT_B_1 (1 << 17)
#define OASTARTTRIG6_INVERT_B_2 (1 << 18)
#define OASTARTTRIG6_INVERT_B_3 (1 << 19)
#define OASTARTTRIG6_INVERT_C_0 (1 << 20)
#define OASTARTTRIG6_INVERT_C_1 (1 << 21)
#define OASTARTTRIG6_INVERT_D_0 (1 << 22)
#define OASTARTTRIG6_THRESHOLD_ENABLE	    (1 << 23)
#define OASTARTTRIG6_START_TRIG_FLAG_MBZ    (1 << 24)
#define OASTARTTRIG6_EVENT_SELECT_4  (1 << 28)
#define OASTARTTRIG6_EVENT_SELECT_5  (1 << 29)
#define OASTARTTRIG6_EVENT_SELECT_6  (1 << 30)
#define OASTARTTRIG6_EVENT_SELECT_7  (1 << 31)

#define OASTARTTRIG7 _MMIO(0x2728)
#define OASTARTTRIG7_NOA_SELECT_MASK	   0xf
#define OASTARTTRIG7_NOA_SELECT_8_SHIFT    0
#define OASTARTTRIG7_NOA_SELECT_9_SHIFT    4
#define OASTARTTRIG7_NOA_SELECT_10_SHIFT   8
#define OASTARTTRIG7_NOA_SELECT_11_SHIFT   12
#define OASTARTTRIG7_NOA_SELECT_12_SHIFT   16
#define OASTARTTRIG7_NOA_SELECT_13_SHIFT   20
#define OASTARTTRIG7_NOA_SELECT_14_SHIFT   24
#define OASTARTTRIG7_NOA_SELECT_15_SHIFT   28

#define OASTARTTRIG8 _MMIO(0x272c)
#define OASTARTTRIG8_NOA_SELECT_MASK	   0xf
#define OASTARTTRIG8_NOA_SELECT_0_SHIFT    0
#define OASTARTTRIG8_NOA_SELECT_1_SHIFT    4
#define OASTARTTRIG8_NOA_SELECT_2_SHIFT    8
#define OASTARTTRIG8_NOA_SELECT_3_SHIFT    12
#define OASTARTTRIG8_NOA_SELECT_4_SHIFT    16
#define OASTARTTRIG8_NOA_SELECT_5_SHIFT    20
#define OASTARTTRIG8_NOA_SELECT_6_SHIFT    24
#define OASTARTTRIG8_NOA_SELECT_7_SHIFT    28

#define OAREPORTTRIG1 _MMIO(0x2740)
#define OAREPORTTRIG1_THRESHOLD_MASK 0xffff
#define OAREPORTTRIG1_EDGE_LEVEL_TRIGER_SELECT_MASK 0xffff0000 /* 0=level */

#define OAREPORTTRIG2 _MMIO(0x2744)
#define OAREPORTTRIG2_INVERT_A_0  (1 << 0)
#define OAREPORTTRIG2_INVERT_A_1  (1 << 1)
#define OAREPORTTRIG2_INVERT_A_2  (1 << 2)
#define OAREPORTTRIG2_INVERT_A_3  (1 << 3)
#define OAREPORTTRIG2_INVERT_A_4  (1 << 4)
#define OAREPORTTRIG2_INVERT_A_5  (1 << 5)
#define OAREPORTTRIG2_INVERT_A_6  (1 << 6)
#define OAREPORTTRIG2_INVERT_A_7  (1 << 7)
#define OAREPORTTRIG2_INVERT_A_8  (1 << 8)
#define OAREPORTTRIG2_INVERT_A_9  (1 << 9)
#define OAREPORTTRIG2_INVERT_A_10 (1 << 10)
#define OAREPORTTRIG2_INVERT_A_11 (1 << 11)
#define OAREPORTTRIG2_INVERT_A_12 (1 << 12)
#define OAREPORTTRIG2_INVERT_A_13 (1 << 13)
#define OAREPORTTRIG2_INVERT_A_14 (1 << 14)
#define OAREPORTTRIG2_INVERT_A_15 (1 << 15)
#define OAREPORTTRIG2_INVERT_B_0  (1 << 16)
#define OAREPORTTRIG2_INVERT_B_1  (1 << 17)
#define OAREPORTTRIG2_INVERT_B_2  (1 << 18)
#define OAREPORTTRIG2_INVERT_B_3  (1 << 19)
#define OAREPORTTRIG2_INVERT_C_0  (1 << 20)
#define OAREPORTTRIG2_INVERT_C_1  (1 << 21)
#define OAREPORTTRIG2_INVERT_D_0  (1 << 22)
#define OAREPORTTRIG2_THRESHOLD_ENABLE	    (1 << 23)
#define OAREPORTTRIG2_REPORT_TRIGGER_ENABLE (1 << 31)

#define OAREPORTTRIG3 _MMIO(0x2748)
#define OAREPORTTRIG3_NOA_SELECT_MASK	    0xf
#define OAREPORTTRIG3_NOA_SELECT_8_SHIFT    0
#define OAREPORTTRIG3_NOA_SELECT_9_SHIFT    4
#define OAREPORTTRIG3_NOA_SELECT_10_SHIFT   8
#define OAREPORTTRIG3_NOA_SELECT_11_SHIFT   12
#define OAREPORTTRIG3_NOA_SELECT_12_SHIFT   16
#define OAREPORTTRIG3_NOA_SELECT_13_SHIFT   20
#define OAREPORTTRIG3_NOA_SELECT_14_SHIFT   24
#define OAREPORTTRIG3_NOA_SELECT_15_SHIFT   28

#define OAREPORTTRIG4 _MMIO(0x274c)
#define OAREPORTTRIG4_NOA_SELECT_MASK	    0xf
#define OAREPORTTRIG4_NOA_SELECT_0_SHIFT    0
#define OAREPORTTRIG4_NOA_SELECT_1_SHIFT    4
#define OAREPORTTRIG4_NOA_SELECT_2_SHIFT    8
#define OAREPORTTRIG4_NOA_SELECT_3_SHIFT    12
#define OAREPORTTRIG4_NOA_SELECT_4_SHIFT    16
#define OAREPORTTRIG4_NOA_SELECT_5_SHIFT    20
#define OAREPORTTRIG4_NOA_SELECT_6_SHIFT    24
#define OAREPORTTRIG4_NOA_SELECT_7_SHIFT    28

#define OAREPORTTRIG5 _MMIO(0x2750)
#define OAREPORTTRIG5_THRESHOLD_MASK 0xffff
#define OAREPORTTRIG5_EDGE_LEVEL_TRIGER_SELECT_MASK 0xffff0000 /* 0=level */

#define OAREPORTTRIG6 _MMIO(0x2754)
#define OAREPORTTRIG6_INVERT_A_0  (1 << 0)
#define OAREPORTTRIG6_INVERT_A_1  (1 << 1)
#define OAREPORTTRIG6_INVERT_A_2  (1 << 2)
#define OAREPORTTRIG6_INVERT_A_3  (1 << 3)
#define OAREPORTTRIG6_INVERT_A_4  (1 << 4)
#define OAREPORTTRIG6_INVERT_A_5  (1 << 5)
#define OAREPORTTRIG6_INVERT_A_6  (1 << 6)
#define OAREPORTTRIG6_INVERT_A_7  (1 << 7)
#define OAREPORTTRIG6_INVERT_A_8  (1 << 8)
#define OAREPORTTRIG6_INVERT_A_9  (1 << 9)
#define OAREPORTTRIG6_INVERT_A_10 (1 << 10)
#define OAREPORTTRIG6_INVERT_A_11 (1 << 11)
#define OAREPORTTRIG6_INVERT_A_12 (1 << 12)
#define OAREPORTTRIG6_INVERT_A_13 (1 << 13)
#define OAREPORTTRIG6_INVERT_A_14 (1 << 14)
#define OAREPORTTRIG6_INVERT_A_15 (1 << 15)
#define OAREPORTTRIG6_INVERT_B_0  (1 << 16)
#define OAREPORTTRIG6_INVERT_B_1  (1 << 17)
#define OAREPORTTRIG6_INVERT_B_2  (1 << 18)
#define OAREPORTTRIG6_INVERT_B_3  (1 << 19)
#define OAREPORTTRIG6_INVERT_C_0  (1 << 20)
#define OAREPORTTRIG6_INVERT_C_1  (1 << 21)
#define OAREPORTTRIG6_INVERT_D_0  (1 << 22)
#define OAREPORTTRIG6_THRESHOLD_ENABLE	    (1 << 23)
#define OAREPORTTRIG6_REPORT_TRIGGER_ENABLE (1 << 31)

#define OAREPORTTRIG7 _MMIO(0x2758)
#define OAREPORTTRIG7_NOA_SELECT_MASK	    0xf
#define OAREPORTTRIG7_NOA_SELECT_8_SHIFT    0
#define OAREPORTTRIG7_NOA_SELECT_9_SHIFT    4
#define OAREPORTTRIG7_NOA_SELECT_10_SHIFT   8
#define OAREPORTTRIG7_NOA_SELECT_11_SHIFT   12
#define OAREPORTTRIG7_NOA_SELECT_12_SHIFT   16
#define OAREPORTTRIG7_NOA_SELECT_13_SHIFT   20
#define OAREPORTTRIG7_NOA_SELECT_14_SHIFT   24
#define OAREPORTTRIG7_NOA_SELECT_15_SHIFT   28

#define OAREPORTTRIG8 _MMIO(0x275c)
#define OAREPORTTRIG8_NOA_SELECT_MASK	    0xf
#define OAREPORTTRIG8_NOA_SELECT_0_SHIFT    0
#define OAREPORTTRIG8_NOA_SELECT_1_SHIFT    4
#define OAREPORTTRIG8_NOA_SELECT_2_SHIFT    8
#define OAREPORTTRIG8_NOA_SELECT_3_SHIFT    12
#define OAREPORTTRIG8_NOA_SELECT_4_SHIFT    16
#define OAREPORTTRIG8_NOA_SELECT_5_SHIFT    20
#define OAREPORTTRIG8_NOA_SELECT_6_SHIFT    24
#define OAREPORTTRIG8_NOA_SELECT_7_SHIFT    28

/* Same layout as OASTARTTRIGX */
#define GEN12_OAG_OASTARTTRIG1 _MMIO(0xd900)
#define GEN12_OAG_OASTARTTRIG2 _MMIO(0xd904)
#define GEN12_OAG_OASTARTTRIG3 _MMIO(0xd908)
#define GEN12_OAG_OASTARTTRIG4 _MMIO(0xd90c)
#define GEN12_OAG_OASTARTTRIG5 _MMIO(0xd910)
#define GEN12_OAG_OASTARTTRIG6 _MMIO(0xd914)
#define GEN12_OAG_OASTARTTRIG7 _MMIO(0xd918)
#define GEN12_OAG_OASTARTTRIG8 _MMIO(0xd91c)

/* Same layout as OAREPORTTRIGX */
#define GEN12_OAG_OAREPORTTRIG1 _MMIO(0xd920)
#define GEN12_OAG_OAREPORTTRIG2 _MMIO(0xd924)
#define GEN12_OAG_OAREPORTTRIG3 _MMIO(0xd928)
#define GEN12_OAG_OAREPORTTRIG4 _MMIO(0xd92c)
#define GEN12_OAG_OAREPORTTRIG5 _MMIO(0xd930)
#define GEN12_OAG_OAREPORTTRIG6 _MMIO(0xd934)
#define GEN12_OAG_OAREPORTTRIG7 _MMIO(0xd938)
#define GEN12_OAG_OAREPORTTRIG8 _MMIO(0xd93c)

/* CECX_0 */
#define OACEC_COMPARE_LESS_OR_EQUAL	6
#define OACEC_COMPARE_NOT_EQUAL		5
#define OACEC_COMPARE_LESS_THAN		4
#define OACEC_COMPARE_GREATER_OR_EQUAL	3
#define OACEC_COMPARE_EQUAL		2
#define OACEC_COMPARE_GREATER_THAN	1
#define OACEC_COMPARE_ANY_EQUAL		0

#define OACEC_COMPARE_VALUE_MASK    0xffff
#define OACEC_COMPARE_VALUE_SHIFT   3

#define OACEC_SELECT_NOA	(0 << 19)
#define OACEC_SELECT_PREV	(1 << 19)
#define OACEC_SELECT_BOOLEAN	(2 << 19)

/* 11-bit array 0: pass-through, 1: negated */
#define GEN12_OASCEC_NEGATE_MASK  0x7ff
#define GEN12_OASCEC_NEGATE_SHIFT 21

/* CECX_1 */
#define OACEC_MASK_MASK		    0xffff
#define OACEC_CONSIDERATIONS_MASK   0xffff
#define OACEC_CONSIDERATIONS_SHIFT  16

#define OACEC0_0 _MMIO(0x2770)
#define OACEC0_1 _MMIO(0x2774)
#define OACEC1_0 _MMIO(0x2778)
#define OACEC1_1 _MMIO(0x277c)
#define OACEC2_0 _MMIO(0x2780)
#define OACEC2_1 _MMIO(0x2784)
#define OACEC3_0 _MMIO(0x2788)
#define OACEC3_1 _MMIO(0x278c)
#define OACEC4_0 _MMIO(0x2790)
#define OACEC4_1 _MMIO(0x2794)
#define OACEC5_0 _MMIO(0x2798)
#define OACEC5_1 _MMIO(0x279c)
#define OACEC6_0 _MMIO(0x27a0)
#define OACEC6_1 _MMIO(0x27a4)
#define OACEC7_0 _MMIO(0x27a8)
#define OACEC7_1 _MMIO(0x27ac)

/* Same layout as CECX_Y */
#define GEN12_OAG_CEC0_0 _MMIO(0xd940)
#define GEN12_OAG_CEC0_1 _MMIO(0xd944)
#define GEN12_OAG_CEC1_0 _MMIO(0xd948)
#define GEN12_OAG_CEC1_1 _MMIO(0xd94c)
#define GEN12_OAG_CEC2_0 _MMIO(0xd950)
#define GEN12_OAG_CEC2_1 _MMIO(0xd954)
#define GEN12_OAG_CEC3_0 _MMIO(0xd958)
#define GEN12_OAG_CEC3_1 _MMIO(0xd95c)
#define GEN12_OAG_CEC4_0 _MMIO(0xd960)
#define GEN12_OAG_CEC4_1 _MMIO(0xd964)
#define GEN12_OAG_CEC5_0 _MMIO(0xd968)
#define GEN12_OAG_CEC5_1 _MMIO(0xd96c)
#define GEN12_OAG_CEC6_0 _MMIO(0xd970)
#define GEN12_OAG_CEC6_1 _MMIO(0xd974)
#define GEN12_OAG_CEC7_0 _MMIO(0xd978)
#define GEN12_OAG_CEC7_1 _MMIO(0xd97c)

/* Same layout as CECX_Y + negate 11-bit array */
#define GEN12_OAG_SCEC0_0 _MMIO(0xdc00)
#define GEN12_OAG_SCEC0_1 _MMIO(0xdc04)
#define GEN12_OAG_SCEC1_0 _MMIO(0xdc08)
#define GEN12_OAG_SCEC1_1 _MMIO(0xdc0c)
#define GEN12_OAG_SCEC2_0 _MMIO(0xdc10)
#define GEN12_OAG_SCEC2_1 _MMIO(0xdc14)
#define GEN12_OAG_SCEC3_0 _MMIO(0xdc18)
#define GEN12_OAG_SCEC3_1 _MMIO(0xdc1c)
#define GEN12_OAG_SCEC4_0 _MMIO(0xdc20)
#define GEN12_OAG_SCEC4_1 _MMIO(0xdc24)
#define GEN12_OAG_SCEC5_0 _MMIO(0xdc28)
#define GEN12_OAG_SCEC5_1 _MMIO(0xdc2c)
#define GEN12_OAG_SCEC6_0 _MMIO(0xdc30)
#define GEN12_OAG_SCEC6_1 _MMIO(0xdc34)
#define GEN12_OAG_SCEC7_0 _MMIO(0xdc38)
#define GEN12_OAG_SCEC7_1 _MMIO(0xdc3c)

/* OA perf counters */
#define OA_PERFCNT1_LO      _MMIO(0x91B8)
#define OA_PERFCNT1_HI      _MMIO(0x91BC)
#define OA_PERFCNT2_LO      _MMIO(0x91C0)
#define OA_PERFCNT2_HI      _MMIO(0x91C4)
#define OA_PERFCNT3_LO      _MMIO(0x91C8)
#define OA_PERFCNT3_HI      _MMIO(0x91CC)
#define OA_PERFCNT4_LO      _MMIO(0x91D8)
#define OA_PERFCNT4_HI      _MMIO(0x91DC)

#define OA_PERFMATRIX_LO    _MMIO(0x91C8)
#define OA_PERFMATRIX_HI    _MMIO(0x91CC)

/* RPM unit config (Gen8+) */
#define RPM_CONFIG0	    _MMIO(0x0D00)
#define  GEN9_RPM_CONFIG0_CRYSTAL_CLOCK_FREQ_SHIFT	3
#define  GEN9_RPM_CONFIG0_CRYSTAL_CLOCK_FREQ_MASK	(1 << GEN9_RPM_CONFIG0_CRYSTAL_CLOCK_FREQ_SHIFT)
#define  GEN9_RPM_CONFIG0_CRYSTAL_CLOCK_FREQ_19_2_MHZ	0
#define  GEN9_RPM_CONFIG0_CRYSTAL_CLOCK_FREQ_24_MHZ	1
#define  GEN11_RPM_CONFIG0_CRYSTAL_CLOCK_FREQ_SHIFT	3
#define  GEN11_RPM_CONFIG0_CRYSTAL_CLOCK_FREQ_MASK	(0x7 << GEN11_RPM_CONFIG0_CRYSTAL_CLOCK_FREQ_SHIFT)
#define  GEN11_RPM_CONFIG0_CRYSTAL_CLOCK_FREQ_24_MHZ	0
#define  GEN11_RPM_CONFIG0_CRYSTAL_CLOCK_FREQ_19_2_MHZ	1
#define  GEN11_RPM_CONFIG0_CRYSTAL_CLOCK_FREQ_38_4_MHZ	2
#define  GEN11_RPM_CONFIG0_CRYSTAL_CLOCK_FREQ_25_MHZ	3
#define  GEN10_RPM_CONFIG0_CTC_SHIFT_PARAMETER_SHIFT	1
#define  GEN10_RPM_CONFIG0_CTC_SHIFT_PARAMETER_MASK	(0x3 << GEN10_RPM_CONFIG0_CTC_SHIFT_PARAMETER_SHIFT)

#define RPM_CONFIG1	    _MMIO(0x0D04)
#define  GEN10_GT_NOA_ENABLE  (1 << 9)

/* GPM unit config (Gen9+) */
#define CTC_MODE			_MMIO(0xA26C)
#define  CTC_SOURCE_PARAMETER_MASK 1
#define  CTC_SOURCE_CRYSTAL_CLOCK	0
#define  CTC_SOURCE_DIVIDE_LOGIC	1
#define  CTC_SHIFT_PARAMETER_SHIFT	1
#define  CTC_SHIFT_PARAMETER_MASK	(0x3 << CTC_SHIFT_PARAMETER_SHIFT)

/* RCP unit config (Gen8+) */
#define RCP_CONFIG	    _MMIO(0x0D08)

/* NOA (HSW) */
#define HSW_MBVID2_NOA0		_MMIO(0x9E80)
#define HSW_MBVID2_NOA1		_MMIO(0x9E84)
#define HSW_MBVID2_NOA2		_MMIO(0x9E88)
#define HSW_MBVID2_NOA3		_MMIO(0x9E8C)
#define HSW_MBVID2_NOA4		_MMIO(0x9E90)
#define HSW_MBVID2_NOA5		_MMIO(0x9E94)
#define HSW_MBVID2_NOA6		_MMIO(0x9E98)
#define HSW_MBVID2_NOA7		_MMIO(0x9E9C)
#define HSW_MBVID2_NOA8		_MMIO(0x9EA0)
#define HSW_MBVID2_NOA9		_MMIO(0x9EA4)

#define HSW_MBVID2_MISR0	_MMIO(0x9EC0)

/* NOA (Gen8+) */
#define NOA_CONFIG(i)	    _MMIO(0x0D0C + (i) * 4)

#define MICRO_BP0_0	    _MMIO(0x9800)
#define MICRO_BP0_2	    _MMIO(0x9804)
#define MICRO_BP0_1	    _MMIO(0x9808)

#define MICRO_BP1_0	    _MMIO(0x980C)
#define MICRO_BP1_2	    _MMIO(0x9810)
#define MICRO_BP1_1	    _MMIO(0x9814)

#define MICRO_BP2_0	    _MMIO(0x9818)
#define MICRO_BP2_2	    _MMIO(0x981C)
#define MICRO_BP2_1	    _MMIO(0x9820)

#define MICRO_BP3_0	    _MMIO(0x9824)
#define MICRO_BP3_2	    _MMIO(0x9828)
#define MICRO_BP3_1	    _MMIO(0x982C)

#define MICRO_BP_TRIGGER		_MMIO(0x9830)
#define MICRO_BP3_COUNT_STATUS01	_MMIO(0x9834)
#define MICRO_BP3_COUNT_STATUS23	_MMIO(0x9838)
#define MICRO_BP_FIRED_ARMED		_MMIO(0x983C)

#define GEN12_OAA_DBG_REG _MMIO(0xdc44)
#define GEN12_OAG_OA_PESS _MMIO(0x2b2c)
#define GEN12_OAG_SPCTR_CNF _MMIO(0xdc40)

#define GDT_CHICKEN_BITS    _MMIO(0x9840)
#define   GT_NOA_ENABLE	    0x00000080

#define NOA_DATA	    _MMIO(0x986C)
#define NOA_WRITE	    _MMIO(0x9888)
#define GEN10_NOA_WRITE_HIGH _MMIO(0x9884)

#define _GEN7_PIPEA_DE_LOAD_SL	0x70068
#define _GEN7_PIPEB_DE_LOAD_SL	0x71068
#define GEN7_PIPE_DE_LOAD_SL(pipe) _MMIO_PIPE(pipe, _GEN7_PIPEA_DE_LOAD_SL, _GEN7_PIPEB_DE_LOAD_SL)

/*
 * Reset registers
 */
#define DEBUG_RESET_I830		_MMIO(0x6070)
#define  DEBUG_RESET_FULL		(1 << 7)
#define  DEBUG_RESET_RENDER		(1 << 8)
#define  DEBUG_RESET_DISPLAY		(1 << 9)

/*
 * IOSF sideband
 */
#define VLV_IOSF_DOORBELL_REQ			_MMIO(VLV_DISPLAY_BASE + 0x2100)
#define   IOSF_DEVFN_SHIFT			24
#define   IOSF_OPCODE_SHIFT			16
#define   IOSF_PORT_SHIFT			8
#define   IOSF_BYTE_ENABLES_SHIFT		4
#define   IOSF_BAR_SHIFT			1
#define   IOSF_SB_BUSY				(1 << 0)
#define   IOSF_PORT_BUNIT			0x03
#define   IOSF_PORT_PUNIT			0x04
#define   IOSF_PORT_NC				0x11
#define   IOSF_PORT_DPIO			0x12
#define   IOSF_PORT_GPIO_NC			0x13
#define   IOSF_PORT_CCK				0x14
#define   IOSF_PORT_DPIO_2			0x1a
#define   IOSF_PORT_FLISDSI			0x1b
#define   IOSF_PORT_GPIO_SC			0x48
#define   IOSF_PORT_GPIO_SUS			0xa8
#define   IOSF_PORT_CCU				0xa9
#define   CHV_IOSF_PORT_GPIO_N			0x13
#define   CHV_IOSF_PORT_GPIO_SE			0x48
#define   CHV_IOSF_PORT_GPIO_E			0xa8
#define   CHV_IOSF_PORT_GPIO_SW			0xb2
#define VLV_IOSF_DATA				_MMIO(VLV_DISPLAY_BASE + 0x2104)
#define VLV_IOSF_ADDR				_MMIO(VLV_DISPLAY_BASE + 0x2108)

/* See configdb bunit SB addr map */
#define BUNIT_REG_BISOC				0x11

/* PUNIT_REG_*SSPM0 */
#define   _SSPM0_SSC(val)			((val) << 0)
#define   SSPM0_SSC_MASK			_SSPM0_SSC(0x3)
#define   SSPM0_SSC_PWR_ON			_SSPM0_SSC(0x0)
#define   SSPM0_SSC_CLK_GATE			_SSPM0_SSC(0x1)
#define   SSPM0_SSC_RESET			_SSPM0_SSC(0x2)
#define   SSPM0_SSC_PWR_GATE			_SSPM0_SSC(0x3)
#define   _SSPM0_SSS(val)			((val) << 24)
#define   SSPM0_SSS_MASK			_SSPM0_SSS(0x3)
#define   SSPM0_SSS_PWR_ON			_SSPM0_SSS(0x0)
#define   SSPM0_SSS_CLK_GATE			_SSPM0_SSS(0x1)
#define   SSPM0_SSS_RESET			_SSPM0_SSS(0x2)
#define   SSPM0_SSS_PWR_GATE			_SSPM0_SSS(0x3)

/* PUNIT_REG_*SSPM1 */
#define   SSPM1_FREQSTAT_SHIFT			24
#define   SSPM1_FREQSTAT_MASK			(0x1f << SSPM1_FREQSTAT_SHIFT)
#define   SSPM1_FREQGUAR_SHIFT			8
#define   SSPM1_FREQGUAR_MASK			(0x1f << SSPM1_FREQGUAR_SHIFT)
#define   SSPM1_FREQ_SHIFT			0
#define   SSPM1_FREQ_MASK			(0x1f << SSPM1_FREQ_SHIFT)

#define PUNIT_REG_VEDSSPM0			0x32
#define PUNIT_REG_VEDSSPM1			0x33

#define PUNIT_REG_DSPSSPM			0x36
#define   DSPFREQSTAT_SHIFT_CHV			24
#define   DSPFREQSTAT_MASK_CHV			(0x1f << DSPFREQSTAT_SHIFT_CHV)
#define   DSPFREQGUAR_SHIFT_CHV			8
#define   DSPFREQGUAR_MASK_CHV			(0x1f << DSPFREQGUAR_SHIFT_CHV)
#define   DSPFREQSTAT_SHIFT			30
#define   DSPFREQSTAT_MASK			(0x3 << DSPFREQSTAT_SHIFT)
#define   DSPFREQGUAR_SHIFT			14
#define   DSPFREQGUAR_MASK			(0x3 << DSPFREQGUAR_SHIFT)
#define   DSP_MAXFIFO_PM5_STATUS		(1 << 22) /* chv */
#define   DSP_AUTO_CDCLK_GATE_DISABLE		(1 << 7) /* chv */
#define   DSP_MAXFIFO_PM5_ENABLE		(1 << 6) /* chv */
#define   _DP_SSC(val, pipe)			((val) << (2 * (pipe)))
#define   DP_SSC_MASK(pipe)			_DP_SSC(0x3, (pipe))
#define   DP_SSC_PWR_ON(pipe)			_DP_SSC(0x0, (pipe))
#define   DP_SSC_CLK_GATE(pipe)			_DP_SSC(0x1, (pipe))
#define   DP_SSC_RESET(pipe)			_DP_SSC(0x2, (pipe))
#define   DP_SSC_PWR_GATE(pipe)			_DP_SSC(0x3, (pipe))
#define   _DP_SSS(val, pipe)			((val) << (2 * (pipe) + 16))
#define   DP_SSS_MASK(pipe)			_DP_SSS(0x3, (pipe))
#define   DP_SSS_PWR_ON(pipe)			_DP_SSS(0x0, (pipe))
#define   DP_SSS_CLK_GATE(pipe)			_DP_SSS(0x1, (pipe))
#define   DP_SSS_RESET(pipe)			_DP_SSS(0x2, (pipe))
#define   DP_SSS_PWR_GATE(pipe)			_DP_SSS(0x3, (pipe))

#define PUNIT_REG_ISPSSPM0			0x39
#define PUNIT_REG_ISPSSPM1			0x3a

#define PUNIT_REG_PWRGT_CTRL			0x60
#define PUNIT_REG_PWRGT_STATUS			0x61
#define   PUNIT_PWRGT_MASK(pw_idx)		(3 << ((pw_idx) * 2))
#define   PUNIT_PWRGT_PWR_ON(pw_idx)		(0 << ((pw_idx) * 2))
#define   PUNIT_PWRGT_CLK_GATE(pw_idx)		(1 << ((pw_idx) * 2))
#define   PUNIT_PWRGT_RESET(pw_idx)		(2 << ((pw_idx) * 2))
#define   PUNIT_PWRGT_PWR_GATE(pw_idx)		(3 << ((pw_idx) * 2))

#define PUNIT_PWGT_IDX_RENDER			0
#define PUNIT_PWGT_IDX_MEDIA			1
#define PUNIT_PWGT_IDX_DISP2D			3
#define PUNIT_PWGT_IDX_DPIO_CMN_BC		5
#define PUNIT_PWGT_IDX_DPIO_TX_B_LANES_01	6
#define PUNIT_PWGT_IDX_DPIO_TX_B_LANES_23	7
#define PUNIT_PWGT_IDX_DPIO_TX_C_LANES_01	8
#define PUNIT_PWGT_IDX_DPIO_TX_C_LANES_23	9
#define PUNIT_PWGT_IDX_DPIO_RX0			10
#define PUNIT_PWGT_IDX_DPIO_RX1			11
#define PUNIT_PWGT_IDX_DPIO_CMN_D		12

#define PUNIT_REG_GPU_LFM			0xd3
#define PUNIT_REG_GPU_FREQ_REQ			0xd4
#define PUNIT_REG_GPU_FREQ_STS			0xd8
#define   GPLLENABLE				(1 << 4)
#define   GENFREQSTATUS				(1 << 0)
#define PUNIT_REG_MEDIA_TURBO_FREQ_REQ		0xdc
#define PUNIT_REG_CZ_TIMESTAMP			0xce

#define PUNIT_FUSE_BUS2				0xf6 /* bits 47:40 */
#define PUNIT_FUSE_BUS1				0xf5 /* bits 55:48 */

#define FB_GFX_FMAX_AT_VMAX_FUSE		0x136
#define FB_GFX_FREQ_FUSE_MASK			0xff
#define FB_GFX_FMAX_AT_VMAX_2SS4EU_FUSE_SHIFT	24
#define FB_GFX_FMAX_AT_VMAX_2SS6EU_FUSE_SHIFT	16
#define FB_GFX_FMAX_AT_VMAX_2SS8EU_FUSE_SHIFT	8

#define FB_GFX_FMIN_AT_VMIN_FUSE		0x137
#define FB_GFX_FMIN_AT_VMIN_FUSE_SHIFT		8

#define PUNIT_REG_DDR_SETUP2			0x139
#define   FORCE_DDR_FREQ_REQ_ACK		(1 << 8)
#define   FORCE_DDR_LOW_FREQ			(1 << 1)
#define   FORCE_DDR_HIGH_FREQ			(1 << 0)

#define PUNIT_GPU_STATUS_REG			0xdb
#define PUNIT_GPU_STATUS_MAX_FREQ_SHIFT	16
#define PUNIT_GPU_STATUS_MAX_FREQ_MASK		0xff
#define PUNIT_GPU_STATIS_GFX_MIN_FREQ_SHIFT	8
#define PUNIT_GPU_STATUS_GFX_MIN_FREQ_MASK	0xff

#define PUNIT_GPU_DUTYCYCLE_REG		0xdf
#define PUNIT_GPU_DUTYCYCLE_RPE_FREQ_SHIFT	8
#define PUNIT_GPU_DUTYCYCLE_RPE_FREQ_MASK	0xff

#define IOSF_NC_FB_GFX_FREQ_FUSE		0x1c
#define   FB_GFX_MAX_FREQ_FUSE_SHIFT		3
#define   FB_GFX_MAX_FREQ_FUSE_MASK		0x000007f8
#define   FB_GFX_FGUARANTEED_FREQ_FUSE_SHIFT	11
#define   FB_GFX_FGUARANTEED_FREQ_FUSE_MASK	0x0007f800
#define IOSF_NC_FB_GFX_FMAX_FUSE_HI		0x34
#define   FB_FMAX_VMIN_FREQ_HI_MASK		0x00000007
#define IOSF_NC_FB_GFX_FMAX_FUSE_LO		0x30
#define   FB_FMAX_VMIN_FREQ_LO_SHIFT		27
#define   FB_FMAX_VMIN_FREQ_LO_MASK		0xf8000000

#define VLV_TURBO_SOC_OVERRIDE		0x04
#define   VLV_OVERRIDE_EN		1
#define   VLV_SOC_TDP_EN		(1 << 1)
#define   VLV_BIAS_CPU_125_SOC_875	(6 << 2)
#define   CHV_BIAS_CPU_50_SOC_50	(3 << 2)

/* vlv2 north clock has */
#define CCK_FUSE_REG				0x8
#define  CCK_FUSE_HPLL_FREQ_MASK		0x3
#define CCK_REG_DSI_PLL_FUSE			0x44
#define CCK_REG_DSI_PLL_CONTROL			0x48
#define  DSI_PLL_VCO_EN				(1 << 31)
#define  DSI_PLL_LDO_GATE			(1 << 30)
#define  DSI_PLL_P1_POST_DIV_SHIFT		17
#define  DSI_PLL_P1_POST_DIV_MASK		(0x1ff << 17)
#define  DSI_PLL_P2_MUX_DSI0_DIV2		(1 << 13)
#define  DSI_PLL_P3_MUX_DSI1_DIV2		(1 << 12)
#define  DSI_PLL_MUX_MASK			(3 << 9)
#define  DSI_PLL_MUX_DSI0_DSIPLL		(0 << 10)
#define  DSI_PLL_MUX_DSI0_CCK			(1 << 10)
#define  DSI_PLL_MUX_DSI1_DSIPLL		(0 << 9)
#define  DSI_PLL_MUX_DSI1_CCK			(1 << 9)
#define  DSI_PLL_CLK_GATE_MASK			(0xf << 5)
#define  DSI_PLL_CLK_GATE_DSI0_DSIPLL		(1 << 8)
#define  DSI_PLL_CLK_GATE_DSI1_DSIPLL		(1 << 7)
#define  DSI_PLL_CLK_GATE_DSI0_CCK		(1 << 6)
#define  DSI_PLL_CLK_GATE_DSI1_CCK		(1 << 5)
#define  DSI_PLL_LOCK				(1 << 0)
#define CCK_REG_DSI_PLL_DIVIDER			0x4c
#define  DSI_PLL_LFSR				(1 << 31)
#define  DSI_PLL_FRACTION_EN			(1 << 30)
#define  DSI_PLL_FRAC_COUNTER_SHIFT		27
#define  DSI_PLL_FRAC_COUNTER_MASK		(7 << 27)
#define  DSI_PLL_USYNC_CNT_SHIFT		18
#define  DSI_PLL_USYNC_CNT_MASK			(0x1ff << 18)
#define  DSI_PLL_N1_DIV_SHIFT			16
#define  DSI_PLL_N1_DIV_MASK			(3 << 16)
#define  DSI_PLL_M1_DIV_SHIFT			0
#define  DSI_PLL_M1_DIV_MASK			(0x1ff << 0)
#define CCK_CZ_CLOCK_CONTROL			0x62
#define CCK_GPLL_CLOCK_CONTROL			0x67
#define CCK_DISPLAY_CLOCK_CONTROL		0x6b
#define CCK_DISPLAY_REF_CLOCK_CONTROL		0x6c
#define  CCK_TRUNK_FORCE_ON			(1 << 17)
#define  CCK_TRUNK_FORCE_OFF			(1 << 16)
#define  CCK_FREQUENCY_STATUS			(0x1f << 8)
#define  CCK_FREQUENCY_STATUS_SHIFT		8
#define  CCK_FREQUENCY_VALUES			(0x1f << 0)

/* DPIO registers */
#define DPIO_DEVFN			0

#define DPIO_CTL			_MMIO(VLV_DISPLAY_BASE + 0x2110)
#define  DPIO_MODSEL1			(1 << 3) /* if ref clk b == 27 */
#define  DPIO_MODSEL0			(1 << 2) /* if ref clk a == 27 */
#define  DPIO_SFR_BYPASS		(1 << 1)
#define  DPIO_CMNRST			(1 << 0)

#define DPIO_PHY(pipe)			((pipe) >> 1)
#define DPIO_PHY_IOSF_PORT(phy)		(dev_priv->dpio_phy_iosf_port[phy])

/*
 * Per pipe/PLL DPIO regs
 */
#define _VLV_PLL_DW3_CH0		0x800c
#define   DPIO_POST_DIV_SHIFT		(28) /* 3 bits */
#define   DPIO_POST_DIV_DAC		0
#define   DPIO_POST_DIV_HDMIDP		1 /* DAC 225-400M rate */
#define   DPIO_POST_DIV_LVDS1		2
#define   DPIO_POST_DIV_LVDS2		3
#define   DPIO_K_SHIFT			(24) /* 4 bits */
#define   DPIO_P1_SHIFT			(21) /* 3 bits */
#define   DPIO_P2_SHIFT			(16) /* 5 bits */
#define   DPIO_N_SHIFT			(12) /* 4 bits */
#define   DPIO_ENABLE_CALIBRATION	(1 << 11)
#define   DPIO_M1DIV_SHIFT		(8) /* 3 bits */
#define   DPIO_M2DIV_MASK		0xff
#define _VLV_PLL_DW3_CH1		0x802c
#define VLV_PLL_DW3(ch) _PIPE(ch, _VLV_PLL_DW3_CH0, _VLV_PLL_DW3_CH1)

#define _VLV_PLL_DW5_CH0		0x8014
#define   DPIO_REFSEL_OVERRIDE		27
#define   DPIO_PLL_MODESEL_SHIFT	24 /* 3 bits */
#define   DPIO_BIAS_CURRENT_CTL_SHIFT	21 /* 3 bits, always 0x7 */
#define   DPIO_PLL_REFCLK_SEL_SHIFT	16 /* 2 bits */
#define   DPIO_PLL_REFCLK_SEL_MASK	3
#define   DPIO_DRIVER_CTL_SHIFT		12 /* always set to 0x8 */
#define   DPIO_CLK_BIAS_CTL_SHIFT	8 /* always set to 0x5 */
#define _VLV_PLL_DW5_CH1		0x8034
#define VLV_PLL_DW5(ch) _PIPE(ch, _VLV_PLL_DW5_CH0, _VLV_PLL_DW5_CH1)

#define _VLV_PLL_DW7_CH0		0x801c
#define _VLV_PLL_DW7_CH1		0x803c
#define VLV_PLL_DW7(ch) _PIPE(ch, _VLV_PLL_DW7_CH0, _VLV_PLL_DW7_CH1)

#define _VLV_PLL_DW8_CH0		0x8040
#define _VLV_PLL_DW8_CH1		0x8060
#define VLV_PLL_DW8(ch) _PIPE(ch, _VLV_PLL_DW8_CH0, _VLV_PLL_DW8_CH1)

#define VLV_PLL_DW9_BCAST		0xc044
#define _VLV_PLL_DW9_CH0		0x8044
#define _VLV_PLL_DW9_CH1		0x8064
#define VLV_PLL_DW9(ch) _PIPE(ch, _VLV_PLL_DW9_CH0, _VLV_PLL_DW9_CH1)

#define _VLV_PLL_DW10_CH0		0x8048
#define _VLV_PLL_DW10_CH1		0x8068
#define VLV_PLL_DW10(ch) _PIPE(ch, _VLV_PLL_DW10_CH0, _VLV_PLL_DW10_CH1)

#define _VLV_PLL_DW11_CH0		0x804c
#define _VLV_PLL_DW11_CH1		0x806c
#define VLV_PLL_DW11(ch) _PIPE(ch, _VLV_PLL_DW11_CH0, _VLV_PLL_DW11_CH1)

/* Spec for ref block start counts at DW10 */
#define VLV_REF_DW13			0x80ac

#define VLV_CMN_DW0			0x8100

/*
 * Per DDI channel DPIO regs
 */

#define _VLV_PCS_DW0_CH0		0x8200
#define _VLV_PCS_DW0_CH1		0x8400
#define   DPIO_PCS_TX_LANE2_RESET	(1 << 16)
#define   DPIO_PCS_TX_LANE1_RESET	(1 << 7)
#define   DPIO_LEFT_TXFIFO_RST_MASTER2	(1 << 4)
#define   DPIO_RIGHT_TXFIFO_RST_MASTER2	(1 << 3)
#define VLV_PCS_DW0(ch) _PORT(ch, _VLV_PCS_DW0_CH0, _VLV_PCS_DW0_CH1)

#define _VLV_PCS01_DW0_CH0		0x200
#define _VLV_PCS23_DW0_CH0		0x400
#define _VLV_PCS01_DW0_CH1		0x2600
#define _VLV_PCS23_DW0_CH1		0x2800
#define VLV_PCS01_DW0(ch) _PORT(ch, _VLV_PCS01_DW0_CH0, _VLV_PCS01_DW0_CH1)
#define VLV_PCS23_DW0(ch) _PORT(ch, _VLV_PCS23_DW0_CH0, _VLV_PCS23_DW0_CH1)

#define _VLV_PCS_DW1_CH0		0x8204
#define _VLV_PCS_DW1_CH1		0x8404
#define   CHV_PCS_REQ_SOFTRESET_EN	(1 << 23)
#define   DPIO_PCS_CLK_CRI_RXEB_EIOS_EN	(1 << 22)
#define   DPIO_PCS_CLK_CRI_RXDIGFILTSG_EN (1 << 21)
#define   DPIO_PCS_CLK_DATAWIDTH_SHIFT	(6)
#define   DPIO_PCS_CLK_SOFT_RESET	(1 << 5)
#define VLV_PCS_DW1(ch) _PORT(ch, _VLV_PCS_DW1_CH0, _VLV_PCS_DW1_CH1)

#define _VLV_PCS01_DW1_CH0		0x204
#define _VLV_PCS23_DW1_CH0		0x404
#define _VLV_PCS01_DW1_CH1		0x2604
#define _VLV_PCS23_DW1_CH1		0x2804
#define VLV_PCS01_DW1(ch) _PORT(ch, _VLV_PCS01_DW1_CH0, _VLV_PCS01_DW1_CH1)
#define VLV_PCS23_DW1(ch) _PORT(ch, _VLV_PCS23_DW1_CH0, _VLV_PCS23_DW1_CH1)

#define _VLV_PCS_DW8_CH0		0x8220
#define _VLV_PCS_DW8_CH1		0x8420
#define   CHV_PCS_USEDCLKCHANNEL_OVRRIDE	(1 << 20)
#define   CHV_PCS_USEDCLKCHANNEL		(1 << 21)
#define VLV_PCS_DW8(ch) _PORT(ch, _VLV_PCS_DW8_CH0, _VLV_PCS_DW8_CH1)

#define _VLV_PCS01_DW8_CH0		0x0220
#define _VLV_PCS23_DW8_CH0		0x0420
#define _VLV_PCS01_DW8_CH1		0x2620
#define _VLV_PCS23_DW8_CH1		0x2820
#define VLV_PCS01_DW8(port) _PORT(port, _VLV_PCS01_DW8_CH0, _VLV_PCS01_DW8_CH1)
#define VLV_PCS23_DW8(port) _PORT(port, _VLV_PCS23_DW8_CH0, _VLV_PCS23_DW8_CH1)

#define _VLV_PCS_DW9_CH0		0x8224
#define _VLV_PCS_DW9_CH1		0x8424
#define   DPIO_PCS_TX2MARGIN_MASK	(0x7 << 13)
#define   DPIO_PCS_TX2MARGIN_000	(0 << 13)
#define   DPIO_PCS_TX2MARGIN_101	(1 << 13)
#define   DPIO_PCS_TX1MARGIN_MASK	(0x7 << 10)
#define   DPIO_PCS_TX1MARGIN_000	(0 << 10)
#define   DPIO_PCS_TX1MARGIN_101	(1 << 10)
#define	VLV_PCS_DW9(ch) _PORT(ch, _VLV_PCS_DW9_CH0, _VLV_PCS_DW9_CH1)

#define _VLV_PCS01_DW9_CH0		0x224
#define _VLV_PCS23_DW9_CH0		0x424
#define _VLV_PCS01_DW9_CH1		0x2624
#define _VLV_PCS23_DW9_CH1		0x2824
#define VLV_PCS01_DW9(ch) _PORT(ch, _VLV_PCS01_DW9_CH0, _VLV_PCS01_DW9_CH1)
#define VLV_PCS23_DW9(ch) _PORT(ch, _VLV_PCS23_DW9_CH0, _VLV_PCS23_DW9_CH1)

#define _CHV_PCS_DW10_CH0		0x8228
#define _CHV_PCS_DW10_CH1		0x8428
#define   DPIO_PCS_SWING_CALC_TX0_TX2	(1 << 30)
#define   DPIO_PCS_SWING_CALC_TX1_TX3	(1 << 31)
#define   DPIO_PCS_TX2DEEMP_MASK	(0xf << 24)
#define   DPIO_PCS_TX2DEEMP_9P5		(0 << 24)
#define   DPIO_PCS_TX2DEEMP_6P0		(2 << 24)
#define   DPIO_PCS_TX1DEEMP_MASK	(0xf << 16)
#define   DPIO_PCS_TX1DEEMP_9P5		(0 << 16)
#define   DPIO_PCS_TX1DEEMP_6P0		(2 << 16)
#define CHV_PCS_DW10(ch) _PORT(ch, _CHV_PCS_DW10_CH0, _CHV_PCS_DW10_CH1)

#define _VLV_PCS01_DW10_CH0		0x0228
#define _VLV_PCS23_DW10_CH0		0x0428
#define _VLV_PCS01_DW10_CH1		0x2628
#define _VLV_PCS23_DW10_CH1		0x2828
#define VLV_PCS01_DW10(port) _PORT(port, _VLV_PCS01_DW10_CH0, _VLV_PCS01_DW10_CH1)
#define VLV_PCS23_DW10(port) _PORT(port, _VLV_PCS23_DW10_CH0, _VLV_PCS23_DW10_CH1)

#define _VLV_PCS_DW11_CH0		0x822c
#define _VLV_PCS_DW11_CH1		0x842c
#define   DPIO_TX2_STAGGER_MASK(x)	((x) << 24)
#define   DPIO_LANEDESKEW_STRAP_OVRD	(1 << 3)
#define   DPIO_LEFT_TXFIFO_RST_MASTER	(1 << 1)
#define   DPIO_RIGHT_TXFIFO_RST_MASTER	(1 << 0)
#define VLV_PCS_DW11(ch) _PORT(ch, _VLV_PCS_DW11_CH0, _VLV_PCS_DW11_CH1)

#define _VLV_PCS01_DW11_CH0		0x022c
#define _VLV_PCS23_DW11_CH0		0x042c
#define _VLV_PCS01_DW11_CH1		0x262c
#define _VLV_PCS23_DW11_CH1		0x282c
#define VLV_PCS01_DW11(ch) _PORT(ch, _VLV_PCS01_DW11_CH0, _VLV_PCS01_DW11_CH1)
#define VLV_PCS23_DW11(ch) _PORT(ch, _VLV_PCS23_DW11_CH0, _VLV_PCS23_DW11_CH1)

#define _VLV_PCS01_DW12_CH0		0x0230
#define _VLV_PCS23_DW12_CH0		0x0430
#define _VLV_PCS01_DW12_CH1		0x2630
#define _VLV_PCS23_DW12_CH1		0x2830
#define VLV_PCS01_DW12(ch) _PORT(ch, _VLV_PCS01_DW12_CH0, _VLV_PCS01_DW12_CH1)
#define VLV_PCS23_DW12(ch) _PORT(ch, _VLV_PCS23_DW12_CH0, _VLV_PCS23_DW12_CH1)

#define _VLV_PCS_DW12_CH0		0x8230
#define _VLV_PCS_DW12_CH1		0x8430
#define   DPIO_TX2_STAGGER_MULT(x)	((x) << 20)
#define   DPIO_TX1_STAGGER_MULT(x)	((x) << 16)
#define   DPIO_TX1_STAGGER_MASK(x)	((x) << 8)
#define   DPIO_LANESTAGGER_STRAP_OVRD	(1 << 6)
#define   DPIO_LANESTAGGER_STRAP(x)	((x) << 0)
#define VLV_PCS_DW12(ch) _PORT(ch, _VLV_PCS_DW12_CH0, _VLV_PCS_DW12_CH1)

#define _VLV_PCS_DW14_CH0		0x8238
#define _VLV_PCS_DW14_CH1		0x8438
#define	VLV_PCS_DW14(ch) _PORT(ch, _VLV_PCS_DW14_CH0, _VLV_PCS_DW14_CH1)

#define _VLV_PCS_DW23_CH0		0x825c
#define _VLV_PCS_DW23_CH1		0x845c
#define VLV_PCS_DW23(ch) _PORT(ch, _VLV_PCS_DW23_CH0, _VLV_PCS_DW23_CH1)

#define _VLV_TX_DW2_CH0			0x8288
#define _VLV_TX_DW2_CH1			0x8488
#define   DPIO_SWING_MARGIN000_SHIFT	16
#define   DPIO_SWING_MARGIN000_MASK	(0xff << DPIO_SWING_MARGIN000_SHIFT)
#define   DPIO_UNIQ_TRANS_SCALE_SHIFT	8
#define VLV_TX_DW2(ch) _PORT(ch, _VLV_TX_DW2_CH0, _VLV_TX_DW2_CH1)

#define _VLV_TX_DW3_CH0			0x828c
#define _VLV_TX_DW3_CH1			0x848c
/* The following bit for CHV phy */
#define   DPIO_TX_UNIQ_TRANS_SCALE_EN	(1 << 27)
#define   DPIO_SWING_MARGIN101_SHIFT	16
#define   DPIO_SWING_MARGIN101_MASK	(0xff << DPIO_SWING_MARGIN101_SHIFT)
#define VLV_TX_DW3(ch) _PORT(ch, _VLV_TX_DW3_CH0, _VLV_TX_DW3_CH1)

#define _VLV_TX_DW4_CH0			0x8290
#define _VLV_TX_DW4_CH1			0x8490
#define   DPIO_SWING_DEEMPH9P5_SHIFT	24
#define   DPIO_SWING_DEEMPH9P5_MASK	(0xff << DPIO_SWING_DEEMPH9P5_SHIFT)
#define   DPIO_SWING_DEEMPH6P0_SHIFT	16
#define   DPIO_SWING_DEEMPH6P0_MASK	(0xff << DPIO_SWING_DEEMPH6P0_SHIFT)
#define VLV_TX_DW4(ch) _PORT(ch, _VLV_TX_DW4_CH0, _VLV_TX_DW4_CH1)

#define _VLV_TX3_DW4_CH0		0x690
#define _VLV_TX3_DW4_CH1		0x2a90
#define VLV_TX3_DW4(ch) _PORT(ch, _VLV_TX3_DW4_CH0, _VLV_TX3_DW4_CH1)

#define _VLV_TX_DW5_CH0			0x8294
#define _VLV_TX_DW5_CH1			0x8494
#define   DPIO_TX_OCALINIT_EN		(1 << 31)
#define VLV_TX_DW5(ch) _PORT(ch, _VLV_TX_DW5_CH0, _VLV_TX_DW5_CH1)

#define _VLV_TX_DW11_CH0		0x82ac
#define _VLV_TX_DW11_CH1		0x84ac
#define VLV_TX_DW11(ch) _PORT(ch, _VLV_TX_DW11_CH0, _VLV_TX_DW11_CH1)

#define _VLV_TX_DW14_CH0		0x82b8
#define _VLV_TX_DW14_CH1		0x84b8
#define VLV_TX_DW14(ch) _PORT(ch, _VLV_TX_DW14_CH0, _VLV_TX_DW14_CH1)

/* CHV dpPhy registers */
#define _CHV_PLL_DW0_CH0		0x8000
#define _CHV_PLL_DW0_CH1		0x8180
#define CHV_PLL_DW0(ch) _PIPE(ch, _CHV_PLL_DW0_CH0, _CHV_PLL_DW0_CH1)

#define _CHV_PLL_DW1_CH0		0x8004
#define _CHV_PLL_DW1_CH1		0x8184
#define   DPIO_CHV_N_DIV_SHIFT		8
#define   DPIO_CHV_M1_DIV_BY_2		(0 << 0)
#define CHV_PLL_DW1(ch) _PIPE(ch, _CHV_PLL_DW1_CH0, _CHV_PLL_DW1_CH1)

#define _CHV_PLL_DW2_CH0		0x8008
#define _CHV_PLL_DW2_CH1		0x8188
#define CHV_PLL_DW2(ch) _PIPE(ch, _CHV_PLL_DW2_CH0, _CHV_PLL_DW2_CH1)

#define _CHV_PLL_DW3_CH0		0x800c
#define _CHV_PLL_DW3_CH1		0x818c
#define  DPIO_CHV_FRAC_DIV_EN		(1 << 16)
#define  DPIO_CHV_FIRST_MOD		(0 << 8)
#define  DPIO_CHV_SECOND_MOD		(1 << 8)
#define  DPIO_CHV_FEEDFWD_GAIN_SHIFT	0
#define  DPIO_CHV_FEEDFWD_GAIN_MASK		(0xF << 0)
#define CHV_PLL_DW3(ch) _PIPE(ch, _CHV_PLL_DW3_CH0, _CHV_PLL_DW3_CH1)

#define _CHV_PLL_DW6_CH0		0x8018
#define _CHV_PLL_DW6_CH1		0x8198
#define   DPIO_CHV_GAIN_CTRL_SHIFT	16
#define	  DPIO_CHV_INT_COEFF_SHIFT	8
#define   DPIO_CHV_PROP_COEFF_SHIFT	0
#define CHV_PLL_DW6(ch) _PIPE(ch, _CHV_PLL_DW6_CH0, _CHV_PLL_DW6_CH1)

#define _CHV_PLL_DW8_CH0		0x8020
#define _CHV_PLL_DW8_CH1		0x81A0
#define   DPIO_CHV_TDC_TARGET_CNT_SHIFT 0
#define   DPIO_CHV_TDC_TARGET_CNT_MASK  (0x3FF << 0)
#define CHV_PLL_DW8(ch) _PIPE(ch, _CHV_PLL_DW8_CH0, _CHV_PLL_DW8_CH1)

#define _CHV_PLL_DW9_CH0		0x8024
#define _CHV_PLL_DW9_CH1		0x81A4
#define  DPIO_CHV_INT_LOCK_THRESHOLD_SHIFT		1 /* 3 bits */
#define  DPIO_CHV_INT_LOCK_THRESHOLD_MASK		(7 << 1)
#define  DPIO_CHV_INT_LOCK_THRESHOLD_SEL_COARSE	1 /* 1: coarse & 0 : fine  */
#define CHV_PLL_DW9(ch) _PIPE(ch, _CHV_PLL_DW9_CH0, _CHV_PLL_DW9_CH1)

#define _CHV_CMN_DW0_CH0               0x8100
#define   DPIO_ALLDL_POWERDOWN_SHIFT_CH0	19
#define   DPIO_ANYDL_POWERDOWN_SHIFT_CH0	18
#define   DPIO_ALLDL_POWERDOWN			(1 << 1)
#define   DPIO_ANYDL_POWERDOWN			(1 << 0)

#define _CHV_CMN_DW5_CH0               0x8114
#define   CHV_BUFRIGHTENA1_DISABLE	(0 << 20)
#define   CHV_BUFRIGHTENA1_NORMAL	(1 << 20)
#define   CHV_BUFRIGHTENA1_FORCE	(3 << 20)
#define   CHV_BUFRIGHTENA1_MASK		(3 << 20)
#define   CHV_BUFLEFTENA1_DISABLE	(0 << 22)
#define   CHV_BUFLEFTENA1_NORMAL	(1 << 22)
#define   CHV_BUFLEFTENA1_FORCE		(3 << 22)
#define   CHV_BUFLEFTENA1_MASK		(3 << 22)

#define _CHV_CMN_DW13_CH0		0x8134
#define _CHV_CMN_DW0_CH1		0x8080
#define   DPIO_CHV_S1_DIV_SHIFT		21
#define   DPIO_CHV_P1_DIV_SHIFT		13 /* 3 bits */
#define   DPIO_CHV_P2_DIV_SHIFT		8  /* 5 bits */
#define   DPIO_CHV_K_DIV_SHIFT		4
#define   DPIO_PLL_FREQLOCK		(1 << 1)
#define   DPIO_PLL_LOCK			(1 << 0)
#define CHV_CMN_DW13(ch) _PIPE(ch, _CHV_CMN_DW13_CH0, _CHV_CMN_DW0_CH1)

#define _CHV_CMN_DW14_CH0		0x8138
#define _CHV_CMN_DW1_CH1		0x8084
#define   DPIO_AFC_RECAL		(1 << 14)
#define   DPIO_DCLKP_EN			(1 << 13)
#define   CHV_BUFLEFTENA2_DISABLE	(0 << 17) /* CL2 DW1 only */
#define   CHV_BUFLEFTENA2_NORMAL	(1 << 17) /* CL2 DW1 only */
#define   CHV_BUFLEFTENA2_FORCE		(3 << 17) /* CL2 DW1 only */
#define   CHV_BUFLEFTENA2_MASK		(3 << 17) /* CL2 DW1 only */
#define   CHV_BUFRIGHTENA2_DISABLE	(0 << 19) /* CL2 DW1 only */
#define   CHV_BUFRIGHTENA2_NORMAL	(1 << 19) /* CL2 DW1 only */
#define   CHV_BUFRIGHTENA2_FORCE	(3 << 19) /* CL2 DW1 only */
#define   CHV_BUFRIGHTENA2_MASK		(3 << 19) /* CL2 DW1 only */
#define CHV_CMN_DW14(ch) _PIPE(ch, _CHV_CMN_DW14_CH0, _CHV_CMN_DW1_CH1)

#define _CHV_CMN_DW19_CH0		0x814c
#define _CHV_CMN_DW6_CH1		0x8098
#define   DPIO_ALLDL_POWERDOWN_SHIFT_CH1	30 /* CL2 DW6 only */
#define   DPIO_ANYDL_POWERDOWN_SHIFT_CH1	29 /* CL2 DW6 only */
#define   DPIO_DYNPWRDOWNEN_CH1		(1 << 28) /* CL2 DW6 only */
#define   CHV_CMN_USEDCLKCHANNEL	(1 << 13)

#define CHV_CMN_DW19(ch) _PIPE(ch, _CHV_CMN_DW19_CH0, _CHV_CMN_DW6_CH1)

#define CHV_CMN_DW28			0x8170
#define   DPIO_CL1POWERDOWNEN		(1 << 23)
#define   DPIO_DYNPWRDOWNEN_CH0		(1 << 22)
#define   DPIO_SUS_CLK_CONFIG_ON		(0 << 0)
#define   DPIO_SUS_CLK_CONFIG_CLKREQ		(1 << 0)
#define   DPIO_SUS_CLK_CONFIG_GATE		(2 << 0)
#define   DPIO_SUS_CLK_CONFIG_GATE_CLKREQ	(3 << 0)

#define CHV_CMN_DW30			0x8178
#define   DPIO_CL2_LDOFUSE_PWRENB	(1 << 6)
#define   DPIO_LRC_BYPASS		(1 << 3)

#define _TXLANE(ch, lane, offset) ((ch ? 0x2400 : 0) + \
					(lane) * 0x200 + (offset))

#define CHV_TX_DW0(ch, lane) _TXLANE(ch, lane, 0x80)
#define CHV_TX_DW1(ch, lane) _TXLANE(ch, lane, 0x84)
#define CHV_TX_DW2(ch, lane) _TXLANE(ch, lane, 0x88)
#define CHV_TX_DW3(ch, lane) _TXLANE(ch, lane, 0x8c)
#define CHV_TX_DW4(ch, lane) _TXLANE(ch, lane, 0x90)
#define CHV_TX_DW5(ch, lane) _TXLANE(ch, lane, 0x94)
#define CHV_TX_DW6(ch, lane) _TXLANE(ch, lane, 0x98)
#define CHV_TX_DW7(ch, lane) _TXLANE(ch, lane, 0x9c)
#define CHV_TX_DW8(ch, lane) _TXLANE(ch, lane, 0xa0)
#define CHV_TX_DW9(ch, lane) _TXLANE(ch, lane, 0xa4)
#define CHV_TX_DW10(ch, lane) _TXLANE(ch, lane, 0xa8)
#define CHV_TX_DW11(ch, lane) _TXLANE(ch, lane, 0xac)
#define   DPIO_FRC_LATENCY_SHFIT	8
#define CHV_TX_DW14(ch, lane) _TXLANE(ch, lane, 0xb8)
#define   DPIO_UPAR_SHIFT		30

/* BXT PHY registers */
#define _BXT_PHY0_BASE			0x6C000
#define _BXT_PHY1_BASE			0x162000
#define _BXT_PHY2_BASE			0x163000
#define BXT_PHY_BASE(phy)		_PHY3((phy), _BXT_PHY0_BASE, \
						     _BXT_PHY1_BASE, \
						     _BXT_PHY2_BASE)

#define _BXT_PHY(phy, reg)						\
	_MMIO(BXT_PHY_BASE(phy) - _BXT_PHY0_BASE + (reg))

#define _BXT_PHY_CH(phy, ch, reg_ch0, reg_ch1)		\
	(BXT_PHY_BASE(phy) + _PIPE((ch), (reg_ch0) - _BXT_PHY0_BASE,	\
					 (reg_ch1) - _BXT_PHY0_BASE))
#define _MMIO_BXT_PHY_CH(phy, ch, reg_ch0, reg_ch1)		\
	_MMIO(_BXT_PHY_CH(phy, ch, reg_ch0, reg_ch1))

#define BXT_P_CR_GT_DISP_PWRON		_MMIO(0x138090)
#define  MIPIO_RST_CTRL				(1 << 2)

#define _BXT_PHY_CTL_DDI_A		0x64C00
#define _BXT_PHY_CTL_DDI_B		0x64C10
#define _BXT_PHY_CTL_DDI_C		0x64C20
#define   BXT_PHY_CMNLANE_POWERDOWN_ACK	(1 << 10)
#define   BXT_PHY_LANE_POWERDOWN_ACK	(1 << 9)
#define   BXT_PHY_LANE_ENABLED		(1 << 8)
#define BXT_PHY_CTL(port)		_MMIO_PORT(port, _BXT_PHY_CTL_DDI_A, \
							 _BXT_PHY_CTL_DDI_B)

#define _PHY_CTL_FAMILY_EDP		0x64C80
#define _PHY_CTL_FAMILY_DDI		0x64C90
#define _PHY_CTL_FAMILY_DDI_C		0x64CA0
#define   COMMON_RESET_DIS		(1 << 31)
#define BXT_PHY_CTL_FAMILY(phy)		_MMIO_PHY3((phy), _PHY_CTL_FAMILY_DDI, \
							  _PHY_CTL_FAMILY_EDP, \
							  _PHY_CTL_FAMILY_DDI_C)

/* BXT PHY PLL registers */
#define _PORT_PLL_A			0x46074
#define _PORT_PLL_B			0x46078
#define _PORT_PLL_C			0x4607c
#define   PORT_PLL_ENABLE		(1 << 31)
#define   PORT_PLL_LOCK			(1 << 30)
#define   PORT_PLL_REF_SEL		(1 << 27)
#define   PORT_PLL_POWER_ENABLE		(1 << 26)
#define   PORT_PLL_POWER_STATE		(1 << 25)
#define BXT_PORT_PLL_ENABLE(port)	_MMIO_PORT(port, _PORT_PLL_A, _PORT_PLL_B)

#define _PORT_PLL_EBB_0_A		0x162034
#define _PORT_PLL_EBB_0_B		0x6C034
#define _PORT_PLL_EBB_0_C		0x6C340
#define   PORT_PLL_P1_SHIFT		13
#define   PORT_PLL_P1_MASK		(0x07 << PORT_PLL_P1_SHIFT)
#define   PORT_PLL_P1(x)		((x)  << PORT_PLL_P1_SHIFT)
#define   PORT_PLL_P2_SHIFT		8
#define   PORT_PLL_P2_MASK		(0x1f << PORT_PLL_P2_SHIFT)
#define   PORT_PLL_P2(x)		((x)  << PORT_PLL_P2_SHIFT)
#define BXT_PORT_PLL_EBB_0(phy, ch)	_MMIO_BXT_PHY_CH(phy, ch, \
							 _PORT_PLL_EBB_0_B, \
							 _PORT_PLL_EBB_0_C)

#define _PORT_PLL_EBB_4_A		0x162038
#define _PORT_PLL_EBB_4_B		0x6C038
#define _PORT_PLL_EBB_4_C		0x6C344
#define   PORT_PLL_10BIT_CLK_ENABLE	(1 << 13)
#define   PORT_PLL_RECALIBRATE		(1 << 14)
#define BXT_PORT_PLL_EBB_4(phy, ch)	_MMIO_BXT_PHY_CH(phy, ch, \
							 _PORT_PLL_EBB_4_B, \
							 _PORT_PLL_EBB_4_C)

#define _PORT_PLL_0_A			0x162100
#define _PORT_PLL_0_B			0x6C100
#define _PORT_PLL_0_C			0x6C380
/* PORT_PLL_0_A */
#define   PORT_PLL_M2_MASK		0xFF
/* PORT_PLL_1_A */
#define   PORT_PLL_N_SHIFT		8
#define   PORT_PLL_N_MASK		(0x0F << PORT_PLL_N_SHIFT)
#define   PORT_PLL_N(x)			((x) << PORT_PLL_N_SHIFT)
/* PORT_PLL_2_A */
#define   PORT_PLL_M2_FRAC_MASK		0x3FFFFF
/* PORT_PLL_3_A */
#define   PORT_PLL_M2_FRAC_ENABLE	(1 << 16)
/* PORT_PLL_6_A */
#define   PORT_PLL_PROP_COEFF_MASK	0xF
#define   PORT_PLL_INT_COEFF_MASK	(0x1F << 8)
#define   PORT_PLL_INT_COEFF(x)		((x)  << 8)
#define   PORT_PLL_GAIN_CTL_MASK	(0x07 << 16)
#define   PORT_PLL_GAIN_CTL(x)		((x)  << 16)
/* PORT_PLL_8_A */
#define   PORT_PLL_TARGET_CNT_MASK	0x3FF
/* PORT_PLL_9_A */
#define  PORT_PLL_LOCK_THRESHOLD_SHIFT	1
#define  PORT_PLL_LOCK_THRESHOLD_MASK	(0x7 << PORT_PLL_LOCK_THRESHOLD_SHIFT)
/* PORT_PLL_10_A */
#define  PORT_PLL_DCO_AMP_OVR_EN_H	(1 << 27)
#define  PORT_PLL_DCO_AMP_DEFAULT	15
#define  PORT_PLL_DCO_AMP_MASK		0x3c00
#define  PORT_PLL_DCO_AMP(x)		((x) << 10)
#define _PORT_PLL_BASE(phy, ch)		_BXT_PHY_CH(phy, ch, \
						    _PORT_PLL_0_B, \
						    _PORT_PLL_0_C)
#define BXT_PORT_PLL(phy, ch, idx)	_MMIO(_PORT_PLL_BASE(phy, ch) + \
					      (idx) * 4)

/* BXT PHY common lane registers */
#define _PORT_CL1CM_DW0_A		0x162000
#define _PORT_CL1CM_DW0_BC		0x6C000
#define   PHY_POWER_GOOD		(1 << 16)
#define   PHY_RESERVED			(1 << 7)
#define BXT_PORT_CL1CM_DW0(phy)		_BXT_PHY((phy), _PORT_CL1CM_DW0_BC)

#define _PORT_CL1CM_DW9_A		0x162024
#define _PORT_CL1CM_DW9_BC		0x6C024
#define   IREF0RC_OFFSET_SHIFT		8
#define   IREF0RC_OFFSET_MASK		(0xFF << IREF0RC_OFFSET_SHIFT)
#define BXT_PORT_CL1CM_DW9(phy)		_BXT_PHY((phy), _PORT_CL1CM_DW9_BC)

#define _PORT_CL1CM_DW10_A		0x162028
#define _PORT_CL1CM_DW10_BC		0x6C028
#define   IREF1RC_OFFSET_SHIFT		8
#define   IREF1RC_OFFSET_MASK		(0xFF << IREF1RC_OFFSET_SHIFT)
#define BXT_PORT_CL1CM_DW10(phy)	_BXT_PHY((phy), _PORT_CL1CM_DW10_BC)

#define _PORT_CL1CM_DW28_A		0x162070
#define _PORT_CL1CM_DW28_BC		0x6C070
#define   OCL1_POWER_DOWN_EN		(1 << 23)
#define   DW28_OLDO_DYN_PWR_DOWN_EN	(1 << 22)
#define   SUS_CLK_CONFIG		0x3
#define BXT_PORT_CL1CM_DW28(phy)	_BXT_PHY((phy), _PORT_CL1CM_DW28_BC)

#define _PORT_CL1CM_DW30_A		0x162078
#define _PORT_CL1CM_DW30_BC		0x6C078
#define   OCL2_LDOFUSE_PWR_DIS		(1 << 6)
#define BXT_PORT_CL1CM_DW30(phy)	_BXT_PHY((phy), _PORT_CL1CM_DW30_BC)

/*
 * CNL/ICL Port/COMBO-PHY Registers
 */
#define _ICL_COMBOPHY_A			0x162000
#define _ICL_COMBOPHY_B			0x6C000
#define _EHL_COMBOPHY_C			0x160000
#define _ICL_COMBOPHY(phy)		_PICK(phy, _ICL_COMBOPHY_A, \
					      _ICL_COMBOPHY_B, \
					      _EHL_COMBOPHY_C)

/* CNL/ICL Port CL_DW registers */
#define _ICL_PORT_CL_DW(dw, phy)	(_ICL_COMBOPHY(phy) + \
					 4 * (dw))

#define CNL_PORT_CL1CM_DW5		_MMIO(0x162014)
#define ICL_PORT_CL_DW5(phy)		_MMIO(_ICL_PORT_CL_DW(5, phy))
#define   CL_POWER_DOWN_ENABLE		(1 << 4)
#define   SUS_CLOCK_CONFIG		(3 << 0)

#define ICL_PORT_CL_DW10(phy)		_MMIO(_ICL_PORT_CL_DW(10, phy))
#define  PG_SEQ_DELAY_OVERRIDE_MASK	(3 << 25)
#define  PG_SEQ_DELAY_OVERRIDE_SHIFT	25
#define  PG_SEQ_DELAY_OVERRIDE_ENABLE	(1 << 24)
#define  PWR_UP_ALL_LANES		(0x0 << 4)
#define  PWR_DOWN_LN_3_2_1		(0xe << 4)
#define  PWR_DOWN_LN_3_2		(0xc << 4)
#define  PWR_DOWN_LN_3			(0x8 << 4)
#define  PWR_DOWN_LN_2_1_0		(0x7 << 4)
#define  PWR_DOWN_LN_1_0		(0x3 << 4)
#define  PWR_DOWN_LN_3_1		(0xa << 4)
#define  PWR_DOWN_LN_3_1_0		(0xb << 4)
#define  PWR_DOWN_LN_MASK		(0xf << 4)
#define  PWR_DOWN_LN_SHIFT		4

#define ICL_PORT_CL_DW12(phy)		_MMIO(_ICL_PORT_CL_DW(12, phy))
#define   ICL_LANE_ENABLE_AUX		(1 << 0)

/* CNL/ICL Port COMP_DW registers */
#define _ICL_PORT_COMP			0x100
#define _ICL_PORT_COMP_DW(dw, phy)	(_ICL_COMBOPHY(phy) + \
					 _ICL_PORT_COMP + 4 * (dw))

#define CNL_PORT_COMP_DW0		_MMIO(0x162100)
#define ICL_PORT_COMP_DW0(phy)		_MMIO(_ICL_PORT_COMP_DW(0, phy))
#define   COMP_INIT			(1 << 31)

#define CNL_PORT_COMP_DW1		_MMIO(0x162104)
#define ICL_PORT_COMP_DW1(phy)		_MMIO(_ICL_PORT_COMP_DW(1, phy))

#define CNL_PORT_COMP_DW3		_MMIO(0x16210c)
#define ICL_PORT_COMP_DW3(phy)		_MMIO(_ICL_PORT_COMP_DW(3, phy))
#define   PROCESS_INFO_DOT_0		(0 << 26)
#define   PROCESS_INFO_DOT_1		(1 << 26)
#define   PROCESS_INFO_DOT_4		(2 << 26)
#define   PROCESS_INFO_MASK		(7 << 26)
#define   PROCESS_INFO_SHIFT		26
#define   VOLTAGE_INFO_0_85V		(0 << 24)
#define   VOLTAGE_INFO_0_95V		(1 << 24)
#define   VOLTAGE_INFO_1_05V		(2 << 24)
#define   VOLTAGE_INFO_MASK		(3 << 24)
#define   VOLTAGE_INFO_SHIFT		24

#define ICL_PORT_COMP_DW8(phy)		_MMIO(_ICL_PORT_COMP_DW(8, phy))
#define   IREFGEN			(1 << 24)

#define CNL_PORT_COMP_DW9		_MMIO(0x162124)
#define ICL_PORT_COMP_DW9(phy)		_MMIO(_ICL_PORT_COMP_DW(9, phy))

#define CNL_PORT_COMP_DW10		_MMIO(0x162128)
#define ICL_PORT_COMP_DW10(phy)		_MMIO(_ICL_PORT_COMP_DW(10, phy))

/* CNL/ICL Port PCS registers */
#define _CNL_PORT_PCS_DW1_GRP_AE	0x162304
#define _CNL_PORT_PCS_DW1_GRP_B		0x162384
#define _CNL_PORT_PCS_DW1_GRP_C		0x162B04
#define _CNL_PORT_PCS_DW1_GRP_D		0x162B84
#define _CNL_PORT_PCS_DW1_GRP_F		0x162A04
#define _CNL_PORT_PCS_DW1_LN0_AE	0x162404
#define _CNL_PORT_PCS_DW1_LN0_B		0x162604
#define _CNL_PORT_PCS_DW1_LN0_C		0x162C04
#define _CNL_PORT_PCS_DW1_LN0_D		0x162E04
#define _CNL_PORT_PCS_DW1_LN0_F		0x162804
#define CNL_PORT_PCS_DW1_GRP(phy)	_MMIO(_PICK(phy, \
						    _CNL_PORT_PCS_DW1_GRP_AE, \
						    _CNL_PORT_PCS_DW1_GRP_B, \
						    _CNL_PORT_PCS_DW1_GRP_C, \
						    _CNL_PORT_PCS_DW1_GRP_D, \
						    _CNL_PORT_PCS_DW1_GRP_AE, \
						    _CNL_PORT_PCS_DW1_GRP_F))
#define CNL_PORT_PCS_DW1_LN0(phy)	_MMIO(_PICK(phy, \
						    _CNL_PORT_PCS_DW1_LN0_AE, \
						    _CNL_PORT_PCS_DW1_LN0_B, \
						    _CNL_PORT_PCS_DW1_LN0_C, \
						    _CNL_PORT_PCS_DW1_LN0_D, \
						    _CNL_PORT_PCS_DW1_LN0_AE, \
						    _CNL_PORT_PCS_DW1_LN0_F))

#define _ICL_PORT_PCS_AUX		0x300
#define _ICL_PORT_PCS_GRP		0x600
#define _ICL_PORT_PCS_LN(ln)		(0x800 + (ln) * 0x100)
#define _ICL_PORT_PCS_DW_AUX(dw, phy)	(_ICL_COMBOPHY(phy) + \
					 _ICL_PORT_PCS_AUX + 4 * (dw))
#define _ICL_PORT_PCS_DW_GRP(dw, phy)	(_ICL_COMBOPHY(phy) + \
					 _ICL_PORT_PCS_GRP + 4 * (dw))
#define _ICL_PORT_PCS_DW_LN(dw, ln, phy) (_ICL_COMBOPHY(phy) + \
					  _ICL_PORT_PCS_LN(ln) + 4 * (dw))
#define ICL_PORT_PCS_DW1_AUX(phy)	_MMIO(_ICL_PORT_PCS_DW_AUX(1, phy))
#define ICL_PORT_PCS_DW1_GRP(phy)	_MMIO(_ICL_PORT_PCS_DW_GRP(1, phy))
#define ICL_PORT_PCS_DW1_LN0(phy)	_MMIO(_ICL_PORT_PCS_DW_LN(1, 0, phy))
#define   COMMON_KEEPER_EN		(1 << 26)
#define   LATENCY_OPTIM_MASK		(0x3 << 2)
#define   LATENCY_OPTIM_VAL(x)		((x) << 2)

/* CNL/ICL Port TX registers */
#define _CNL_PORT_TX_AE_GRP_OFFSET		0x162340
#define _CNL_PORT_TX_B_GRP_OFFSET		0x1623C0
#define _CNL_PORT_TX_C_GRP_OFFSET		0x162B40
#define _CNL_PORT_TX_D_GRP_OFFSET		0x162BC0
#define _CNL_PORT_TX_F_GRP_OFFSET		0x162A40
#define _CNL_PORT_TX_AE_LN0_OFFSET		0x162440
#define _CNL_PORT_TX_B_LN0_OFFSET		0x162640
#define _CNL_PORT_TX_C_LN0_OFFSET		0x162C40
#define _CNL_PORT_TX_D_LN0_OFFSET		0x162E40
#define _CNL_PORT_TX_F_LN0_OFFSET		0x162840
#define _CNL_PORT_TX_DW_GRP(dw, port)	(_PICK((port), \
					       _CNL_PORT_TX_AE_GRP_OFFSET, \
					       _CNL_PORT_TX_B_GRP_OFFSET, \
					       _CNL_PORT_TX_B_GRP_OFFSET, \
					       _CNL_PORT_TX_D_GRP_OFFSET, \
					       _CNL_PORT_TX_AE_GRP_OFFSET, \
					       _CNL_PORT_TX_F_GRP_OFFSET) + \
					       4 * (dw))
#define _CNL_PORT_TX_DW_LN0(dw, port)	(_PICK((port), \
					       _CNL_PORT_TX_AE_LN0_OFFSET, \
					       _CNL_PORT_TX_B_LN0_OFFSET, \
					       _CNL_PORT_TX_B_LN0_OFFSET, \
					       _CNL_PORT_TX_D_LN0_OFFSET, \
					       _CNL_PORT_TX_AE_LN0_OFFSET, \
					       _CNL_PORT_TX_F_LN0_OFFSET) + \
					       4 * (dw))

#define _ICL_PORT_TX_AUX		0x380
#define _ICL_PORT_TX_GRP		0x680
#define _ICL_PORT_TX_LN(ln)		(0x880 + (ln) * 0x100)

#define _ICL_PORT_TX_DW_AUX(dw, phy)	(_ICL_COMBOPHY(phy) + \
					 _ICL_PORT_TX_AUX + 4 * (dw))
#define _ICL_PORT_TX_DW_GRP(dw, phy)	(_ICL_COMBOPHY(phy) + \
					 _ICL_PORT_TX_GRP + 4 * (dw))
#define _ICL_PORT_TX_DW_LN(dw, ln, phy) (_ICL_COMBOPHY(phy) + \
					  _ICL_PORT_TX_LN(ln) + 4 * (dw))

#define CNL_PORT_TX_DW2_GRP(port)	_MMIO(_CNL_PORT_TX_DW_GRP(2, port))
#define CNL_PORT_TX_DW2_LN0(port)	_MMIO(_CNL_PORT_TX_DW_LN0(2, port))
#define ICL_PORT_TX_DW2_AUX(phy)	_MMIO(_ICL_PORT_TX_DW_AUX(2, phy))
#define ICL_PORT_TX_DW2_GRP(phy)	_MMIO(_ICL_PORT_TX_DW_GRP(2, phy))
#define ICL_PORT_TX_DW2_LN0(phy)	_MMIO(_ICL_PORT_TX_DW_LN(2, 0, phy))
#define   SWING_SEL_UPPER(x)		(((x) >> 3) << 15)
#define   SWING_SEL_UPPER_MASK		(1 << 15)
#define   SWING_SEL_LOWER(x)		(((x) & 0x7) << 11)
#define   SWING_SEL_LOWER_MASK		(0x7 << 11)
#define   FRC_LATENCY_OPTIM_MASK	(0x7 << 8)
#define   FRC_LATENCY_OPTIM_VAL(x)	((x) << 8)
#define   RCOMP_SCALAR(x)		((x) << 0)
#define   RCOMP_SCALAR_MASK		(0xFF << 0)

#define _CNL_PORT_TX_DW4_LN0_AE		0x162450
#define _CNL_PORT_TX_DW4_LN1_AE		0x1624D0
#define CNL_PORT_TX_DW4_GRP(port)	_MMIO(_CNL_PORT_TX_DW_GRP(4, (port)))
#define CNL_PORT_TX_DW4_LN0(port)	_MMIO(_CNL_PORT_TX_DW_LN0(4, (port)))
#define CNL_PORT_TX_DW4_LN(ln, port)   _MMIO(_CNL_PORT_TX_DW_LN0(4, (port)) + \
					   ((ln) * (_CNL_PORT_TX_DW4_LN1_AE - \
						    _CNL_PORT_TX_DW4_LN0_AE)))
#define ICL_PORT_TX_DW4_AUX(phy)	_MMIO(_ICL_PORT_TX_DW_AUX(4, phy))
#define ICL_PORT_TX_DW4_GRP(phy)	_MMIO(_ICL_PORT_TX_DW_GRP(4, phy))
#define ICL_PORT_TX_DW4_LN0(phy)	_MMIO(_ICL_PORT_TX_DW_LN(4, 0, phy))
#define ICL_PORT_TX_DW4_LN(ln, phy)	_MMIO(_ICL_PORT_TX_DW_LN(4, ln, phy))
#define   LOADGEN_SELECT		(1 << 31)
#define   POST_CURSOR_1(x)		((x) << 12)
#define   POST_CURSOR_1_MASK		(0x3F << 12)
#define   POST_CURSOR_2(x)		((x) << 6)
#define   POST_CURSOR_2_MASK		(0x3F << 6)
#define   CURSOR_COEFF(x)		((x) << 0)
#define   CURSOR_COEFF_MASK		(0x3F << 0)

#define CNL_PORT_TX_DW5_GRP(port)	_MMIO(_CNL_PORT_TX_DW_GRP(5, port))
#define CNL_PORT_TX_DW5_LN0(port)	_MMIO(_CNL_PORT_TX_DW_LN0(5, port))
#define ICL_PORT_TX_DW5_AUX(phy)	_MMIO(_ICL_PORT_TX_DW_AUX(5, phy))
#define ICL_PORT_TX_DW5_GRP(phy)	_MMIO(_ICL_PORT_TX_DW_GRP(5, phy))
#define ICL_PORT_TX_DW5_LN0(phy)	_MMIO(_ICL_PORT_TX_DW_LN(5, 0, phy))
#define   TX_TRAINING_EN		(1 << 31)
#define   TAP2_DISABLE			(1 << 30)
#define   TAP3_DISABLE			(1 << 29)
#define   SCALING_MODE_SEL(x)		((x) << 18)
#define   SCALING_MODE_SEL_MASK		(0x7 << 18)
#define   RTERM_SELECT(x)		((x) << 3)
#define   RTERM_SELECT_MASK		(0x7 << 3)

#define CNL_PORT_TX_DW7_GRP(port)	_MMIO(_CNL_PORT_TX_DW_GRP(7, (port)))
#define CNL_PORT_TX_DW7_LN0(port)	_MMIO(_CNL_PORT_TX_DW_LN0(7, (port)))
#define ICL_PORT_TX_DW7_AUX(phy)	_MMIO(_ICL_PORT_TX_DW_AUX(7, phy))
#define ICL_PORT_TX_DW7_GRP(phy)	_MMIO(_ICL_PORT_TX_DW_GRP(7, phy))
#define ICL_PORT_TX_DW7_LN0(phy)	_MMIO(_ICL_PORT_TX_DW_LN(7, 0, phy))
#define ICL_PORT_TX_DW7_LN(ln, phy)	_MMIO(_ICL_PORT_TX_DW_LN(7, ln, phy))
#define   N_SCALAR(x)			((x) << 24)
#define   N_SCALAR_MASK			(0x7F << 24)

#define _ICL_DPHY_CHKN_REG			0x194
#define ICL_DPHY_CHKN(port)			_MMIO(_ICL_COMBOPHY(port) + _ICL_DPHY_CHKN_REG)
#define   ICL_DPHY_CHKN_AFE_OVER_PPI_STRAP	REG_BIT(7)

#define MG_PHY_PORT_LN(ln, tc_port, ln0p1, ln0p2, ln1p1) \
	_MMIO(_PORT(tc_port, ln0p1, ln0p2) + (ln) * ((ln1p1) - (ln0p1)))

#define MG_TX_LINK_PARAMS_TX1LN0_PORT1		0x16812C
#define MG_TX_LINK_PARAMS_TX1LN1_PORT1		0x16852C
#define MG_TX_LINK_PARAMS_TX1LN0_PORT2		0x16912C
#define MG_TX_LINK_PARAMS_TX1LN1_PORT2		0x16952C
#define MG_TX_LINK_PARAMS_TX1LN0_PORT3		0x16A12C
#define MG_TX_LINK_PARAMS_TX1LN1_PORT3		0x16A52C
#define MG_TX_LINK_PARAMS_TX1LN0_PORT4		0x16B12C
#define MG_TX_LINK_PARAMS_TX1LN1_PORT4		0x16B52C
#define MG_TX1_LINK_PARAMS(ln, tc_port) \
	MG_PHY_PORT_LN(ln, tc_port, MG_TX_LINK_PARAMS_TX1LN0_PORT1, \
				    MG_TX_LINK_PARAMS_TX1LN0_PORT2, \
				    MG_TX_LINK_PARAMS_TX1LN1_PORT1)

#define MG_TX_LINK_PARAMS_TX2LN0_PORT1		0x1680AC
#define MG_TX_LINK_PARAMS_TX2LN1_PORT1		0x1684AC
#define MG_TX_LINK_PARAMS_TX2LN0_PORT2		0x1690AC
#define MG_TX_LINK_PARAMS_TX2LN1_PORT2		0x1694AC
#define MG_TX_LINK_PARAMS_TX2LN0_PORT3		0x16A0AC
#define MG_TX_LINK_PARAMS_TX2LN1_PORT3		0x16A4AC
#define MG_TX_LINK_PARAMS_TX2LN0_PORT4		0x16B0AC
#define MG_TX_LINK_PARAMS_TX2LN1_PORT4		0x16B4AC
#define MG_TX2_LINK_PARAMS(ln, tc_port) \
	MG_PHY_PORT_LN(ln, tc_port, MG_TX_LINK_PARAMS_TX2LN0_PORT1, \
				    MG_TX_LINK_PARAMS_TX2LN0_PORT2, \
				    MG_TX_LINK_PARAMS_TX2LN1_PORT1)
#define   CRI_USE_FS32			(1 << 5)

#define MG_TX_PISO_READLOAD_TX1LN0_PORT1		0x16814C
#define MG_TX_PISO_READLOAD_TX1LN1_PORT1		0x16854C
#define MG_TX_PISO_READLOAD_TX1LN0_PORT2		0x16914C
#define MG_TX_PISO_READLOAD_TX1LN1_PORT2		0x16954C
#define MG_TX_PISO_READLOAD_TX1LN0_PORT3		0x16A14C
#define MG_TX_PISO_READLOAD_TX1LN1_PORT3		0x16A54C
#define MG_TX_PISO_READLOAD_TX1LN0_PORT4		0x16B14C
#define MG_TX_PISO_READLOAD_TX1LN1_PORT4		0x16B54C
#define MG_TX1_PISO_READLOAD(ln, tc_port) \
	MG_PHY_PORT_LN(ln, tc_port, MG_TX_PISO_READLOAD_TX1LN0_PORT1, \
				    MG_TX_PISO_READLOAD_TX1LN0_PORT2, \
				    MG_TX_PISO_READLOAD_TX1LN1_PORT1)

#define MG_TX_PISO_READLOAD_TX2LN0_PORT1		0x1680CC
#define MG_TX_PISO_READLOAD_TX2LN1_PORT1		0x1684CC
#define MG_TX_PISO_READLOAD_TX2LN0_PORT2		0x1690CC
#define MG_TX_PISO_READLOAD_TX2LN1_PORT2		0x1694CC
#define MG_TX_PISO_READLOAD_TX2LN0_PORT3		0x16A0CC
#define MG_TX_PISO_READLOAD_TX2LN1_PORT3		0x16A4CC
#define MG_TX_PISO_READLOAD_TX2LN0_PORT4		0x16B0CC
#define MG_TX_PISO_READLOAD_TX2LN1_PORT4		0x16B4CC
#define MG_TX2_PISO_READLOAD(ln, tc_port) \
	MG_PHY_PORT_LN(ln, tc_port, MG_TX_PISO_READLOAD_TX2LN0_PORT1, \
				    MG_TX_PISO_READLOAD_TX2LN0_PORT2, \
				    MG_TX_PISO_READLOAD_TX2LN1_PORT1)
#define   CRI_CALCINIT					(1 << 1)

#define MG_TX_SWINGCTRL_TX1LN0_PORT1		0x168148
#define MG_TX_SWINGCTRL_TX1LN1_PORT1		0x168548
#define MG_TX_SWINGCTRL_TX1LN0_PORT2		0x169148
#define MG_TX_SWINGCTRL_TX1LN1_PORT2		0x169548
#define MG_TX_SWINGCTRL_TX1LN0_PORT3		0x16A148
#define MG_TX_SWINGCTRL_TX1LN1_PORT3		0x16A548
#define MG_TX_SWINGCTRL_TX1LN0_PORT4		0x16B148
#define MG_TX_SWINGCTRL_TX1LN1_PORT4		0x16B548
#define MG_TX1_SWINGCTRL(ln, tc_port) \
	MG_PHY_PORT_LN(ln, tc_port, MG_TX_SWINGCTRL_TX1LN0_PORT1, \
				    MG_TX_SWINGCTRL_TX1LN0_PORT2, \
				    MG_TX_SWINGCTRL_TX1LN1_PORT1)

#define MG_TX_SWINGCTRL_TX2LN0_PORT1		0x1680C8
#define MG_TX_SWINGCTRL_TX2LN1_PORT1		0x1684C8
#define MG_TX_SWINGCTRL_TX2LN0_PORT2		0x1690C8
#define MG_TX_SWINGCTRL_TX2LN1_PORT2		0x1694C8
#define MG_TX_SWINGCTRL_TX2LN0_PORT3		0x16A0C8
#define MG_TX_SWINGCTRL_TX2LN1_PORT3		0x16A4C8
#define MG_TX_SWINGCTRL_TX2LN0_PORT4		0x16B0C8
#define MG_TX_SWINGCTRL_TX2LN1_PORT4		0x16B4C8
#define MG_TX2_SWINGCTRL(ln, tc_port) \
	MG_PHY_PORT_LN(ln, tc_port, MG_TX_SWINGCTRL_TX2LN0_PORT1, \
				    MG_TX_SWINGCTRL_TX2LN0_PORT2, \
				    MG_TX_SWINGCTRL_TX2LN1_PORT1)
#define   CRI_TXDEEMPH_OVERRIDE_17_12(x)		((x) << 0)
#define   CRI_TXDEEMPH_OVERRIDE_17_12_MASK		(0x3F << 0)

#define MG_TX_DRVCTRL_TX1LN0_TXPORT1			0x168144
#define MG_TX_DRVCTRL_TX1LN1_TXPORT1			0x168544
#define MG_TX_DRVCTRL_TX1LN0_TXPORT2			0x169144
#define MG_TX_DRVCTRL_TX1LN1_TXPORT2			0x169544
#define MG_TX_DRVCTRL_TX1LN0_TXPORT3			0x16A144
#define MG_TX_DRVCTRL_TX1LN1_TXPORT3			0x16A544
#define MG_TX_DRVCTRL_TX1LN0_TXPORT4			0x16B144
#define MG_TX_DRVCTRL_TX1LN1_TXPORT4			0x16B544
#define MG_TX1_DRVCTRL(ln, tc_port) \
	MG_PHY_PORT_LN(ln, tc_port, MG_TX_DRVCTRL_TX1LN0_TXPORT1, \
				    MG_TX_DRVCTRL_TX1LN0_TXPORT2, \
				    MG_TX_DRVCTRL_TX1LN1_TXPORT1)

#define MG_TX_DRVCTRL_TX2LN0_PORT1			0x1680C4
#define MG_TX_DRVCTRL_TX2LN1_PORT1			0x1684C4
#define MG_TX_DRVCTRL_TX2LN0_PORT2			0x1690C4
#define MG_TX_DRVCTRL_TX2LN1_PORT2			0x1694C4
#define MG_TX_DRVCTRL_TX2LN0_PORT3			0x16A0C4
#define MG_TX_DRVCTRL_TX2LN1_PORT3			0x16A4C4
#define MG_TX_DRVCTRL_TX2LN0_PORT4			0x16B0C4
#define MG_TX_DRVCTRL_TX2LN1_PORT4			0x16B4C4
#define MG_TX2_DRVCTRL(ln, tc_port) \
	MG_PHY_PORT_LN(ln, tc_port, MG_TX_DRVCTRL_TX2LN0_PORT1, \
				    MG_TX_DRVCTRL_TX2LN0_PORT2, \
				    MG_TX_DRVCTRL_TX2LN1_PORT1)
#define   CRI_TXDEEMPH_OVERRIDE_11_6(x)			((x) << 24)
#define   CRI_TXDEEMPH_OVERRIDE_11_6_MASK		(0x3F << 24)
#define   CRI_TXDEEMPH_OVERRIDE_EN			(1 << 22)
#define   CRI_TXDEEMPH_OVERRIDE_5_0(x)			((x) << 16)
#define   CRI_TXDEEMPH_OVERRIDE_5_0_MASK		(0x3F << 16)
#define   CRI_LOADGEN_SEL(x)				((x) << 12)
#define   CRI_LOADGEN_SEL_MASK				(0x3 << 12)

#define MG_CLKHUB_LN0_PORT1			0x16839C
#define MG_CLKHUB_LN1_PORT1			0x16879C
#define MG_CLKHUB_LN0_PORT2			0x16939C
#define MG_CLKHUB_LN1_PORT2			0x16979C
#define MG_CLKHUB_LN0_PORT3			0x16A39C
#define MG_CLKHUB_LN1_PORT3			0x16A79C
#define MG_CLKHUB_LN0_PORT4			0x16B39C
#define MG_CLKHUB_LN1_PORT4			0x16B79C
#define MG_CLKHUB(ln, tc_port) \
	MG_PHY_PORT_LN(ln, tc_port, MG_CLKHUB_LN0_PORT1, \
				    MG_CLKHUB_LN0_PORT2, \
				    MG_CLKHUB_LN1_PORT1)
#define   CFG_LOW_RATE_LKREN_EN				(1 << 11)

#define MG_TX_DCC_TX1LN0_PORT1			0x168110
#define MG_TX_DCC_TX1LN1_PORT1			0x168510
#define MG_TX_DCC_TX1LN0_PORT2			0x169110
#define MG_TX_DCC_TX1LN1_PORT2			0x169510
#define MG_TX_DCC_TX1LN0_PORT3			0x16A110
#define MG_TX_DCC_TX1LN1_PORT3			0x16A510
#define MG_TX_DCC_TX1LN0_PORT4			0x16B110
#define MG_TX_DCC_TX1LN1_PORT4			0x16B510
#define MG_TX1_DCC(ln, tc_port) \
	MG_PHY_PORT_LN(ln, tc_port, MG_TX_DCC_TX1LN0_PORT1, \
				    MG_TX_DCC_TX1LN0_PORT2, \
				    MG_TX_DCC_TX1LN1_PORT1)
#define MG_TX_DCC_TX2LN0_PORT1			0x168090
#define MG_TX_DCC_TX2LN1_PORT1			0x168490
#define MG_TX_DCC_TX2LN0_PORT2			0x169090
#define MG_TX_DCC_TX2LN1_PORT2			0x169490
#define MG_TX_DCC_TX2LN0_PORT3			0x16A090
#define MG_TX_DCC_TX2LN1_PORT3			0x16A490
#define MG_TX_DCC_TX2LN0_PORT4			0x16B090
#define MG_TX_DCC_TX2LN1_PORT4			0x16B490
#define MG_TX2_DCC(ln, tc_port) \
	MG_PHY_PORT_LN(ln, tc_port, MG_TX_DCC_TX2LN0_PORT1, \
				    MG_TX_DCC_TX2LN0_PORT2, \
				    MG_TX_DCC_TX2LN1_PORT1)
#define   CFG_AMI_CK_DIV_OVERRIDE_VAL(x)	((x) << 25)
#define   CFG_AMI_CK_DIV_OVERRIDE_VAL_MASK	(0x3 << 25)
#define   CFG_AMI_CK_DIV_OVERRIDE_EN		(1 << 24)

#define MG_DP_MODE_LN0_ACU_PORT1			0x1683A0
#define MG_DP_MODE_LN1_ACU_PORT1			0x1687A0
#define MG_DP_MODE_LN0_ACU_PORT2			0x1693A0
#define MG_DP_MODE_LN1_ACU_PORT2			0x1697A0
#define MG_DP_MODE_LN0_ACU_PORT3			0x16A3A0
#define MG_DP_MODE_LN1_ACU_PORT3			0x16A7A0
#define MG_DP_MODE_LN0_ACU_PORT4			0x16B3A0
#define MG_DP_MODE_LN1_ACU_PORT4			0x16B7A0
#define MG_DP_MODE(ln, tc_port)	\
	MG_PHY_PORT_LN(ln, tc_port, MG_DP_MODE_LN0_ACU_PORT1, \
				    MG_DP_MODE_LN0_ACU_PORT2, \
				    MG_DP_MODE_LN1_ACU_PORT1)
#define   MG_DP_MODE_CFG_DP_X2_MODE			(1 << 7)
#define   MG_DP_MODE_CFG_DP_X1_MODE			(1 << 6)
#define   MG_DP_MODE_CFG_TR2PWR_GATING			(1 << 5)
#define   MG_DP_MODE_CFG_TRPWR_GATING			(1 << 4)
#define   MG_DP_MODE_CFG_CLNPWR_GATING			(1 << 3)
#define   MG_DP_MODE_CFG_DIGPWR_GATING			(1 << 2)
#define   MG_DP_MODE_CFG_GAONPWR_GATING			(1 << 1)

#define MG_MISC_SUS0_PORT1				0x168814
#define MG_MISC_SUS0_PORT2				0x169814
#define MG_MISC_SUS0_PORT3				0x16A814
#define MG_MISC_SUS0_PORT4				0x16B814
#define MG_MISC_SUS0(tc_port) \
	_MMIO(_PORT(tc_port, MG_MISC_SUS0_PORT1, MG_MISC_SUS0_PORT2))
#define   MG_MISC_SUS0_SUSCLK_DYNCLKGATE_MODE_MASK	(3 << 14)
#define   MG_MISC_SUS0_SUSCLK_DYNCLKGATE_MODE(x)	((x) << 14)
#define   MG_MISC_SUS0_CFG_TR2PWR_GATING		(1 << 12)
#define   MG_MISC_SUS0_CFG_CL2PWR_GATING		(1 << 11)
#define   MG_MISC_SUS0_CFG_GAONPWR_GATING		(1 << 10)
#define   MG_MISC_SUS0_CFG_TRPWR_GATING			(1 << 7)
#define   MG_MISC_SUS0_CFG_CL1PWR_GATING		(1 << 6)
#define   MG_MISC_SUS0_CFG_DGPWR_GATING			(1 << 5)

/* The spec defines this only for BXT PHY0, but lets assume that this
 * would exist for PHY1 too if it had a second channel.
 */
#define _PORT_CL2CM_DW6_A		0x162358
#define _PORT_CL2CM_DW6_BC		0x6C358
#define BXT_PORT_CL2CM_DW6(phy)		_BXT_PHY((phy), _PORT_CL2CM_DW6_BC)
#define   DW6_OLDO_DYN_PWR_DOWN_EN	(1 << 28)

#define FIA1_BASE			0x163000
#define FIA2_BASE			0x16E000
#define FIA3_BASE			0x16F000
#define _FIA(fia)			_PICK((fia), FIA1_BASE, FIA2_BASE, FIA3_BASE)
#define _MMIO_FIA(fia, off)		_MMIO(_FIA(fia) + (off))

/* ICL PHY DFLEX registers */
#define PORT_TX_DFLEXDPMLE1(fia)		_MMIO_FIA((fia),  0x008C0)
#define   DFLEXDPMLE1_DPMLETC_MASK(idx)		(0xf << (4 * (idx)))
#define   DFLEXDPMLE1_DPMLETC_ML0(idx)		(1 << (4 * (idx)))
#define   DFLEXDPMLE1_DPMLETC_ML1_0(idx)	(3 << (4 * (idx)))
#define   DFLEXDPMLE1_DPMLETC_ML3(idx)		(8 << (4 * (idx)))
#define   DFLEXDPMLE1_DPMLETC_ML3_2(idx)	(12 << (4 * (idx)))
#define   DFLEXDPMLE1_DPMLETC_ML3_0(idx)	(15 << (4 * (idx)))

/* BXT PHY Ref registers */
#define _PORT_REF_DW3_A			0x16218C
#define _PORT_REF_DW3_BC		0x6C18C
#define   GRC_DONE			(1 << 22)
#define BXT_PORT_REF_DW3(phy)		_BXT_PHY((phy), _PORT_REF_DW3_BC)

#define _PORT_REF_DW6_A			0x162198
#define _PORT_REF_DW6_BC		0x6C198
#define   GRC_CODE_SHIFT		24
#define   GRC_CODE_MASK			(0xFF << GRC_CODE_SHIFT)
#define   GRC_CODE_FAST_SHIFT		16
#define   GRC_CODE_FAST_MASK		(0xFF << GRC_CODE_FAST_SHIFT)
#define   GRC_CODE_SLOW_SHIFT		8
#define   GRC_CODE_SLOW_MASK		(0xFF << GRC_CODE_SLOW_SHIFT)
#define   GRC_CODE_NOM_MASK		0xFF
#define BXT_PORT_REF_DW6(phy)		_BXT_PHY((phy), _PORT_REF_DW6_BC)

#define _PORT_REF_DW8_A			0x1621A0
#define _PORT_REF_DW8_BC		0x6C1A0
#define   GRC_DIS			(1 << 15)
#define   GRC_RDY_OVRD			(1 << 1)
#define BXT_PORT_REF_DW8(phy)		_BXT_PHY((phy), _PORT_REF_DW8_BC)

/* BXT PHY PCS registers */
#define _PORT_PCS_DW10_LN01_A		0x162428
#define _PORT_PCS_DW10_LN01_B		0x6C428
#define _PORT_PCS_DW10_LN01_C		0x6C828
#define _PORT_PCS_DW10_GRP_A		0x162C28
#define _PORT_PCS_DW10_GRP_B		0x6CC28
#define _PORT_PCS_DW10_GRP_C		0x6CE28
#define BXT_PORT_PCS_DW10_LN01(phy, ch)	_MMIO_BXT_PHY_CH(phy, ch, \
							 _PORT_PCS_DW10_LN01_B, \
							 _PORT_PCS_DW10_LN01_C)
#define BXT_PORT_PCS_DW10_GRP(phy, ch)	_MMIO_BXT_PHY_CH(phy, ch, \
							 _PORT_PCS_DW10_GRP_B, \
							 _PORT_PCS_DW10_GRP_C)

#define   TX2_SWING_CALC_INIT		(1 << 31)
#define   TX1_SWING_CALC_INIT		(1 << 30)

#define _PORT_PCS_DW12_LN01_A		0x162430
#define _PORT_PCS_DW12_LN01_B		0x6C430
#define _PORT_PCS_DW12_LN01_C		0x6C830
#define _PORT_PCS_DW12_LN23_A		0x162630
#define _PORT_PCS_DW12_LN23_B		0x6C630
#define _PORT_PCS_DW12_LN23_C		0x6CA30
#define _PORT_PCS_DW12_GRP_A		0x162c30
#define _PORT_PCS_DW12_GRP_B		0x6CC30
#define _PORT_PCS_DW12_GRP_C		0x6CE30
#define   LANESTAGGER_STRAP_OVRD	(1 << 6)
#define   LANE_STAGGER_MASK		0x1F
#define BXT_PORT_PCS_DW12_LN01(phy, ch)	_MMIO_BXT_PHY_CH(phy, ch, \
							 _PORT_PCS_DW12_LN01_B, \
							 _PORT_PCS_DW12_LN01_C)
#define BXT_PORT_PCS_DW12_LN23(phy, ch)	_MMIO_BXT_PHY_CH(phy, ch, \
							 _PORT_PCS_DW12_LN23_B, \
							 _PORT_PCS_DW12_LN23_C)
#define BXT_PORT_PCS_DW12_GRP(phy, ch)	_MMIO_BXT_PHY_CH(phy, ch, \
							 _PORT_PCS_DW12_GRP_B, \
							 _PORT_PCS_DW12_GRP_C)

/* BXT PHY TX registers */
#define _BXT_LANE_OFFSET(lane)           (((lane) >> 1) * 0x200 +	\
					  ((lane) & 1) * 0x80)

#define _PORT_TX_DW2_LN0_A		0x162508
#define _PORT_TX_DW2_LN0_B		0x6C508
#define _PORT_TX_DW2_LN0_C		0x6C908
#define _PORT_TX_DW2_GRP_A		0x162D08
#define _PORT_TX_DW2_GRP_B		0x6CD08
#define _PORT_TX_DW2_GRP_C		0x6CF08
#define BXT_PORT_TX_DW2_LN0(phy, ch)	_MMIO_BXT_PHY_CH(phy, ch, \
							 _PORT_TX_DW2_LN0_B, \
							 _PORT_TX_DW2_LN0_C)
#define BXT_PORT_TX_DW2_GRP(phy, ch)	_MMIO_BXT_PHY_CH(phy, ch, \
							 _PORT_TX_DW2_GRP_B, \
							 _PORT_TX_DW2_GRP_C)
#define   MARGIN_000_SHIFT		16
#define   MARGIN_000			(0xFF << MARGIN_000_SHIFT)
#define   UNIQ_TRANS_SCALE_SHIFT	8
#define   UNIQ_TRANS_SCALE		(0xFF << UNIQ_TRANS_SCALE_SHIFT)

#define _PORT_TX_DW3_LN0_A		0x16250C
#define _PORT_TX_DW3_LN0_B		0x6C50C
#define _PORT_TX_DW3_LN0_C		0x6C90C
#define _PORT_TX_DW3_GRP_A		0x162D0C
#define _PORT_TX_DW3_GRP_B		0x6CD0C
#define _PORT_TX_DW3_GRP_C		0x6CF0C
#define BXT_PORT_TX_DW3_LN0(phy, ch)	_MMIO_BXT_PHY_CH(phy, ch, \
							 _PORT_TX_DW3_LN0_B, \
							 _PORT_TX_DW3_LN0_C)
#define BXT_PORT_TX_DW3_GRP(phy, ch)	_MMIO_BXT_PHY_CH(phy, ch, \
							 _PORT_TX_DW3_GRP_B, \
							 _PORT_TX_DW3_GRP_C)
#define   SCALE_DCOMP_METHOD		(1 << 26)
#define   UNIQUE_TRANGE_EN_METHOD	(1 << 27)

#define _PORT_TX_DW4_LN0_A		0x162510
#define _PORT_TX_DW4_LN0_B		0x6C510
#define _PORT_TX_DW4_LN0_C		0x6C910
#define _PORT_TX_DW4_GRP_A		0x162D10
#define _PORT_TX_DW4_GRP_B		0x6CD10
#define _PORT_TX_DW4_GRP_C		0x6CF10
#define BXT_PORT_TX_DW4_LN0(phy, ch)	_MMIO_BXT_PHY_CH(phy, ch, \
							 _PORT_TX_DW4_LN0_B, \
							 _PORT_TX_DW4_LN0_C)
#define BXT_PORT_TX_DW4_GRP(phy, ch)	_MMIO_BXT_PHY_CH(phy, ch, \
							 _PORT_TX_DW4_GRP_B, \
							 _PORT_TX_DW4_GRP_C)
#define   DEEMPH_SHIFT			24
#define   DE_EMPHASIS			(0xFF << DEEMPH_SHIFT)

#define _PORT_TX_DW5_LN0_A		0x162514
#define _PORT_TX_DW5_LN0_B		0x6C514
#define _PORT_TX_DW5_LN0_C		0x6C914
#define _PORT_TX_DW5_GRP_A		0x162D14
#define _PORT_TX_DW5_GRP_B		0x6CD14
#define _PORT_TX_DW5_GRP_C		0x6CF14
#define BXT_PORT_TX_DW5_LN0(phy, ch)	_MMIO_BXT_PHY_CH(phy, ch, \
							 _PORT_TX_DW5_LN0_B, \
							 _PORT_TX_DW5_LN0_C)
#define BXT_PORT_TX_DW5_GRP(phy, ch)	_MMIO_BXT_PHY_CH(phy, ch, \
							 _PORT_TX_DW5_GRP_B, \
							 _PORT_TX_DW5_GRP_C)
#define   DCC_DELAY_RANGE_1		(1 << 9)
#define   DCC_DELAY_RANGE_2		(1 << 8)

#define _PORT_TX_DW14_LN0_A		0x162538
#define _PORT_TX_DW14_LN0_B		0x6C538
#define _PORT_TX_DW14_LN0_C		0x6C938
#define   LATENCY_OPTIM_SHIFT		30
#define   LATENCY_OPTIM			(1 << LATENCY_OPTIM_SHIFT)
#define BXT_PORT_TX_DW14_LN(phy, ch, lane)				\
	_MMIO(_BXT_PHY_CH(phy, ch, _PORT_TX_DW14_LN0_B,			\
				   _PORT_TX_DW14_LN0_C) +		\
	      _BXT_LANE_OFFSET(lane))

/* UAIMI scratch pad register 1 */
#define UAIMI_SPR1			_MMIO(0x4F074)
/* SKL VccIO mask */
#define SKL_VCCIO_MASK			0x1
/* SKL balance leg register */
#define DISPIO_CR_TX_BMU_CR0		_MMIO(0x6C00C)
/* I_boost values */
#define BALANCE_LEG_SHIFT(port)		(8 + 3 * (port))
#define BALANCE_LEG_MASK(port)		(7 << (8 + 3 * (port)))
/* Balance leg disable bits */
#define BALANCE_LEG_DISABLE_SHIFT	23
#define BALANCE_LEG_DISABLE(port)	(1 << (23 + (port)))

/*
 * Fence registers
 * [0-7]  @ 0x2000 gen2,gen3
 * [8-15] @ 0x3000 945,g33,pnv
 *
 * [0-15] @ 0x3000 gen4,gen5
 *
 * [0-15] @ 0x100000 gen6,vlv,chv
 * [0-31] @ 0x100000 gen7+
 */
#define FENCE_REG(i)			_MMIO(0x2000 + (((i) & 8) << 9) + ((i) & 7) * 4)
#define   I830_FENCE_START_MASK		0x07f80000
#define   I830_FENCE_TILING_Y_SHIFT	12
#define   I830_FENCE_SIZE_BITS(size)	((ffs((size) >> 19) - 1) << 8)
#define   I830_FENCE_PITCH_SHIFT	4
#define   I830_FENCE_REG_VALID		(1 << 0)
#define   I915_FENCE_MAX_PITCH_VAL	4
#define   I830_FENCE_MAX_PITCH_VAL	6
#define   I830_FENCE_MAX_SIZE_VAL	(1 << 8)

#define   I915_FENCE_START_MASK		0x0ff00000
#define   I915_FENCE_SIZE_BITS(size)	((ffs((size) >> 20) - 1) << 8)

#define FENCE_REG_965_LO(i)		_MMIO(0x03000 + (i) * 8)
#define FENCE_REG_965_HI(i)		_MMIO(0x03000 + (i) * 8 + 4)
#define   I965_FENCE_PITCH_SHIFT	2
#define   I965_FENCE_TILING_Y_SHIFT	1
#define   I965_FENCE_REG_VALID		(1 << 0)
#define   I965_FENCE_MAX_PITCH_VAL	0x0400

#define FENCE_REG_GEN6_LO(i)		_MMIO(0x100000 + (i) * 8)
#define FENCE_REG_GEN6_HI(i)		_MMIO(0x100000 + (i) * 8 + 4)
#define   GEN6_FENCE_PITCH_SHIFT	32
#define   GEN7_FENCE_MAX_PITCH_VAL	0x0800


/* control register for cpu gtt access */
#define TILECTL				_MMIO(0x101000)
#define   TILECTL_SWZCTL			(1 << 0)
#define   TILECTL_TLBPF			(1 << 1)
#define   TILECTL_TLB_PREFETCH_DIS	(1 << 2)
#define   TILECTL_BACKSNOOP_DIS		(1 << 3)

/*
 * Instruction and interrupt control regs
 */
#define PGTBL_CTL	_MMIO(0x02020)
#define   PGTBL_ADDRESS_LO_MASK	0xfffff000 /* bits [31:12] */
#define   PGTBL_ADDRESS_HI_MASK	0x000000f0 /* bits [35:32] (gen4) */
#define PGTBL_ER	_MMIO(0x02024)
#define PRB0_BASE	(0x2030 - 0x30)
#define PRB1_BASE	(0x2040 - 0x30) /* 830,gen3 */
#define PRB2_BASE	(0x2050 - 0x30) /* gen3 */
#define SRB0_BASE	(0x2100 - 0x30) /* gen2 */
#define SRB1_BASE	(0x2110 - 0x30) /* gen2 */
#define SRB2_BASE	(0x2120 - 0x30) /* 830 */
#define SRB3_BASE	(0x2130 - 0x30) /* 830 */
#define RENDER_RING_BASE	0x02000
#define BSD_RING_BASE		0x04000
#define GEN6_BSD_RING_BASE	0x12000
#define GEN8_BSD2_RING_BASE	0x1c000
#define GEN11_BSD_RING_BASE	0x1c0000
#define GEN11_BSD2_RING_BASE	0x1c4000
#define GEN11_BSD3_RING_BASE	0x1d0000
#define GEN11_BSD4_RING_BASE	0x1d4000
#define VEBOX_RING_BASE		0x1a000
#define GEN11_VEBOX_RING_BASE		0x1c8000
#define GEN11_VEBOX2_RING_BASE		0x1d8000
#define BLT_RING_BASE		0x22000
#define RING_TAIL(base)		_MMIO((base) + 0x30)
#define RING_HEAD(base)		_MMIO((base) + 0x34)
#define RING_START(base)	_MMIO((base) + 0x38)
#define RING_CTL(base)		_MMIO((base) + 0x3c)
#define   RING_CTL_SIZE(size)	((size) - PAGE_SIZE) /* in bytes -> pages */
#define RING_SYNC_0(base)	_MMIO((base) + 0x40)
#define RING_SYNC_1(base)	_MMIO((base) + 0x44)
#define RING_SYNC_2(base)	_MMIO((base) + 0x48)
#define GEN6_RVSYNC	(RING_SYNC_0(RENDER_RING_BASE))
#define GEN6_RBSYNC	(RING_SYNC_1(RENDER_RING_BASE))
#define GEN6_RVESYNC	(RING_SYNC_2(RENDER_RING_BASE))
#define GEN6_VBSYNC	(RING_SYNC_0(GEN6_BSD_RING_BASE))
#define GEN6_VRSYNC	(RING_SYNC_1(GEN6_BSD_RING_BASE))
#define GEN6_VVESYNC	(RING_SYNC_2(GEN6_BSD_RING_BASE))
#define GEN6_BRSYNC	(RING_SYNC_0(BLT_RING_BASE))
#define GEN6_BVSYNC	(RING_SYNC_1(BLT_RING_BASE))
#define GEN6_BVESYNC	(RING_SYNC_2(BLT_RING_BASE))
#define GEN6_VEBSYNC	(RING_SYNC_0(VEBOX_RING_BASE))
#define GEN6_VERSYNC	(RING_SYNC_1(VEBOX_RING_BASE))
#define GEN6_VEVSYNC	(RING_SYNC_2(VEBOX_RING_BASE))
#define GEN6_NOSYNC	INVALID_MMIO_REG
#define RING_PSMI_CTL(base)	_MMIO((base) + 0x50)
#define RING_MAX_IDLE(base)	_MMIO((base) + 0x54)
#define RING_HWS_PGA(base)	_MMIO((base) + 0x80)
#define RING_HWS_PGA_GEN6(base)	_MMIO((base) + 0x2080)
#define RING_RESET_CTL(base)	_MMIO((base) + 0xd0)
#define   RESET_CTL_CAT_ERROR	   REG_BIT(2)
#define   RESET_CTL_READY_TO_RESET REG_BIT(1)
#define   RESET_CTL_REQUEST_RESET  REG_BIT(0)

#define RING_SEMA_WAIT_POLL(base) _MMIO((base) + 0x24c)

#define HSW_GTT_CACHE_EN	_MMIO(0x4024)
#define   GTT_CACHE_EN_ALL	0xF0007FFF
#define GEN7_WR_WATERMARK	_MMIO(0x4028)
#define GEN7_GFX_PRIO_CTRL	_MMIO(0x402C)
#define ARB_MODE		_MMIO(0x4030)
#define   ARB_MODE_SWIZZLE_SNB	(1 << 4)
#define   ARB_MODE_SWIZZLE_IVB	(1 << 5)
#define GEN7_GFX_PEND_TLB0	_MMIO(0x4034)
#define GEN7_GFX_PEND_TLB1	_MMIO(0x4038)
/* L3, CVS, ZTLB, RCC, CASC LRA min, max values */
#define GEN7_LRA_LIMITS(i)	_MMIO(0x403C + (i) * 4)
#define GEN7_LRA_LIMITS_REG_NUM	13
#define GEN7_MEDIA_MAX_REQ_COUNT	_MMIO(0x4070)
#define GEN7_GFX_MAX_REQ_COUNT		_MMIO(0x4074)

#define GAMTARBMODE		_MMIO(0x04a08)
#define   ARB_MODE_BWGTLB_DISABLE (1 << 9)
#define   ARB_MODE_SWIZZLE_BDW	(1 << 1)
#define RENDER_HWS_PGA_GEN7	_MMIO(0x04080)
#define RING_FAULT_REG(engine)	_MMIO(0x4094 + 0x100 * (engine)->hw_id)
#define GEN8_RING_FAULT_REG	_MMIO(0x4094)
#define GEN12_RING_FAULT_REG	_MMIO(0xcec4)
#define   GEN8_RING_FAULT_ENGINE_ID(x)	(((x) >> 12) & 0x7)
#define   RING_FAULT_GTTSEL_MASK (1 << 11)
#define   RING_FAULT_SRCID(x)	(((x) >> 3) & 0xff)
#define   RING_FAULT_FAULT_TYPE(x) (((x) >> 1) & 0x3)
#define   RING_FAULT_VALID	(1 << 0)
#define DONE_REG		_MMIO(0x40b0)
#define GEN12_GAM_DONE		_MMIO(0xcf68)
#define GEN8_PRIVATE_PAT_LO	_MMIO(0x40e0)
#define GEN8_PRIVATE_PAT_HI	_MMIO(0x40e0 + 4)
#define GEN10_PAT_INDEX(index)	_MMIO(0x40e0 + (index) * 4)
#define GEN12_PAT_INDEX(index)	_MMIO(0x4800 + (index) * 4)
#define BSD_HWS_PGA_GEN7	_MMIO(0x04180)
#define BLT_HWS_PGA_GEN7	_MMIO(0x04280)
#define VEBOX_HWS_PGA_GEN7	_MMIO(0x04380)
#define RING_ACTHD(base)	_MMIO((base) + 0x74)
#define RING_ACTHD_UDW(base)	_MMIO((base) + 0x5c)
#define RING_NOPID(base)	_MMIO((base) + 0x94)
#define RING_IMR(base)		_MMIO((base) + 0xa8)
#define RING_HWSTAM(base)	_MMIO((base) + 0x98)
#define RING_TIMESTAMP(base)		_MMIO((base) + 0x358)
#define RING_TIMESTAMP_UDW(base)	_MMIO((base) + 0x358 + 4)
#define   TAIL_ADDR		0x001FFFF8
#define   HEAD_WRAP_COUNT	0xFFE00000
#define   HEAD_WRAP_ONE		0x00200000
#define   HEAD_ADDR		0x001FFFFC
#define   RING_NR_PAGES		0x001FF000
#define   RING_REPORT_MASK	0x00000006
#define   RING_REPORT_64K	0x00000002
#define   RING_REPORT_128K	0x00000004
#define   RING_NO_REPORT	0x00000000
#define   RING_VALID_MASK	0x00000001
#define   RING_VALID		0x00000001
#define   RING_INVALID		0x00000000
#define   RING_WAIT_I8XX	(1 << 0) /* gen2, PRBx_HEAD */
#define   RING_WAIT		(1 << 11) /* gen3+, PRBx_CTL */
#define   RING_WAIT_SEMAPHORE	(1 << 10) /* gen6+ */

/* There are 16 64-bit CS General Purpose Registers per-engine on Gen8+ */
#define GEN8_RING_CS_GPR(base, n)	_MMIO((base) + 0x600 + (n) * 8)
#define GEN8_RING_CS_GPR_UDW(base, n)	_MMIO((base) + 0x600 + (n) * 8 + 4)

#define RING_FORCE_TO_NONPRIV(base, i) _MMIO(((base) + 0x4D0) + (i) * 4)
#define   RING_FORCE_TO_NONPRIV_ADDRESS_MASK	REG_GENMASK(25, 2)
#define   RING_FORCE_TO_NONPRIV_ACCESS_RW	(0 << 28)    /* CFL+ & Gen11+ */
#define   RING_FORCE_TO_NONPRIV_ACCESS_RD	(1 << 28)
#define   RING_FORCE_TO_NONPRIV_ACCESS_WR	(2 << 28)
#define   RING_FORCE_TO_NONPRIV_ACCESS_INVALID	(3 << 28)
#define   RING_FORCE_TO_NONPRIV_ACCESS_MASK	(3 << 28)
#define   RING_FORCE_TO_NONPRIV_RANGE_1		(0 << 0)     /* CFL+ & Gen11+ */
#define   RING_FORCE_TO_NONPRIV_RANGE_4		(1 << 0)
#define   RING_FORCE_TO_NONPRIV_RANGE_16	(2 << 0)
#define   RING_FORCE_TO_NONPRIV_RANGE_64	(3 << 0)
#define   RING_FORCE_TO_NONPRIV_RANGE_MASK	(3 << 0)
#define   RING_FORCE_TO_NONPRIV_MASK_VALID	\
					(RING_FORCE_TO_NONPRIV_RANGE_MASK \
					| RING_FORCE_TO_NONPRIV_ACCESS_MASK)
#define   RING_MAX_NONPRIV_SLOTS  12

#define GEN7_TLB_RD_ADDR	_MMIO(0x4700)

#define GEN9_GAMT_ECO_REG_RW_IA _MMIO(0x4ab0)
#define   GAMT_ECO_ENABLE_IN_PLACE_DECOMPRESS	(1 << 18)

#define GEN8_GAMW_ECO_DEV_RW_IA _MMIO(0x4080)
#define   GAMW_ECO_ENABLE_64K_IPS_FIELD 0xF
#define   GAMW_ECO_DEV_CTX_RELOAD_DISABLE	(1 << 7)

#define GAMT_CHKN_BIT_REG	_MMIO(0x4ab8)
#define   GAMT_CHKN_DISABLE_L3_COH_PIPE			(1 << 31)
#define   GAMT_CHKN_DISABLE_DYNAMIC_CREDIT_SHARING	(1 << 28)
#define   GAMT_CHKN_DISABLE_I2M_CYCLE_ON_WR_PORT	(1 << 24)

#if 0
#define PRB0_TAIL	_MMIO(0x2030)
#define PRB0_HEAD	_MMIO(0x2034)
#define PRB0_START	_MMIO(0x2038)
#define PRB0_CTL	_MMIO(0x203c)
#define PRB1_TAIL	_MMIO(0x2040) /* 915+ only */
#define PRB1_HEAD	_MMIO(0x2044) /* 915+ only */
#define PRB1_START	_MMIO(0x2048) /* 915+ only */
#define PRB1_CTL	_MMIO(0x204c) /* 915+ only */
#endif
#define IPEIR_I965	_MMIO(0x2064)
#define IPEHR_I965	_MMIO(0x2068)
#define GEN7_SC_INSTDONE	_MMIO(0x7100)
#define GEN7_SAMPLER_INSTDONE	_MMIO(0xe160)
#define GEN7_ROW_INSTDONE	_MMIO(0xe164)
#define GEN8_MCR_SELECTOR		_MMIO(0xfdc)
#define   GEN8_MCR_SLICE(slice)		(((slice) & 3) << 26)
#define   GEN8_MCR_SLICE_MASK		GEN8_MCR_SLICE(3)
#define   GEN8_MCR_SUBSLICE(subslice)	(((subslice) & 3) << 24)
#define   GEN8_MCR_SUBSLICE_MASK	GEN8_MCR_SUBSLICE(3)
#define   GEN11_MCR_SLICE(slice)	(((slice) & 0xf) << 27)
#define   GEN11_MCR_SLICE_MASK		GEN11_MCR_SLICE(0xf)
#define   GEN11_MCR_SUBSLICE(subslice)	(((subslice) & 0x7) << 24)
#define   GEN11_MCR_SUBSLICE_MASK	GEN11_MCR_SUBSLICE(0x7)
#define RING_IPEIR(base)	_MMIO((base) + 0x64)
#define RING_IPEHR(base)	_MMIO((base) + 0x68)
/*
 * On GEN4, only the render ring INSTDONE exists and has a different
 * layout than the GEN7+ version.
 * The GEN2 counterpart of this register is GEN2_INSTDONE.
 */
#define RING_INSTDONE(base)	_MMIO((base) + 0x6c)
#define RING_INSTPS(base)	_MMIO((base) + 0x70)
#define RING_DMA_FADD(base)	_MMIO((base) + 0x78)
#define RING_DMA_FADD_UDW(base)	_MMIO((base) + 0x60) /* gen8+ */
#define RING_INSTPM(base)	_MMIO((base) + 0xc0)
#define RING_MI_MODE(base)	_MMIO((base) + 0x9c)
#define INSTPS		_MMIO(0x2070) /* 965+ only */
#define GEN4_INSTDONE1	_MMIO(0x207c) /* 965+ only, aka INSTDONE_2 on SNB */
#define ACTHD_I965	_MMIO(0x2074)
#define HWS_PGA		_MMIO(0x2080)
#define HWS_ADDRESS_MASK	0xfffff000
#define HWS_START_ADDRESS_SHIFT	4
#define PWRCTXA		_MMIO(0x2088) /* 965GM+ only */
#define   PWRCTX_EN	(1 << 0)
#define IPEIR(base)	_MMIO((base) + 0x88)
#define IPEHR(base)	_MMIO((base) + 0x8c)
#define GEN2_INSTDONE	_MMIO(0x2090)
#define NOPID		_MMIO(0x2094)
#define HWSTAM		_MMIO(0x2098)
#define DMA_FADD_I8XX(base)	_MMIO((base) + 0xd0)
#define RING_BBSTATE(base)	_MMIO((base) + 0x110)
#define   RING_BB_PPGTT		(1 << 5)
#define RING_SBBADDR(base)	_MMIO((base) + 0x114) /* hsw+ */
#define RING_SBBSTATE(base)	_MMIO((base) + 0x118) /* hsw+ */
#define RING_SBBADDR_UDW(base)	_MMIO((base) + 0x11c) /* gen8+ */
#define RING_BBADDR(base)	_MMIO((base) + 0x140)
#define RING_BBADDR_UDW(base)	_MMIO((base) + 0x168) /* gen8+ */
#define RING_BB_PER_CTX_PTR(base)	_MMIO((base) + 0x1c0) /* gen8+ */
#define RING_INDIRECT_CTX(base)		_MMIO((base) + 0x1c4) /* gen8+ */
#define RING_INDIRECT_CTX_OFFSET(base)	_MMIO((base) + 0x1c8) /* gen8+ */
#define RING_CTX_TIMESTAMP(base)	_MMIO((base) + 0x3a8) /* gen8+ */

#define ERROR_GEN6	_MMIO(0x40a0)
#define GEN7_ERR_INT	_MMIO(0x44040)
#define   ERR_INT_POISON		(1 << 31)
#define   ERR_INT_MMIO_UNCLAIMED	(1 << 13)
#define   ERR_INT_PIPE_CRC_DONE_C	(1 << 8)
#define   ERR_INT_FIFO_UNDERRUN_C	(1 << 6)
#define   ERR_INT_PIPE_CRC_DONE_B	(1 << 5)
#define   ERR_INT_FIFO_UNDERRUN_B	(1 << 3)
#define   ERR_INT_PIPE_CRC_DONE_A	(1 << 2)
#define   ERR_INT_PIPE_CRC_DONE(pipe)	(1 << (2 + (pipe) * 3))
#define   ERR_INT_FIFO_UNDERRUN_A	(1 << 0)
#define   ERR_INT_FIFO_UNDERRUN(pipe)	(1 << ((pipe) * 3))

#define GEN8_FAULT_TLB_DATA0		_MMIO(0x4b10)
#define GEN8_FAULT_TLB_DATA1		_MMIO(0x4b14)
#define GEN12_FAULT_TLB_DATA0		_MMIO(0xceb8)
#define GEN12_FAULT_TLB_DATA1		_MMIO(0xcebc)
#define   FAULT_VA_HIGH_BITS		(0xf << 0)
#define   FAULT_GTT_SEL			(1 << 4)

#define GEN12_AUX_ERR_DBG		_MMIO(0x43f4)

#define FPGA_DBG		_MMIO(0x42300)
#define   FPGA_DBG_RM_NOCLAIM	(1 << 31)

#define CLAIM_ER		_MMIO(VLV_DISPLAY_BASE + 0x2028)
#define   CLAIM_ER_CLR		(1 << 31)
#define   CLAIM_ER_OVERFLOW	(1 << 16)
#define   CLAIM_ER_CTR_MASK	0xffff

#define DERRMR		_MMIO(0x44050)
/* Note that HBLANK events are reserved on bdw+ */
#define   DERRMR_PIPEA_SCANLINE		(1 << 0)
#define   DERRMR_PIPEA_PRI_FLIP_DONE	(1 << 1)
#define   DERRMR_PIPEA_SPR_FLIP_DONE	(1 << 2)
#define   DERRMR_PIPEA_VBLANK		(1 << 3)
#define   DERRMR_PIPEA_HBLANK		(1 << 5)
#define   DERRMR_PIPEB_SCANLINE		(1 << 8)
#define   DERRMR_PIPEB_PRI_FLIP_DONE	(1 << 9)
#define   DERRMR_PIPEB_SPR_FLIP_DONE	(1 << 10)
#define   DERRMR_PIPEB_VBLANK		(1 << 11)
#define   DERRMR_PIPEB_HBLANK		(1 << 13)
/* Note that PIPEC is not a simple translation of PIPEA/PIPEB */
#define   DERRMR_PIPEC_SCANLINE		(1 << 14)
#define   DERRMR_PIPEC_PRI_FLIP_DONE	(1 << 15)
#define   DERRMR_PIPEC_SPR_FLIP_DONE	(1 << 20)
#define   DERRMR_PIPEC_VBLANK		(1 << 21)
#define   DERRMR_PIPEC_HBLANK		(1 << 22)


/* GM45+ chicken bits -- debug workaround bits that may be required
 * for various sorts of correct behavior.  The top 16 bits of each are
 * the enables for writing to the corresponding low bit.
 */
#define _3D_CHICKEN	_MMIO(0x2084)
#define  _3D_CHICKEN_HIZ_PLANE_DISABLE_MSAA_4X_SNB	(1 << 10)
#define _3D_CHICKEN2	_MMIO(0x208c)

#define FF_SLICE_CHICKEN	_MMIO(0x2088)
#define  FF_SLICE_CHICKEN_CL_PROVOKING_VERTEX_FIX	(1 << 1)

/* Disables pipelining of read flushes past the SF-WIZ interface.
 * Required on all Ironlake steppings according to the B-Spec, but the
 * particular danger of not doing so is not specified.
 */
# define _3D_CHICKEN2_WM_READ_PIPELINED			(1 << 14)
#define _3D_CHICKEN3	_MMIO(0x2090)
#define  _3D_CHICKEN_SF_PROVOKING_VERTEX_FIX		(1 << 12)
#define  _3D_CHICKEN_SF_DISABLE_OBJEND_CULL		(1 << 10)
#define  _3D_CHICKEN3_AA_LINE_QUALITY_FIX_ENABLE	(1 << 5)
#define  _3D_CHICKEN3_SF_DISABLE_FASTCLIP_CULL		(1 << 5)
#define  _3D_CHICKEN_SDE_LIMIT_FIFO_POLY_DEPTH(x)	((x) << 1) /* gen8+ */
#define  _3D_CHICKEN3_SF_DISABLE_PIPELINED_ATTR_FETCH	(1 << 1) /* gen6 */

#define MI_MODE		_MMIO(0x209c)
# define VS_TIMER_DISPATCH				(1 << 6)
# define MI_FLUSH_ENABLE				(1 << 12)
# define ASYNC_FLIP_PERF_DISABLE			(1 << 14)
# define MODE_IDLE					(1 << 9)
# define STOP_RING					(1 << 8)

#define GEN6_GT_MODE	_MMIO(0x20d0)
#define GEN7_GT_MODE	_MMIO(0x7008)
#define   GEN6_WIZ_HASHING(hi, lo)			(((hi) << 9) | ((lo) << 7))
#define   GEN6_WIZ_HASHING_8x8				GEN6_WIZ_HASHING(0, 0)
#define   GEN6_WIZ_HASHING_8x4				GEN6_WIZ_HASHING(0, 1)
#define   GEN6_WIZ_HASHING_16x4				GEN6_WIZ_HASHING(1, 0)
#define   GEN6_WIZ_HASHING_MASK				GEN6_WIZ_HASHING(1, 1)
#define   GEN6_TD_FOUR_ROW_DISPATCH_DISABLE		(1 << 5)
#define   GEN9_IZ_HASHING_MASK(slice)			(0x3 << ((slice) * 2))
#define   GEN9_IZ_HASHING(slice, val)			((val) << ((slice) * 2))

/* chicken reg for WaConextSwitchWithConcurrentTLBInvalidate */
#define GEN9_CSFE_CHICKEN1_RCS _MMIO(0x20D4)
#define   GEN9_PREEMPT_GPGPU_SYNC_SWITCH_DISABLE (1 << 2)
#define   GEN11_ENABLE_32_PLANE_MODE (1 << 7)

/* WaClearTdlStateAckDirtyBits */
#define GEN8_STATE_ACK		_MMIO(0x20F0)
#define GEN9_STATE_ACK_SLICE1	_MMIO(0x20F8)
#define GEN9_STATE_ACK_SLICE2	_MMIO(0x2100)
#define   GEN9_STATE_ACK_TDL0 (1 << 12)
#define   GEN9_STATE_ACK_TDL1 (1 << 13)
#define   GEN9_STATE_ACK_TDL2 (1 << 14)
#define   GEN9_STATE_ACK_TDL3 (1 << 15)
#define   GEN9_SUBSLICE_TDL_ACK_BITS \
	(GEN9_STATE_ACK_TDL3 | GEN9_STATE_ACK_TDL2 | \
	 GEN9_STATE_ACK_TDL1 | GEN9_STATE_ACK_TDL0)

#define GFX_MODE	_MMIO(0x2520)
#define GFX_MODE_GEN7	_MMIO(0x229c)
#define RING_MODE_GEN7(base)	_MMIO((base) + 0x29c)
#define   GFX_RUN_LIST_ENABLE		(1 << 15)
#define   GFX_INTERRUPT_STEERING	(1 << 14)
#define   GFX_TLB_INVALIDATE_EXPLICIT	(1 << 13)
#define   GFX_SURFACE_FAULT_ENABLE	(1 << 12)
#define   GFX_REPLAY_MODE		(1 << 11)
#define   GFX_PSMI_GRANULARITY		(1 << 10)
#define   GFX_PPGTT_ENABLE		(1 << 9)
#define   GEN8_GFX_PPGTT_48B		(1 << 7)

#define   GFX_FORWARD_VBLANK_MASK	(3 << 5)
#define   GFX_FORWARD_VBLANK_NEVER	(0 << 5)
#define   GFX_FORWARD_VBLANK_ALWAYS	(1 << 5)
#define   GFX_FORWARD_VBLANK_COND	(2 << 5)

#define   GEN11_GFX_DISABLE_LEGACY_MODE	(1 << 3)

#define VLV_GU_CTL0	_MMIO(VLV_DISPLAY_BASE + 0x2030)
#define VLV_GU_CTL1	_MMIO(VLV_DISPLAY_BASE + 0x2034)
#define SCPD0		_MMIO(0x209c) /* 915+ only */
#define  CSTATE_RENDER_CLOCK_GATE_DISABLE	(1 << 5)
#define GEN2_IER	_MMIO(0x20a0)
#define GEN2_IIR	_MMIO(0x20a4)
#define GEN2_IMR	_MMIO(0x20a8)
#define GEN2_ISR	_MMIO(0x20ac)
#define VLV_GUNIT_CLOCK_GATE	_MMIO(VLV_DISPLAY_BASE + 0x2060)
#define   GINT_DIS		(1 << 22)
#define   GCFG_DIS		(1 << 8)
#define VLV_GUNIT_CLOCK_GATE2	_MMIO(VLV_DISPLAY_BASE + 0x2064)
#define VLV_IIR_RW	_MMIO(VLV_DISPLAY_BASE + 0x2084)
#define VLV_IER		_MMIO(VLV_DISPLAY_BASE + 0x20a0)
#define VLV_IIR		_MMIO(VLV_DISPLAY_BASE + 0x20a4)
#define VLV_IMR		_MMIO(VLV_DISPLAY_BASE + 0x20a8)
#define VLV_ISR		_MMIO(VLV_DISPLAY_BASE + 0x20ac)
#define VLV_PCBR	_MMIO(VLV_DISPLAY_BASE + 0x2120)
#define VLV_PCBR_ADDR_SHIFT	12

#define   DISPLAY_PLANE_FLIP_PENDING(plane) (1 << (11 - (plane))) /* A and B only */
#define EIR		_MMIO(0x20b0)
#define EMR		_MMIO(0x20b4)
#define ESR		_MMIO(0x20b8)
#define   GM45_ERROR_PAGE_TABLE				(1 << 5)
#define   GM45_ERROR_MEM_PRIV				(1 << 4)
#define   I915_ERROR_PAGE_TABLE				(1 << 4)
#define   GM45_ERROR_CP_PRIV				(1 << 3)
#define   I915_ERROR_MEMORY_REFRESH			(1 << 1)
#define   I915_ERROR_INSTRUCTION			(1 << 0)
#define INSTPM	        _MMIO(0x20c0)
#define   INSTPM_SELF_EN (1 << 12) /* 915GM only */
#define   INSTPM_AGPBUSY_INT_EN (1 << 11) /* gen3: when disabled, pending interrupts
					will not assert AGPBUSY# and will only
					be delivered when out of C3. */
#define   INSTPM_FORCE_ORDERING				(1 << 7) /* GEN6+ */
#define   INSTPM_TLB_INVALIDATE	(1 << 9)
#define   INSTPM_SYNC_FLUSH	(1 << 5)
#define ACTHD(base)	_MMIO((base) + 0xc8)
#define MEM_MODE	_MMIO(0x20cc)
#define   MEM_DISPLAY_B_TRICKLE_FEED_DISABLE (1 << 3) /* 830 only */
#define   MEM_DISPLAY_A_TRICKLE_FEED_DISABLE (1 << 2) /* 830/845 only */
#define   MEM_DISPLAY_TRICKLE_FEED_DISABLE (1 << 2) /* 85x only */
#define FW_BLC		_MMIO(0x20d8)
#define FW_BLC2		_MMIO(0x20dc)
#define FW_BLC_SELF	_MMIO(0x20e0) /* 915+ only */
#define   FW_BLC_SELF_EN_MASK      (1 << 31)
#define   FW_BLC_SELF_FIFO_MASK    (1 << 16) /* 945 only */
#define   FW_BLC_SELF_EN           (1 << 15) /* 945 only */
#define MM_BURST_LENGTH     0x00700000
#define MM_FIFO_WATERMARK   0x0001F000
#define LM_BURST_LENGTH     0x00000700
#define LM_FIFO_WATERMARK   0x0000001F
#define MI_ARB_STATE	_MMIO(0x20e4) /* 915+ only */

#define MBUS_ABOX_CTL			_MMIO(0x45038)
#define MBUS_ABOX_BW_CREDIT_MASK	(3 << 20)
#define MBUS_ABOX_BW_CREDIT(x)		((x) << 20)
#define MBUS_ABOX_B_CREDIT_MASK		(0xF << 16)
#define MBUS_ABOX_B_CREDIT(x)		((x) << 16)
#define MBUS_ABOX_BT_CREDIT_POOL2_MASK	(0x1F << 8)
#define MBUS_ABOX_BT_CREDIT_POOL2(x)	((x) << 8)
#define MBUS_ABOX_BT_CREDIT_POOL1_MASK	(0x1F << 0)
#define MBUS_ABOX_BT_CREDIT_POOL1(x)	((x) << 0)

#define _PIPEA_MBUS_DBOX_CTL		0x7003C
#define _PIPEB_MBUS_DBOX_CTL		0x7103C
#define PIPE_MBUS_DBOX_CTL(pipe)	_MMIO_PIPE(pipe, _PIPEA_MBUS_DBOX_CTL, \
						   _PIPEB_MBUS_DBOX_CTL)
#define MBUS_DBOX_BW_CREDIT_MASK	(3 << 14)
#define MBUS_DBOX_BW_CREDIT(x)		((x) << 14)
#define MBUS_DBOX_B_CREDIT_MASK		(0x1F << 8)
#define MBUS_DBOX_B_CREDIT(x)		((x) << 8)
#define MBUS_DBOX_A_CREDIT_MASK		(0xF << 0)
#define MBUS_DBOX_A_CREDIT(x)		((x) << 0)

#define MBUS_UBOX_CTL			_MMIO(0x4503C)
#define MBUS_BBOX_CTL_S1		_MMIO(0x45040)
#define MBUS_BBOX_CTL_S2		_MMIO(0x45044)

/* Make render/texture TLB fetches lower priorty than associated data
 *   fetches. This is not turned on by default
 */
#define   MI_ARB_RENDER_TLB_LOW_PRIORITY	(1 << 15)

/* Isoch request wait on GTT enable (Display A/B/C streams).
 * Make isoch requests stall on the TLB update. May cause
 * display underruns (test mode only)
 */
#define   MI_ARB_ISOCH_WAIT_GTT			(1 << 14)

/* Block grant count for isoch requests when block count is
 * set to a finite value.
 */
#define   MI_ARB_BLOCK_GRANT_MASK		(3 << 12)
#define   MI_ARB_BLOCK_GRANT_8			(0 << 12)	/* for 3 display planes */
#define   MI_ARB_BLOCK_GRANT_4			(1 << 12)	/* for 2 display planes */
#define   MI_ARB_BLOCK_GRANT_2			(2 << 12)	/* for 1 display plane */
#define   MI_ARB_BLOCK_GRANT_0			(3 << 12)	/* don't use */

/* Enable render writes to complete in C2/C3/C4 power states.
 * If this isn't enabled, render writes are prevented in low
 * power states. That seems bad to me.
 */
#define   MI_ARB_C3_LP_WRITE_ENABLE		(1 << 11)

/* This acknowledges an async flip immediately instead
 * of waiting for 2TLB fetches.
 */
#define   MI_ARB_ASYNC_FLIP_ACK_IMMEDIATE	(1 << 10)

/* Enables non-sequential data reads through arbiter
 */
#define   MI_ARB_DUAL_DATA_PHASE_DISABLE	(1 << 9)

/* Disable FSB snooping of cacheable write cycles from binner/render
 * command stream
 */
#define   MI_ARB_CACHE_SNOOP_DISABLE		(1 << 8)

/* Arbiter time slice for non-isoch streams */
#define   MI_ARB_TIME_SLICE_MASK		(7 << 5)
#define   MI_ARB_TIME_SLICE_1			(0 << 5)
#define   MI_ARB_TIME_SLICE_2			(1 << 5)
#define   MI_ARB_TIME_SLICE_4			(2 << 5)
#define   MI_ARB_TIME_SLICE_6			(3 << 5)
#define   MI_ARB_TIME_SLICE_8			(4 << 5)
#define   MI_ARB_TIME_SLICE_10			(5 << 5)
#define   MI_ARB_TIME_SLICE_14			(6 << 5)
#define   MI_ARB_TIME_SLICE_16			(7 << 5)

/* Low priority grace period page size */
#define   MI_ARB_LOW_PRIORITY_GRACE_4KB		(0 << 4)	/* default */
#define   MI_ARB_LOW_PRIORITY_GRACE_8KB		(1 << 4)

/* Disable display A/B trickle feed */
#define   MI_ARB_DISPLAY_TRICKLE_FEED_DISABLE	(1 << 2)

/* Set display plane priority */
#define   MI_ARB_DISPLAY_PRIORITY_A_B		(0 << 0)	/* display A > display B */
#define   MI_ARB_DISPLAY_PRIORITY_B_A		(1 << 0)	/* display B > display A */

#define MI_STATE	_MMIO(0x20e4) /* gen2 only */
#define   MI_AGPBUSY_INT_EN			(1 << 1) /* 85x only */
#define   MI_AGPBUSY_830_MODE			(1 << 0) /* 85x only */

#define CACHE_MODE_0	_MMIO(0x2120) /* 915+ only */
#define   CM0_PIPELINED_RENDER_FLUSH_DISABLE (1 << 8)
#define   CM0_IZ_OPT_DISABLE      (1 << 6)
#define   CM0_ZR_OPT_DISABLE      (1 << 5)
#define	  CM0_STC_EVICT_DISABLE_LRA_SNB	(1 << 5)
#define   CM0_DEPTH_EVICT_DISABLE (1 << 4)
#define   CM0_COLOR_EVICT_DISABLE (1 << 3)
#define   CM0_DEPTH_WRITE_DISABLE (1 << 1)
#define   CM0_RC_OP_FLUSH_DISABLE (1 << 0)
#define GFX_FLSH_CNTL	_MMIO(0x2170) /* 915+ only */
#define GFX_FLSH_CNTL_GEN6	_MMIO(0x101008)
#define   GFX_FLSH_CNTL_EN	(1 << 0)
#define ECOSKPD		_MMIO(0x21d0)
#define   ECO_CONSTANT_BUFFER_SR_DISABLE REG_BIT(4)
#define   ECO_GATING_CX_ONLY	(1 << 3)
#define   ECO_FLIP_DONE		(1 << 0)

#define CACHE_MODE_0_GEN7	_MMIO(0x7000) /* IVB+ */
#define RC_OP_FLUSH_ENABLE (1 << 0)
#define   HIZ_RAW_STALL_OPT_DISABLE (1 << 2)
#define CACHE_MODE_1		_MMIO(0x7004) /* IVB+ */
#define   PIXEL_SUBSPAN_COLLECT_OPT_DISABLE	(1 << 6)
#define   GEN8_4x4_STC_OPTIMIZATION_DISABLE	(1 << 6)
#define   GEN9_PARTIAL_RESOLVE_IN_VC_DISABLE	(1 << 1)

#define GEN6_BLITTER_ECOSKPD	_MMIO(0x221d0)
#define   GEN6_BLITTER_LOCK_SHIFT			16
#define   GEN6_BLITTER_FBC_NOTIFY			(1 << 3)

#define GEN6_RC_SLEEP_PSMI_CONTROL	_MMIO(0x2050)
#define   GEN6_PSMI_SLEEP_MSG_DISABLE	(1 << 0)
#define   GEN12_WAIT_FOR_EVENT_POWER_DOWN_DISABLE REG_BIT(7)
#define   GEN8_RC_SEMA_IDLE_MSG_DISABLE	(1 << 12)
#define   GEN8_FF_DOP_CLOCK_GATE_DISABLE	(1 << 10)

#define GEN6_RCS_PWR_FSM _MMIO(0x22ac)
#define GEN9_RCS_FE_FSM2 _MMIO(0x22a4)

#define GEN10_CACHE_MODE_SS			_MMIO(0xe420)
#define   FLOAT_BLEND_OPTIMIZATION_ENABLE	(1 << 4)

/* Fuse readout registers for GT */
#define HSW_PAVP_FUSE1			_MMIO(0x911C)
#define   HSW_F1_EU_DIS_SHIFT		16
#define   HSW_F1_EU_DIS_MASK		(0x3 << HSW_F1_EU_DIS_SHIFT)
#define   HSW_F1_EU_DIS_10EUS		0
#define   HSW_F1_EU_DIS_8EUS		1
#define   HSW_F1_EU_DIS_6EUS		2

#define CHV_FUSE_GT			_MMIO(VLV_DISPLAY_BASE + 0x2168)
#define   CHV_FGT_DISABLE_SS0		(1 << 10)
#define   CHV_FGT_DISABLE_SS1		(1 << 11)
#define   CHV_FGT_EU_DIS_SS0_R0_SHIFT	16
#define   CHV_FGT_EU_DIS_SS0_R0_MASK	(0xf << CHV_FGT_EU_DIS_SS0_R0_SHIFT)
#define   CHV_FGT_EU_DIS_SS0_R1_SHIFT	20
#define   CHV_FGT_EU_DIS_SS0_R1_MASK	(0xf << CHV_FGT_EU_DIS_SS0_R1_SHIFT)
#define   CHV_FGT_EU_DIS_SS1_R0_SHIFT	24
#define   CHV_FGT_EU_DIS_SS1_R0_MASK	(0xf << CHV_FGT_EU_DIS_SS1_R0_SHIFT)
#define   CHV_FGT_EU_DIS_SS1_R1_SHIFT	28
#define   CHV_FGT_EU_DIS_SS1_R1_MASK	(0xf << CHV_FGT_EU_DIS_SS1_R1_SHIFT)

#define GEN8_FUSE2			_MMIO(0x9120)
#define   GEN8_F2_SS_DIS_SHIFT		21
#define   GEN8_F2_SS_DIS_MASK		(0x7 << GEN8_F2_SS_DIS_SHIFT)
#define   GEN8_F2_S_ENA_SHIFT		25
#define   GEN8_F2_S_ENA_MASK		(0x7 << GEN8_F2_S_ENA_SHIFT)

#define   GEN9_F2_SS_DIS_SHIFT		20
#define   GEN9_F2_SS_DIS_MASK		(0xf << GEN9_F2_SS_DIS_SHIFT)

#define   GEN10_F2_S_ENA_SHIFT		22
#define   GEN10_F2_S_ENA_MASK		(0x3f << GEN10_F2_S_ENA_SHIFT)
#define   GEN10_F2_SS_DIS_SHIFT		18
#define   GEN10_F2_SS_DIS_MASK		(0xf << GEN10_F2_SS_DIS_SHIFT)

#define	GEN10_MIRROR_FUSE3		_MMIO(0x9118)
#define GEN10_L3BANK_PAIR_COUNT     4
#define GEN10_L3BANK_MASK   0x0F

#define GEN8_EU_DISABLE0		_MMIO(0x9134)
#define   GEN8_EU_DIS0_S0_MASK		0xffffff
#define   GEN8_EU_DIS0_S1_SHIFT		24
#define   GEN8_EU_DIS0_S1_MASK		(0xff << GEN8_EU_DIS0_S1_SHIFT)

#define GEN8_EU_DISABLE1		_MMIO(0x9138)
#define   GEN8_EU_DIS1_S1_MASK		0xffff
#define   GEN8_EU_DIS1_S2_SHIFT		16
#define   GEN8_EU_DIS1_S2_MASK		(0xffff << GEN8_EU_DIS1_S2_SHIFT)

#define GEN8_EU_DISABLE2		_MMIO(0x913c)
#define   GEN8_EU_DIS2_S2_MASK		0xff

#define GEN9_EU_DISABLE(slice)		_MMIO(0x9134 + (slice) * 0x4)

#define GEN10_EU_DISABLE3		_MMIO(0x9140)
#define   GEN10_EU_DIS_SS_MASK		0xff

#define GEN11_GT_VEBOX_VDBOX_DISABLE	_MMIO(0x9140)
#define   GEN11_GT_VDBOX_DISABLE_MASK	0xff
#define   GEN11_GT_VEBOX_DISABLE_SHIFT	16
#define   GEN11_GT_VEBOX_DISABLE_MASK	(0x0f << GEN11_GT_VEBOX_DISABLE_SHIFT)

#define GEN11_EU_DISABLE _MMIO(0x9134)
#define GEN11_EU_DIS_MASK 0xFF

#define GEN11_GT_SLICE_ENABLE _MMIO(0x9138)
#define GEN11_GT_S_ENA_MASK 0xFF

#define GEN11_GT_SUBSLICE_DISABLE _MMIO(0x913C)

#define GEN12_GT_DSS_ENABLE _MMIO(0x913C)

#define GEN6_BSD_SLEEP_PSMI_CONTROL	_MMIO(0x12050)
#define   GEN6_BSD_SLEEP_MSG_DISABLE	(1 << 0)
#define   GEN6_BSD_SLEEP_FLUSH_DISABLE	(1 << 2)
#define   GEN6_BSD_SLEEP_INDICATOR	(1 << 3)
#define   GEN6_BSD_GO_INDICATOR		(1 << 4)

/* On modern GEN architectures interrupt control consists of two sets
 * of registers. The first set pertains to the ring generating the
 * interrupt. The second control is for the functional block generating the
 * interrupt. These are PM, GT, DE, etc.
 *
 * Luckily *knocks on wood* all the ring interrupt bits match up with the
 * GT interrupt bits, so we don't need to duplicate the defines.
 *
 * These defines should cover us well from SNB->HSW with minor exceptions
 * it can also work on ILK.
 */
#define GT_BLT_FLUSHDW_NOTIFY_INTERRUPT		(1 << 26)
#define GT_BLT_CS_ERROR_INTERRUPT		(1 << 25)
#define GT_BLT_USER_INTERRUPT			(1 << 22)
#define GT_BSD_CS_ERROR_INTERRUPT		(1 << 15)
#define GT_BSD_USER_INTERRUPT			(1 << 12)
#define GT_RENDER_L3_PARITY_ERROR_INTERRUPT_S1	(1 << 11) /* hsw+; rsvd on snb, ivb, vlv */
#define GT_CONTEXT_SWITCH_INTERRUPT		(1 <<  8)
#define GT_RENDER_L3_PARITY_ERROR_INTERRUPT	(1 <<  5) /* !snb */
#define GT_RENDER_PIPECTL_NOTIFY_INTERRUPT	(1 <<  4)
#define GT_RENDER_CS_MASTER_ERROR_INTERRUPT	(1 <<  3)
#define GT_RENDER_SYNC_STATUS_INTERRUPT		(1 <<  2)
#define GT_RENDER_DEBUG_INTERRUPT		(1 <<  1)
#define GT_RENDER_USER_INTERRUPT		(1 <<  0)

#define PM_VEBOX_CS_ERROR_INTERRUPT		(1 << 12) /* hsw+ */
#define PM_VEBOX_USER_INTERRUPT			(1 << 10) /* hsw+ */

#define GT_PARITY_ERROR(dev_priv) \
	(GT_RENDER_L3_PARITY_ERROR_INTERRUPT | \
	 (IS_HASWELL(dev_priv) ? GT_RENDER_L3_PARITY_ERROR_INTERRUPT_S1 : 0))

/* These are all the "old" interrupts */
#define ILK_BSD_USER_INTERRUPT				(1 << 5)

#define I915_PM_INTERRUPT				(1 << 31)
#define I915_ISP_INTERRUPT				(1 << 22)
#define I915_LPE_PIPE_B_INTERRUPT			(1 << 21)
#define I915_LPE_PIPE_A_INTERRUPT			(1 << 20)
#define I915_MIPIC_INTERRUPT				(1 << 19)
#define I915_MIPIA_INTERRUPT				(1 << 18)
#define I915_PIPE_CONTROL_NOTIFY_INTERRUPT		(1 << 18)
#define I915_DISPLAY_PORT_INTERRUPT			(1 << 17)
#define I915_DISPLAY_PIPE_C_HBLANK_INTERRUPT		(1 << 16)
#define I915_MASTER_ERROR_INTERRUPT			(1 << 15)
#define I915_DISPLAY_PIPE_B_HBLANK_INTERRUPT		(1 << 14)
#define I915_GMCH_THERMAL_SENSOR_EVENT_INTERRUPT	(1 << 14) /* p-state */
#define I915_DISPLAY_PIPE_A_HBLANK_INTERRUPT		(1 << 13)
#define I915_HWB_OOM_INTERRUPT				(1 << 13)
#define I915_LPE_PIPE_C_INTERRUPT			(1 << 12)
#define I915_SYNC_STATUS_INTERRUPT			(1 << 12)
#define I915_MISC_INTERRUPT				(1 << 11)
#define I915_DISPLAY_PLANE_A_FLIP_PENDING_INTERRUPT	(1 << 11)
#define I915_DISPLAY_PIPE_C_VBLANK_INTERRUPT		(1 << 10)
#define I915_DISPLAY_PLANE_B_FLIP_PENDING_INTERRUPT	(1 << 10)
#define I915_DISPLAY_PIPE_C_EVENT_INTERRUPT		(1 << 9)
#define I915_OVERLAY_PLANE_FLIP_PENDING_INTERRUPT	(1 << 9)
#define I915_DISPLAY_PIPE_C_DPBM_INTERRUPT		(1 << 8)
#define I915_DISPLAY_PLANE_C_FLIP_PENDING_INTERRUPT	(1 << 8)
#define I915_DISPLAY_PIPE_A_VBLANK_INTERRUPT		(1 << 7)
#define I915_DISPLAY_PIPE_A_EVENT_INTERRUPT		(1 << 6)
#define I915_DISPLAY_PIPE_B_VBLANK_INTERRUPT		(1 << 5)
#define I915_DISPLAY_PIPE_B_EVENT_INTERRUPT		(1 << 4)
#define I915_DISPLAY_PIPE_A_DPBM_INTERRUPT		(1 << 3)
#define I915_DISPLAY_PIPE_B_DPBM_INTERRUPT		(1 << 2)
#define I915_DEBUG_INTERRUPT				(1 << 2)
#define I915_WINVALID_INTERRUPT				(1 << 1)
#define I915_USER_INTERRUPT				(1 << 1)
#define I915_ASLE_INTERRUPT				(1 << 0)
#define I915_BSD_USER_INTERRUPT				(1 << 25)

#define I915_HDMI_LPE_AUDIO_BASE	(VLV_DISPLAY_BASE + 0x65000)
#define I915_HDMI_LPE_AUDIO_SIZE	0x1000

/* DisplayPort Audio w/ LPE */
#define VLV_AUD_CHICKEN_BIT_REG		_MMIO(VLV_DISPLAY_BASE + 0x62F38)
#define VLV_CHICKEN_BIT_DBG_ENABLE	(1 << 0)

#define _VLV_AUD_PORT_EN_B_DBG		(VLV_DISPLAY_BASE + 0x62F20)
#define _VLV_AUD_PORT_EN_C_DBG		(VLV_DISPLAY_BASE + 0x62F30)
#define _VLV_AUD_PORT_EN_D_DBG		(VLV_DISPLAY_BASE + 0x62F34)
#define VLV_AUD_PORT_EN_DBG(port)	_MMIO_PORT3((port) - PORT_B,	   \
						    _VLV_AUD_PORT_EN_B_DBG, \
						    _VLV_AUD_PORT_EN_C_DBG, \
						    _VLV_AUD_PORT_EN_D_DBG)
#define VLV_AMP_MUTE		        (1 << 1)

#define GEN6_BSD_RNCID			_MMIO(0x12198)

#define GEN7_FF_THREAD_MODE		_MMIO(0x20a0)
#define   GEN7_FF_SCHED_MASK		0x0077070
#define   GEN8_FF_DS_REF_CNT_FFME	(1 << 19)
#define   GEN7_FF_TS_SCHED_HS1		(0x5 << 16)
#define   GEN7_FF_TS_SCHED_HS0		(0x3 << 16)
#define   GEN7_FF_TS_SCHED_LOAD_BALANCE	(0x1 << 16)
#define   GEN7_FF_TS_SCHED_HW		(0x0 << 16) /* Default */
#define   GEN7_FF_VS_REF_CNT_FFME	(1 << 15)
#define   GEN7_FF_VS_SCHED_HS1		(0x5 << 12)
#define   GEN7_FF_VS_SCHED_HS0		(0x3 << 12)
#define   GEN7_FF_VS_SCHED_LOAD_BALANCE	(0x1 << 12) /* Default */
#define   GEN7_FF_VS_SCHED_HW		(0x0 << 12)
#define   GEN7_FF_DS_SCHED_HS1		(0x5 << 4)
#define   GEN7_FF_DS_SCHED_HS0		(0x3 << 4)
#define   GEN7_FF_DS_SCHED_LOAD_BALANCE	(0x1 << 4)  /* Default */
#define   GEN7_FF_DS_SCHED_HW		(0x0 << 4)

/*
 * Framebuffer compression (915+ only)
 */

#define FBC_CFB_BASE		_MMIO(0x3200) /* 4k page aligned */
#define FBC_LL_BASE		_MMIO(0x3204) /* 4k page aligned */
#define FBC_CONTROL		_MMIO(0x3208)
#define   FBC_CTL_EN		(1 << 31)
#define   FBC_CTL_PERIODIC	(1 << 30)
#define   FBC_CTL_INTERVAL_SHIFT (16)
#define   FBC_CTL_UNCOMPRESSIBLE (1 << 14)
#define   FBC_CTL_C3_IDLE	(1 << 13)
#define   FBC_CTL_STRIDE_SHIFT	(5)
#define   FBC_CTL_FENCENO_SHIFT	(0)
#define FBC_COMMAND		_MMIO(0x320c)
#define   FBC_CMD_COMPRESS	(1 << 0)
#define FBC_STATUS		_MMIO(0x3210)
#define   FBC_STAT_COMPRESSING	(1 << 31)
#define   FBC_STAT_COMPRESSED	(1 << 30)
#define   FBC_STAT_MODIFIED	(1 << 29)
#define   FBC_STAT_CURRENT_LINE_SHIFT	(0)
#define FBC_CONTROL2		_MMIO(0x3214)
#define   FBC_CTL_FENCE_DBL	(0 << 4)
#define   FBC_CTL_IDLE_IMM	(0 << 2)
#define   FBC_CTL_IDLE_FULL	(1 << 2)
#define   FBC_CTL_IDLE_LINE	(2 << 2)
#define   FBC_CTL_IDLE_DEBUG	(3 << 2)
#define   FBC_CTL_CPU_FENCE	(1 << 1)
#define   FBC_CTL_PLANE(plane)	((plane) << 0)
#define FBC_FENCE_OFF		_MMIO(0x3218) /* BSpec typo has 321Bh */
#define FBC_TAG(i)		_MMIO(0x3300 + (i) * 4)

#define FBC_LL_SIZE		(1536)

#define FBC_LLC_READ_CTRL	_MMIO(0x9044)
#define   FBC_LLC_FULLY_OPEN	(1 << 30)

/* Framebuffer compression for GM45+ */
#define DPFC_CB_BASE		_MMIO(0x3200)
#define DPFC_CONTROL		_MMIO(0x3208)
#define   DPFC_CTL_EN		(1 << 31)
#define   DPFC_CTL_PLANE(plane)	((plane) << 30)
#define   IVB_DPFC_CTL_PLANE(plane)	((plane) << 29)
#define   DPFC_CTL_FENCE_EN	(1 << 29)
#define   IVB_DPFC_CTL_FENCE_EN	(1 << 28)
#define   DPFC_CTL_PERSISTENT_MODE	(1 << 25)
#define   DPFC_SR_EN		(1 << 10)
#define   DPFC_CTL_LIMIT_1X	(0 << 6)
#define   DPFC_CTL_LIMIT_2X	(1 << 6)
#define   DPFC_CTL_LIMIT_4X	(2 << 6)
#define DPFC_RECOMP_CTL		_MMIO(0x320c)
#define   DPFC_RECOMP_STALL_EN	(1 << 27)
#define   DPFC_RECOMP_STALL_WM_SHIFT (16)
#define   DPFC_RECOMP_STALL_WM_MASK (0x07ff0000)
#define   DPFC_RECOMP_TIMER_COUNT_SHIFT (0)
#define   DPFC_RECOMP_TIMER_COUNT_MASK (0x0000003f)
#define DPFC_STATUS		_MMIO(0x3210)
#define   DPFC_INVAL_SEG_SHIFT  (16)
#define   DPFC_INVAL_SEG_MASK	(0x07ff0000)
#define   DPFC_COMP_SEG_SHIFT	(0)
#define   DPFC_COMP_SEG_MASK	(0x000007ff)
#define DPFC_STATUS2		_MMIO(0x3214)
#define DPFC_FENCE_YOFF		_MMIO(0x3218)
#define DPFC_CHICKEN		_MMIO(0x3224)
#define   DPFC_HT_MODIFY	(1 << 31)

/* Framebuffer compression for Ironlake */
#define ILK_DPFC_CB_BASE	_MMIO(0x43200)
#define ILK_DPFC_CONTROL	_MMIO(0x43208)
#define   FBC_CTL_FALSE_COLOR	(1 << 10)
/* The bit 28-8 is reserved */
#define   DPFC_RESERVED		(0x1FFFFF00)
#define ILK_DPFC_RECOMP_CTL	_MMIO(0x4320c)
#define ILK_DPFC_STATUS		_MMIO(0x43210)
#define  ILK_DPFC_COMP_SEG_MASK	0x7ff
#define IVB_FBC_STATUS2		_MMIO(0x43214)
#define  IVB_FBC_COMP_SEG_MASK	0x7ff
#define  BDW_FBC_COMP_SEG_MASK	0xfff
#define ILK_DPFC_FENCE_YOFF	_MMIO(0x43218)
#define ILK_DPFC_CHICKEN	_MMIO(0x43224)
#define   ILK_DPFC_DISABLE_DUMMY0 (1 << 8)
#define   ILK_DPFC_CHICKEN_COMP_DUMMY_PIXEL	(1 << 14)
#define   ILK_DPFC_NUKE_ON_ANY_MODIFICATION	(1 << 23)
#define ILK_FBC_RT_BASE		_MMIO(0x2128)
#define   ILK_FBC_RT_VALID	(1 << 0)
#define   SNB_FBC_FRONT_BUFFER	(1 << 1)

#define ILK_DISPLAY_CHICKEN1	_MMIO(0x42000)
#define   ILK_FBCQ_DIS		(1 << 22)
#define	  ILK_PABSTRETCH_DIS	(1 << 21)


/*
 * Framebuffer compression for Sandybridge
 *
 * The following two registers are of type GTTMMADR
 */
#define SNB_DPFC_CTL_SA		_MMIO(0x100100)
#define   SNB_CPU_FENCE_ENABLE	(1 << 29)
#define DPFC_CPU_FENCE_OFFSET	_MMIO(0x100104)

/* Framebuffer compression for Ivybridge */
#define IVB_FBC_RT_BASE			_MMIO(0x7020)

#define IPS_CTL		_MMIO(0x43408)
#define   IPS_ENABLE	(1 << 31)

#define MSG_FBC_REND_STATE	_MMIO(0x50380)
#define   FBC_REND_NUKE		(1 << 2)
#define   FBC_REND_CACHE_CLEAN	(1 << 1)

/*
 * GPIO regs
 */
#define GPIO(gpio)		_MMIO(dev_priv->gpio_mmio_base + 0x5010 + \
				      4 * (gpio))

# define GPIO_CLOCK_DIR_MASK		(1 << 0)
# define GPIO_CLOCK_DIR_IN		(0 << 1)
# define GPIO_CLOCK_DIR_OUT		(1 << 1)
# define GPIO_CLOCK_VAL_MASK		(1 << 2)
# define GPIO_CLOCK_VAL_OUT		(1 << 3)
# define GPIO_CLOCK_VAL_IN		(1 << 4)
# define GPIO_CLOCK_PULLUP_DISABLE	(1 << 5)
# define GPIO_DATA_DIR_MASK		(1 << 8)
# define GPIO_DATA_DIR_IN		(0 << 9)
# define GPIO_DATA_DIR_OUT		(1 << 9)
# define GPIO_DATA_VAL_MASK		(1 << 10)
# define GPIO_DATA_VAL_OUT		(1 << 11)
# define GPIO_DATA_VAL_IN		(1 << 12)
# define GPIO_DATA_PULLUP_DISABLE	(1 << 13)

#define GMBUS0			_MMIO(dev_priv->gpio_mmio_base + 0x5100) /* clock/port select */
#define   GMBUS_AKSV_SELECT	(1 << 11)
#define   GMBUS_RATE_100KHZ	(0 << 8)
#define   GMBUS_RATE_50KHZ	(1 << 8)
#define   GMBUS_RATE_400KHZ	(2 << 8) /* reserved on Pineview */
#define   GMBUS_RATE_1MHZ	(3 << 8) /* reserved on Pineview */
#define   GMBUS_HOLD_EXT	(1 << 7) /* 300ns hold time, rsvd on Pineview */
#define   GMBUS_BYTE_CNT_OVERRIDE (1 << 6)

#define GMBUS1			_MMIO(dev_priv->gpio_mmio_base + 0x5104) /* command/status */
#define   GMBUS_SW_CLR_INT	(1 << 31)
#define   GMBUS_SW_RDY		(1 << 30)
#define   GMBUS_ENT		(1 << 29) /* enable timeout */
#define   GMBUS_CYCLE_NONE	(0 << 25)
#define   GMBUS_CYCLE_WAIT	(1 << 25)
#define   GMBUS_CYCLE_INDEX	(2 << 25)
#define   GMBUS_CYCLE_STOP	(4 << 25)
#define   GMBUS_BYTE_COUNT_SHIFT 16
#define   GMBUS_BYTE_COUNT_MAX   256U
#define   GEN9_GMBUS_BYTE_COUNT_MAX 511U
#define   GMBUS_SLAVE_INDEX_SHIFT 8
#define   GMBUS_SLAVE_ADDR_SHIFT 1
#define   GMBUS_SLAVE_READ	(1 << 0)
#define   GMBUS_SLAVE_WRITE	(0 << 0)
#define GMBUS2			_MMIO(dev_priv->gpio_mmio_base + 0x5108) /* status */
#define   GMBUS_INUSE		(1 << 15)
#define   GMBUS_HW_WAIT_PHASE	(1 << 14)
#define   GMBUS_STALL_TIMEOUT	(1 << 13)
#define   GMBUS_INT		(1 << 12)
#define   GMBUS_HW_RDY		(1 << 11)
#define   GMBUS_SATOER		(1 << 10)
#define   GMBUS_ACTIVE		(1 << 9)
#define GMBUS3			_MMIO(dev_priv->gpio_mmio_base + 0x510c) /* data buffer bytes 3-0 */
#define GMBUS4			_MMIO(dev_priv->gpio_mmio_base + 0x5110) /* interrupt mask (Pineview+) */
#define   GMBUS_SLAVE_TIMEOUT_EN (1 << 4)
#define   GMBUS_NAK_EN		(1 << 3)
#define   GMBUS_IDLE_EN		(1 << 2)
#define   GMBUS_HW_WAIT_EN	(1 << 1)
#define   GMBUS_HW_RDY_EN	(1 << 0)
#define GMBUS5			_MMIO(dev_priv->gpio_mmio_base + 0x5120) /* byte index */
#define   GMBUS_2BYTE_INDEX_EN	(1 << 31)

/*
 * Clock control & power management
 */
#define _DPLL_A (DISPLAY_MMIO_BASE(dev_priv) + 0x6014)
#define _DPLL_B (DISPLAY_MMIO_BASE(dev_priv) + 0x6018)
#define _CHV_DPLL_C (DISPLAY_MMIO_BASE(dev_priv) + 0x6030)
#define DPLL(pipe) _MMIO_PIPE3((pipe), _DPLL_A, _DPLL_B, _CHV_DPLL_C)

#define VGA0	_MMIO(0x6000)
#define VGA1	_MMIO(0x6004)
#define VGA_PD	_MMIO(0x6010)
#define   VGA0_PD_P2_DIV_4	(1 << 7)
#define   VGA0_PD_P1_DIV_2	(1 << 5)
#define   VGA0_PD_P1_SHIFT	0
#define   VGA0_PD_P1_MASK	(0x1f << 0)
#define   VGA1_PD_P2_DIV_4	(1 << 15)
#define   VGA1_PD_P1_DIV_2	(1 << 13)
#define   VGA1_PD_P1_SHIFT	8
#define   VGA1_PD_P1_MASK	(0x1f << 8)
#define   DPLL_VCO_ENABLE		(1 << 31)
#define   DPLL_SDVO_HIGH_SPEED		(1 << 30)
#define   DPLL_DVO_2X_MODE		(1 << 30)
#define   DPLL_EXT_BUFFER_ENABLE_VLV	(1 << 30)
#define   DPLL_SYNCLOCK_ENABLE		(1 << 29)
#define   DPLL_REF_CLK_ENABLE_VLV	(1 << 29)
#define   DPLL_VGA_MODE_DIS		(1 << 28)
#define   DPLLB_MODE_DAC_SERIAL		(1 << 26) /* i915 */
#define   DPLLB_MODE_LVDS		(2 << 26) /* i915 */
#define   DPLL_MODE_MASK		(3 << 26)
#define   DPLL_DAC_SERIAL_P2_CLOCK_DIV_10 (0 << 24) /* i915 */
#define   DPLL_DAC_SERIAL_P2_CLOCK_DIV_5 (1 << 24) /* i915 */
#define   DPLLB_LVDS_P2_CLOCK_DIV_14	(0 << 24) /* i915 */
#define   DPLLB_LVDS_P2_CLOCK_DIV_7	(1 << 24) /* i915 */
#define   DPLL_P2_CLOCK_DIV_MASK	0x03000000 /* i915 */
#define   DPLL_FPA01_P1_POST_DIV_MASK	0x00ff0000 /* i915 */
#define   DPLL_FPA01_P1_POST_DIV_MASK_PINEVIEW	0x00ff8000 /* Pineview */
#define   DPLL_LOCK_VLV			(1 << 15)
#define   DPLL_INTEGRATED_CRI_CLK_VLV	(1 << 14)
#define   DPLL_INTEGRATED_REF_CLK_VLV	(1 << 13)
#define   DPLL_SSC_REF_CLK_CHV		(1 << 13)
#define   DPLL_PORTC_READY_MASK		(0xf << 4)
#define   DPLL_PORTB_READY_MASK		(0xf)

#define   DPLL_FPA01_P1_POST_DIV_MASK_I830	0x001f0000

/* Additional CHV pll/phy registers */
#define DPIO_PHY_STATUS			_MMIO(VLV_DISPLAY_BASE + 0x6240)
#define   DPLL_PORTD_READY_MASK		(0xf)
#define DISPLAY_PHY_CONTROL _MMIO(VLV_DISPLAY_BASE + 0x60100)
#define   PHY_CH_POWER_DOWN_OVRD_EN(phy, ch)	(1 << (2 * (phy) + (ch) + 27))
#define   PHY_LDO_DELAY_0NS			0x0
#define   PHY_LDO_DELAY_200NS			0x1
#define   PHY_LDO_DELAY_600NS			0x2
#define   PHY_LDO_SEQ_DELAY(delay, phy)		((delay) << (2 * (phy) + 23))
#define   PHY_CH_POWER_DOWN_OVRD(mask, phy, ch)	((mask) << (8 * (phy) + 4 * (ch) + 11))
#define   PHY_CH_SU_PSR				0x1
#define   PHY_CH_DEEP_PSR			0x7
#define   PHY_CH_POWER_MODE(mode, phy, ch)	((mode) << (6 * (phy) + 3 * (ch) + 2))
#define   PHY_COM_LANE_RESET_DEASSERT(phy)	(1 << (phy))
#define DISPLAY_PHY_STATUS _MMIO(VLV_DISPLAY_BASE + 0x60104)
#define   PHY_POWERGOOD(phy)	(((phy) == DPIO_PHY0) ? (1 << 31) : (1 << 30))
#define   PHY_STATUS_CMN_LDO(phy, ch)                   (1 << (6 - (6 * (phy) + 3 * (ch))))
#define   PHY_STATUS_SPLINE_LDO(phy, ch, spline)        (1 << (8 - (6 * (phy) + 3 * (ch) + (spline))))

/*
 * The i830 generation, in LVDS mode, defines P1 as the bit number set within
 * this field (only one bit may be set).
 */
#define   DPLL_FPA01_P1_POST_DIV_MASK_I830_LVDS	0x003f0000
#define   DPLL_FPA01_P1_POST_DIV_SHIFT	16
#define   DPLL_FPA01_P1_POST_DIV_SHIFT_PINEVIEW 15
/* i830, required in DVO non-gang */
#define   PLL_P2_DIVIDE_BY_4		(1 << 23)
#define   PLL_P1_DIVIDE_BY_TWO		(1 << 21) /* i830 */
#define   PLL_REF_INPUT_DREFCLK		(0 << 13)
#define   PLL_REF_INPUT_TVCLKINA	(1 << 13) /* i830 */
#define   PLL_REF_INPUT_TVCLKINBC	(2 << 13) /* SDVO TVCLKIN */
#define   PLLB_REF_INPUT_SPREADSPECTRUMIN (3 << 13)
#define   PLL_REF_INPUT_MASK		(3 << 13)
#define   PLL_LOAD_PULSE_PHASE_SHIFT		9
/* Ironlake */
# define PLL_REF_SDVO_HDMI_MULTIPLIER_SHIFT     9
# define PLL_REF_SDVO_HDMI_MULTIPLIER_MASK      (7 << 9)
# define PLL_REF_SDVO_HDMI_MULTIPLIER(x)	(((x) - 1) << 9)
# define DPLL_FPA1_P1_POST_DIV_SHIFT            0
# define DPLL_FPA1_P1_POST_DIV_MASK             0xff

/*
 * Parallel to Serial Load Pulse phase selection.
 * Selects the phase for the 10X DPLL clock for the PCIe
 * digital display port. The range is 4 to 13; 10 or more
 * is just a flip delay. The default is 6
 */
#define   PLL_LOAD_PULSE_PHASE_MASK		(0xf << PLL_LOAD_PULSE_PHASE_SHIFT)
#define   DISPLAY_RATE_SELECT_FPA1		(1 << 8)
/*
 * SDVO multiplier for 945G/GM. Not used on 965.
 */
#define   SDVO_MULTIPLIER_MASK			0x000000ff
#define   SDVO_MULTIPLIER_SHIFT_HIRES		4
#define   SDVO_MULTIPLIER_SHIFT_VGA		0

#define _DPLL_A_MD (DISPLAY_MMIO_BASE(dev_priv) + 0x601c)
#define _DPLL_B_MD (DISPLAY_MMIO_BASE(dev_priv) + 0x6020)
#define _CHV_DPLL_C_MD (DISPLAY_MMIO_BASE(dev_priv) + 0x603c)
#define DPLL_MD(pipe) _MMIO_PIPE3((pipe), _DPLL_A_MD, _DPLL_B_MD, _CHV_DPLL_C_MD)

/*
 * UDI pixel divider, controlling how many pixels are stuffed into a packet.
 *
 * Value is pixels minus 1.  Must be set to 1 pixel for SDVO.
 */
#define   DPLL_MD_UDI_DIVIDER_MASK		0x3f000000
#define   DPLL_MD_UDI_DIVIDER_SHIFT		24
/* UDI pixel divider for VGA, same as DPLL_MD_UDI_DIVIDER_MASK. */
#define   DPLL_MD_VGA_UDI_DIVIDER_MASK		0x003f0000
#define   DPLL_MD_VGA_UDI_DIVIDER_SHIFT		16
/*
 * SDVO/UDI pixel multiplier.
 *
 * SDVO requires that the bus clock rate be between 1 and 2 Ghz, and the bus
 * clock rate is 10 times the DPLL clock.  At low resolution/refresh rate
 * modes, the bus rate would be below the limits, so SDVO allows for stuffing
 * dummy bytes in the datastream at an increased clock rate, with both sides of
 * the link knowing how many bytes are fill.
 *
 * So, for a mode with a dotclock of 65Mhz, we would want to double the clock
 * rate to 130Mhz to get a bus rate of 1.30Ghz.  The DPLL clock rate would be
 * set to 130Mhz, and the SDVO multiplier set to 2x in this register and
 * through an SDVO command.
 *
 * This register field has values of multiplication factor minus 1, with
 * a maximum multiplier of 5 for SDVO.
 */
#define   DPLL_MD_UDI_MULTIPLIER_MASK		0x00003f00
#define   DPLL_MD_UDI_MULTIPLIER_SHIFT		8
/*
 * SDVO/UDI pixel multiplier for VGA, same as DPLL_MD_UDI_MULTIPLIER_MASK.
 * This best be set to the default value (3) or the CRT won't work. No,
 * I don't entirely understand what this does...
 */
#define   DPLL_MD_VGA_UDI_MULTIPLIER_MASK	0x0000003f
#define   DPLL_MD_VGA_UDI_MULTIPLIER_SHIFT	0

#define RAWCLK_FREQ_VLV		_MMIO(VLV_DISPLAY_BASE + 0x6024)

#define _FPA0	0x6040
#define _FPA1	0x6044
#define _FPB0	0x6048
#define _FPB1	0x604c
#define FP0(pipe) _MMIO_PIPE(pipe, _FPA0, _FPB0)
#define FP1(pipe) _MMIO_PIPE(pipe, _FPA1, _FPB1)
#define   FP_N_DIV_MASK		0x003f0000
#define   FP_N_PINEVIEW_DIV_MASK	0x00ff0000
#define   FP_N_DIV_SHIFT		16
#define   FP_M1_DIV_MASK	0x00003f00
#define   FP_M1_DIV_SHIFT		 8
#define   FP_M2_DIV_MASK	0x0000003f
#define   FP_M2_PINEVIEW_DIV_MASK	0x000000ff
#define   FP_M2_DIV_SHIFT		 0
#define DPLL_TEST	_MMIO(0x606c)
#define   DPLLB_TEST_SDVO_DIV_1		(0 << 22)
#define   DPLLB_TEST_SDVO_DIV_2		(1 << 22)
#define   DPLLB_TEST_SDVO_DIV_4		(2 << 22)
#define   DPLLB_TEST_SDVO_DIV_MASK	(3 << 22)
#define   DPLLB_TEST_N_BYPASS		(1 << 19)
#define   DPLLB_TEST_M_BYPASS		(1 << 18)
#define   DPLLB_INPUT_BUFFER_ENABLE	(1 << 16)
#define   DPLLA_TEST_N_BYPASS		(1 << 3)
#define   DPLLA_TEST_M_BYPASS		(1 << 2)
#define   DPLLA_INPUT_BUFFER_ENABLE	(1 << 0)
#define D_STATE		_MMIO(0x6104)
#define  DSTATE_GFX_RESET_I830			(1 << 6)
#define  DSTATE_PLL_D3_OFF			(1 << 3)
#define  DSTATE_GFX_CLOCK_GATING		(1 << 1)
#define  DSTATE_DOT_CLOCK_GATING		(1 << 0)
#define DSPCLK_GATE_D	_MMIO(DISPLAY_MMIO_BASE(dev_priv) + 0x6200)
# define DPUNIT_B_CLOCK_GATE_DISABLE		(1 << 30) /* 965 */
# define VSUNIT_CLOCK_GATE_DISABLE		(1 << 29) /* 965 */
# define VRHUNIT_CLOCK_GATE_DISABLE		(1 << 28) /* 965 */
# define VRDUNIT_CLOCK_GATE_DISABLE		(1 << 27) /* 965 */
# define AUDUNIT_CLOCK_GATE_DISABLE		(1 << 26) /* 965 */
# define DPUNIT_A_CLOCK_GATE_DISABLE		(1 << 25) /* 965 */
# define DPCUNIT_CLOCK_GATE_DISABLE		(1 << 24) /* 965 */
# define PNV_GMBUSUNIT_CLOCK_GATE_DISABLE	(1 << 24) /* pnv */
# define TVRUNIT_CLOCK_GATE_DISABLE		(1 << 23) /* 915-945 */
# define TVCUNIT_CLOCK_GATE_DISABLE		(1 << 22) /* 915-945 */
# define TVFUNIT_CLOCK_GATE_DISABLE		(1 << 21) /* 915-945 */
# define TVEUNIT_CLOCK_GATE_DISABLE		(1 << 20) /* 915-945 */
# define DVSUNIT_CLOCK_GATE_DISABLE		(1 << 19) /* 915-945 */
# define DSSUNIT_CLOCK_GATE_DISABLE		(1 << 18) /* 915-945 */
# define DDBUNIT_CLOCK_GATE_DISABLE		(1 << 17) /* 915-945 */
# define DPRUNIT_CLOCK_GATE_DISABLE		(1 << 16) /* 915-945 */
# define DPFUNIT_CLOCK_GATE_DISABLE		(1 << 15) /* 915-945 */
# define DPBMUNIT_CLOCK_GATE_DISABLE		(1 << 14) /* 915-945 */
# define DPLSUNIT_CLOCK_GATE_DISABLE		(1 << 13) /* 915-945 */
# define DPLUNIT_CLOCK_GATE_DISABLE		(1 << 12) /* 915-945 */
# define DPOUNIT_CLOCK_GATE_DISABLE		(1 << 11)
# define DPBUNIT_CLOCK_GATE_DISABLE		(1 << 10)
# define DCUNIT_CLOCK_GATE_DISABLE		(1 << 9)
# define DPUNIT_CLOCK_GATE_DISABLE		(1 << 8)
# define VRUNIT_CLOCK_GATE_DISABLE		(1 << 7) /* 915+: reserved */
# define OVHUNIT_CLOCK_GATE_DISABLE		(1 << 6) /* 830-865 */
# define DPIOUNIT_CLOCK_GATE_DISABLE		(1 << 6) /* 915-945 */
# define OVFUNIT_CLOCK_GATE_DISABLE		(1 << 5)
# define OVBUNIT_CLOCK_GATE_DISABLE		(1 << 4)
/*
 * This bit must be set on the 830 to prevent hangs when turning off the
 * overlay scaler.
 */
# define OVRUNIT_CLOCK_GATE_DISABLE		(1 << 3)
# define OVCUNIT_CLOCK_GATE_DISABLE		(1 << 2)
# define OVUUNIT_CLOCK_GATE_DISABLE		(1 << 1)
# define ZVUNIT_CLOCK_GATE_DISABLE		(1 << 0) /* 830 */
# define OVLUNIT_CLOCK_GATE_DISABLE		(1 << 0) /* 845,865 */

#define RENCLK_GATE_D1		_MMIO(0x6204)
# define BLITTER_CLOCK_GATE_DISABLE		(1 << 13) /* 945GM only */
# define MPEG_CLOCK_GATE_DISABLE		(1 << 12) /* 945GM only */
# define PC_FE_CLOCK_GATE_DISABLE		(1 << 11)
# define PC_BE_CLOCK_GATE_DISABLE		(1 << 10)
# define WINDOWER_CLOCK_GATE_DISABLE		(1 << 9)
# define INTERPOLATOR_CLOCK_GATE_DISABLE	(1 << 8)
# define COLOR_CALCULATOR_CLOCK_GATE_DISABLE	(1 << 7)
# define MOTION_COMP_CLOCK_GATE_DISABLE		(1 << 6)
# define MAG_CLOCK_GATE_DISABLE			(1 << 5)
/* This bit must be unset on 855,865 */
# define MECI_CLOCK_GATE_DISABLE		(1 << 4)
# define DCMP_CLOCK_GATE_DISABLE		(1 << 3)
# define MEC_CLOCK_GATE_DISABLE			(1 << 2)
# define MECO_CLOCK_GATE_DISABLE		(1 << 1)
/* This bit must be set on 855,865. */
# define SV_CLOCK_GATE_DISABLE			(1 << 0)
# define I915_MPEG_CLOCK_GATE_DISABLE		(1 << 16)
# define I915_VLD_IP_PR_CLOCK_GATE_DISABLE	(1 << 15)
# define I915_MOTION_COMP_CLOCK_GATE_DISABLE	(1 << 14)
# define I915_BD_BF_CLOCK_GATE_DISABLE		(1 << 13)
# define I915_SF_SE_CLOCK_GATE_DISABLE		(1 << 12)
# define I915_WM_CLOCK_GATE_DISABLE		(1 << 11)
# define I915_IZ_CLOCK_GATE_DISABLE		(1 << 10)
# define I915_PI_CLOCK_GATE_DISABLE		(1 << 9)
# define I915_DI_CLOCK_GATE_DISABLE		(1 << 8)
# define I915_SH_SV_CLOCK_GATE_DISABLE		(1 << 7)
# define I915_PL_DG_QC_FT_CLOCK_GATE_DISABLE	(1 << 6)
# define I915_SC_CLOCK_GATE_DISABLE		(1 << 5)
# define I915_FL_CLOCK_GATE_DISABLE		(1 << 4)
# define I915_DM_CLOCK_GATE_DISABLE		(1 << 3)
# define I915_PS_CLOCK_GATE_DISABLE		(1 << 2)
# define I915_CC_CLOCK_GATE_DISABLE		(1 << 1)
# define I915_BY_CLOCK_GATE_DISABLE		(1 << 0)

# define I965_RCZ_CLOCK_GATE_DISABLE		(1 << 30)
/* This bit must always be set on 965G/965GM */
# define I965_RCC_CLOCK_GATE_DISABLE		(1 << 29)
# define I965_RCPB_CLOCK_GATE_DISABLE		(1 << 28)
# define I965_DAP_CLOCK_GATE_DISABLE		(1 << 27)
# define I965_ROC_CLOCK_GATE_DISABLE		(1 << 26)
# define I965_GW_CLOCK_GATE_DISABLE		(1 << 25)
# define I965_TD_CLOCK_GATE_DISABLE		(1 << 24)
/* This bit must always be set on 965G */
# define I965_ISC_CLOCK_GATE_DISABLE		(1 << 23)
# define I965_IC_CLOCK_GATE_DISABLE		(1 << 22)
# define I965_EU_CLOCK_GATE_DISABLE		(1 << 21)
# define I965_IF_CLOCK_GATE_DISABLE		(1 << 20)
# define I965_TC_CLOCK_GATE_DISABLE		(1 << 19)
# define I965_SO_CLOCK_GATE_DISABLE		(1 << 17)
# define I965_FBC_CLOCK_GATE_DISABLE		(1 << 16)
# define I965_MARI_CLOCK_GATE_DISABLE		(1 << 15)
# define I965_MASF_CLOCK_GATE_DISABLE		(1 << 14)
# define I965_MAWB_CLOCK_GATE_DISABLE		(1 << 13)
# define I965_EM_CLOCK_GATE_DISABLE		(1 << 12)
# define I965_UC_CLOCK_GATE_DISABLE		(1 << 11)
# define I965_SI_CLOCK_GATE_DISABLE		(1 << 6)
# define I965_MT_CLOCK_GATE_DISABLE		(1 << 5)
# define I965_PL_CLOCK_GATE_DISABLE		(1 << 4)
# define I965_DG_CLOCK_GATE_DISABLE		(1 << 3)
# define I965_QC_CLOCK_GATE_DISABLE		(1 << 2)
# define I965_FT_CLOCK_GATE_DISABLE		(1 << 1)
# define I965_DM_CLOCK_GATE_DISABLE		(1 << 0)

#define RENCLK_GATE_D2		_MMIO(0x6208)
#define VF_UNIT_CLOCK_GATE_DISABLE		(1 << 9)
#define GS_UNIT_CLOCK_GATE_DISABLE		(1 << 7)
#define CL_UNIT_CLOCK_GATE_DISABLE		(1 << 6)

#define VDECCLK_GATE_D		_MMIO(0x620C)		/* g4x only */
#define  VCP_UNIT_CLOCK_GATE_DISABLE		(1 << 4)

#define RAMCLK_GATE_D		_MMIO(0x6210)		/* CRL only */
#define DEUC			_MMIO(0x6214)          /* CRL only */

#define FW_BLC_SELF_VLV		_MMIO(VLV_DISPLAY_BASE + 0x6500)
#define  FW_CSPWRDWNEN		(1 << 15)

#define MI_ARB_VLV		_MMIO(VLV_DISPLAY_BASE + 0x6504)

#define CZCLK_CDCLK_FREQ_RATIO	_MMIO(VLV_DISPLAY_BASE + 0x6508)
#define   CDCLK_FREQ_SHIFT	4
#define   CDCLK_FREQ_MASK	(0x1f << CDCLK_FREQ_SHIFT)
#define   CZCLK_FREQ_MASK	0xf

#define GCI_CONTROL		_MMIO(VLV_DISPLAY_BASE + 0x650C)
#define   PFI_CREDIT_63		(9 << 28)		/* chv only */
#define   PFI_CREDIT_31		(8 << 28)		/* chv only */
#define   PFI_CREDIT(x)		(((x) - 8) << 28)	/* 8-15 */
#define   PFI_CREDIT_RESEND	(1 << 27)
#define   VGA_FAST_MODE_DISABLE	(1 << 14)

#define GMBUSFREQ_VLV		_MMIO(VLV_DISPLAY_BASE + 0x6510)

/*
 * Palette regs
 */
#define _PALETTE_A		0xa000
#define _PALETTE_B		0xa800
#define _CHV_PALETTE_C		0xc000
#define PALETTE_RED_MASK        REG_GENMASK(23, 16)
#define PALETTE_GREEN_MASK      REG_GENMASK(15, 8)
#define PALETTE_BLUE_MASK       REG_GENMASK(7, 0)
#define PALETTE(pipe, i)	_MMIO(DISPLAY_MMIO_BASE(dev_priv) + \
				      _PICK((pipe), _PALETTE_A,		\
					    _PALETTE_B, _CHV_PALETTE_C) + \
				      (i) * 4)

/* MCH MMIO space */

/*
 * MCHBAR mirror.
 *
 * This mirrors the MCHBAR MMIO space whose location is determined by
 * device 0 function 0's pci config register 0x44 or 0x48 and matches it in
 * every way.  It is not accessible from the CP register read instructions.
 *
 * Starting from Haswell, you can't write registers using the MCHBAR mirror,
 * just read.
 */
#define MCHBAR_MIRROR_BASE	0x10000

#define MCHBAR_MIRROR_BASE_SNB	0x140000

#define CTG_STOLEN_RESERVED		_MMIO(MCHBAR_MIRROR_BASE + 0x34)
#define ELK_STOLEN_RESERVED		_MMIO(MCHBAR_MIRROR_BASE + 0x48)
#define G4X_STOLEN_RESERVED_ADDR1_MASK	(0xFFFF << 16)
#define G4X_STOLEN_RESERVED_ADDR2_MASK	(0xFFF << 4)
#define G4X_STOLEN_RESERVED_ENABLE	(1 << 0)

/* Memory controller frequency in MCHBAR for Haswell (possible SNB+) */
#define DCLK _MMIO(MCHBAR_MIRROR_BASE_SNB + 0x5e04)

/* 915-945 and GM965 MCH register controlling DRAM channel access */
#define DCC			_MMIO(MCHBAR_MIRROR_BASE + 0x200)
#define DCC_ADDRESSING_MODE_SINGLE_CHANNEL		(0 << 0)
#define DCC_ADDRESSING_MODE_DUAL_CHANNEL_ASYMMETRIC	(1 << 0)
#define DCC_ADDRESSING_MODE_DUAL_CHANNEL_INTERLEAVED	(2 << 0)
#define DCC_ADDRESSING_MODE_MASK			(3 << 0)
#define DCC_CHANNEL_XOR_DISABLE				(1 << 10)
#define DCC_CHANNEL_XOR_BIT_17				(1 << 9)
#define DCC2			_MMIO(MCHBAR_MIRROR_BASE + 0x204)
#define DCC2_MODIFIED_ENHANCED_DISABLE			(1 << 20)

/* Pineview MCH register contains DDR3 setting */
#define CSHRDDR3CTL            _MMIO(MCHBAR_MIRROR_BASE + 0x1a8)
#define CSHRDDR3CTL_DDR3       (1 << 2)

/* 965 MCH register controlling DRAM channel configuration */
#define C0DRB3			_MMIO(MCHBAR_MIRROR_BASE + 0x206)
#define C1DRB3			_MMIO(MCHBAR_MIRROR_BASE + 0x606)

/* snb MCH registers for reading the DRAM channel configuration */
#define MAD_DIMM_C0			_MMIO(MCHBAR_MIRROR_BASE_SNB + 0x5004)
#define MAD_DIMM_C1			_MMIO(MCHBAR_MIRROR_BASE_SNB + 0x5008)
#define MAD_DIMM_C2			_MMIO(MCHBAR_MIRROR_BASE_SNB + 0x500C)
#define   MAD_DIMM_ECC_MASK		(0x3 << 24)
#define   MAD_DIMM_ECC_OFF		(0x0 << 24)
#define   MAD_DIMM_ECC_IO_ON_LOGIC_OFF	(0x1 << 24)
#define   MAD_DIMM_ECC_IO_OFF_LOGIC_ON	(0x2 << 24)
#define   MAD_DIMM_ECC_ON		(0x3 << 24)
#define   MAD_DIMM_ENH_INTERLEAVE	(0x1 << 22)
#define   MAD_DIMM_RANK_INTERLEAVE	(0x1 << 21)
#define   MAD_DIMM_B_WIDTH_X16		(0x1 << 20) /* X8 chips if unset */
#define   MAD_DIMM_A_WIDTH_X16		(0x1 << 19) /* X8 chips if unset */
#define   MAD_DIMM_B_DUAL_RANK		(0x1 << 18)
#define   MAD_DIMM_A_DUAL_RANK		(0x1 << 17)
#define   MAD_DIMM_A_SELECT		(0x1 << 16)
/* DIMM sizes are in multiples of 256mb. */
#define   MAD_DIMM_B_SIZE_SHIFT		8
#define   MAD_DIMM_B_SIZE_MASK		(0xff << MAD_DIMM_B_SIZE_SHIFT)
#define   MAD_DIMM_A_SIZE_SHIFT		0
#define   MAD_DIMM_A_SIZE_MASK		(0xff << MAD_DIMM_A_SIZE_SHIFT)

/* snb MCH registers for priority tuning */
#define MCH_SSKPD			_MMIO(MCHBAR_MIRROR_BASE_SNB + 0x5d10)
#define   MCH_SSKPD_WM0_MASK		0x3f
#define   MCH_SSKPD_WM0_VAL		0xc

#define MCH_SECP_NRG_STTS		_MMIO(MCHBAR_MIRROR_BASE_SNB + 0x592c)

/* Clocking configuration register */
#define CLKCFG			_MMIO(MCHBAR_MIRROR_BASE + 0xc00)
#define CLKCFG_FSB_400					(5 << 0)	/* hrawclk 100 */
#define CLKCFG_FSB_533					(1 << 0)	/* hrawclk 133 */
#define CLKCFG_FSB_667					(3 << 0)	/* hrawclk 166 */
#define CLKCFG_FSB_800					(2 << 0)	/* hrawclk 200 */
#define CLKCFG_FSB_1067					(6 << 0)	/* hrawclk 266 */
#define CLKCFG_FSB_1067_ALT				(0 << 0)	/* hrawclk 266 */
#define CLKCFG_FSB_1333					(7 << 0)	/* hrawclk 333 */
/*
 * Note that on at least on ELK the below value is reported for both
 * 333 and 400 MHz BIOS FSB setting, but given that the gmch datasheet
 * lists only 200/266/333 MHz FSB as supported let's decode it as 333 MHz.
 */
#define CLKCFG_FSB_1333_ALT				(4 << 0)	/* hrawclk 333 */
#define CLKCFG_FSB_MASK					(7 << 0)
#define CLKCFG_MEM_533					(1 << 4)
#define CLKCFG_MEM_667					(2 << 4)
#define CLKCFG_MEM_800					(3 << 4)
#define CLKCFG_MEM_MASK					(7 << 4)

#define HPLLVCO                 _MMIO(MCHBAR_MIRROR_BASE + 0xc38)
#define HPLLVCO_MOBILE          _MMIO(MCHBAR_MIRROR_BASE + 0xc0f)

#define TSC1			_MMIO(0x11001)
#define   TSE			(1 << 0)
#define TR1			_MMIO(0x11006)
#define TSFS			_MMIO(0x11020)
#define   TSFS_SLOPE_MASK	0x0000ff00
#define   TSFS_SLOPE_SHIFT	8
#define   TSFS_INTR_MASK	0x000000ff

#define CRSTANDVID		_MMIO(0x11100)
#define PXVFREQ(fstart)		_MMIO(0x11110 + (fstart) * 4)  /* P[0-15]VIDFREQ (0x1114c) (Ironlake) */
#define   PXVFREQ_PX_MASK	0x7f000000
#define   PXVFREQ_PX_SHIFT	24
#define VIDFREQ_BASE		_MMIO(0x11110)
#define VIDFREQ1		_MMIO(0x11110) /* VIDFREQ1-4 (0x1111c) (Cantiga) */
#define VIDFREQ2		_MMIO(0x11114)
#define VIDFREQ3		_MMIO(0x11118)
#define VIDFREQ4		_MMIO(0x1111c)
#define   VIDFREQ_P0_MASK	0x1f000000
#define   VIDFREQ_P0_SHIFT	24
#define   VIDFREQ_P0_CSCLK_MASK	0x00f00000
#define   VIDFREQ_P0_CSCLK_SHIFT 20
#define   VIDFREQ_P0_CRCLK_MASK	0x000f0000
#define   VIDFREQ_P0_CRCLK_SHIFT 16
#define   VIDFREQ_P1_MASK	0x00001f00
#define   VIDFREQ_P1_SHIFT	8
#define   VIDFREQ_P1_CSCLK_MASK	0x000000f0
#define   VIDFREQ_P1_CSCLK_SHIFT 4
#define   VIDFREQ_P1_CRCLK_MASK	0x0000000f
#define INTTOEXT_BASE_ILK	_MMIO(0x11300)
#define INTTOEXT_BASE		_MMIO(0x11120) /* INTTOEXT1-8 (0x1113c) */
#define   INTTOEXT_MAP3_SHIFT	24
#define   INTTOEXT_MAP3_MASK	(0x1f << INTTOEXT_MAP3_SHIFT)
#define   INTTOEXT_MAP2_SHIFT	16
#define   INTTOEXT_MAP2_MASK	(0x1f << INTTOEXT_MAP2_SHIFT)
#define   INTTOEXT_MAP1_SHIFT	8
#define   INTTOEXT_MAP1_MASK	(0x1f << INTTOEXT_MAP1_SHIFT)
#define   INTTOEXT_MAP0_SHIFT	0
#define   INTTOEXT_MAP0_MASK	(0x1f << INTTOEXT_MAP0_SHIFT)
#define MEMSWCTL		_MMIO(0x11170) /* Ironlake only */
#define   MEMCTL_CMD_MASK	0xe000
#define   MEMCTL_CMD_SHIFT	13
#define   MEMCTL_CMD_RCLK_OFF	0
#define   MEMCTL_CMD_RCLK_ON	1
#define   MEMCTL_CMD_CHFREQ	2
#define   MEMCTL_CMD_CHVID	3
#define   MEMCTL_CMD_VMMOFF	4
#define   MEMCTL_CMD_VMMON	5
#define   MEMCTL_CMD_STS	(1 << 12) /* write 1 triggers command, clears
					   when command complete */
#define   MEMCTL_FREQ_MASK	0x0f00 /* jitter, from 0-15 */
#define   MEMCTL_FREQ_SHIFT	8
#define   MEMCTL_SFCAVM		(1 << 7)
#define   MEMCTL_TGT_VID_MASK	0x007f
#define MEMIHYST		_MMIO(0x1117c)
#define MEMINTREN		_MMIO(0x11180) /* 16 bits */
#define   MEMINT_RSEXIT_EN	(1 << 8)
#define   MEMINT_CX_SUPR_EN	(1 << 7)
#define   MEMINT_CONT_BUSY_EN	(1 << 6)
#define   MEMINT_AVG_BUSY_EN	(1 << 5)
#define   MEMINT_EVAL_CHG_EN	(1 << 4)
#define   MEMINT_MON_IDLE_EN	(1 << 3)
#define   MEMINT_UP_EVAL_EN	(1 << 2)
#define   MEMINT_DOWN_EVAL_EN	(1 << 1)
#define   MEMINT_SW_CMD_EN	(1 << 0)
#define MEMINTRSTR		_MMIO(0x11182) /* 16 bits */
#define   MEM_RSEXIT_MASK	0xc000
#define   MEM_RSEXIT_SHIFT	14
#define   MEM_CONT_BUSY_MASK	0x3000
#define   MEM_CONT_BUSY_SHIFT	12
#define   MEM_AVG_BUSY_MASK	0x0c00
#define   MEM_AVG_BUSY_SHIFT	10
#define   MEM_EVAL_CHG_MASK	0x0300
#define   MEM_EVAL_BUSY_SHIFT	8
#define   MEM_MON_IDLE_MASK	0x00c0
#define   MEM_MON_IDLE_SHIFT	6
#define   MEM_UP_EVAL_MASK	0x0030
#define   MEM_UP_EVAL_SHIFT	4
#define   MEM_DOWN_EVAL_MASK	0x000c
#define   MEM_DOWN_EVAL_SHIFT	2
#define   MEM_SW_CMD_MASK	0x0003
#define   MEM_INT_STEER_GFX	0
#define   MEM_INT_STEER_CMR	1
#define   MEM_INT_STEER_SMI	2
#define   MEM_INT_STEER_SCI	3
#define MEMINTRSTS		_MMIO(0x11184)
#define   MEMINT_RSEXIT		(1 << 7)
#define   MEMINT_CONT_BUSY	(1 << 6)
#define   MEMINT_AVG_BUSY	(1 << 5)
#define   MEMINT_EVAL_CHG	(1 << 4)
#define   MEMINT_MON_IDLE	(1 << 3)
#define   MEMINT_UP_EVAL	(1 << 2)
#define   MEMINT_DOWN_EVAL	(1 << 1)
#define   MEMINT_SW_CMD		(1 << 0)
#define MEMMODECTL		_MMIO(0x11190)
#define   MEMMODE_BOOST_EN	(1 << 31)
#define   MEMMODE_BOOST_FREQ_MASK 0x0f000000 /* jitter for boost, 0-15 */
#define   MEMMODE_BOOST_FREQ_SHIFT 24
#define   MEMMODE_IDLE_MODE_MASK 0x00030000
#define   MEMMODE_IDLE_MODE_SHIFT 16
#define   MEMMODE_IDLE_MODE_EVAL 0
#define   MEMMODE_IDLE_MODE_CONT 1
#define   MEMMODE_HWIDLE_EN	(1 << 15)
#define   MEMMODE_SWMODE_EN	(1 << 14)
#define   MEMMODE_RCLK_GATE	(1 << 13)
#define   MEMMODE_HW_UPDATE	(1 << 12)
#define   MEMMODE_FSTART_MASK	0x00000f00 /* starting jitter, 0-15 */
#define   MEMMODE_FSTART_SHIFT	8
#define   MEMMODE_FMAX_MASK	0x000000f0 /* max jitter, 0-15 */
#define   MEMMODE_FMAX_SHIFT	4
#define   MEMMODE_FMIN_MASK	0x0000000f /* min jitter, 0-15 */
#define RCBMAXAVG		_MMIO(0x1119c)
#define MEMSWCTL2		_MMIO(0x1119e) /* Cantiga only */
#define   SWMEMCMD_RENDER_OFF	(0 << 13)
#define   SWMEMCMD_RENDER_ON	(1 << 13)
#define   SWMEMCMD_SWFREQ	(2 << 13)
#define   SWMEMCMD_TARVID	(3 << 13)
#define   SWMEMCMD_VRM_OFF	(4 << 13)
#define   SWMEMCMD_VRM_ON	(5 << 13)
#define   CMDSTS		(1 << 12)
#define   SFCAVM		(1 << 11)
#define   SWFREQ_MASK		0x0380 /* P0-7 */
#define   SWFREQ_SHIFT		7
#define   TARVID_MASK		0x001f
#define MEMSTAT_CTG		_MMIO(0x111a0)
#define RCBMINAVG		_MMIO(0x111a0)
#define RCUPEI			_MMIO(0x111b0)
#define RCDNEI			_MMIO(0x111b4)
#define RSTDBYCTL		_MMIO(0x111b8)
#define   RS1EN			(1 << 31)
#define   RS2EN			(1 << 30)
#define   RS3EN			(1 << 29)
#define   D3RS3EN		(1 << 28) /* Display D3 imlies RS3 */
#define   SWPROMORSX		(1 << 27) /* RSx promotion timers ignored */
#define   RCWAKERW		(1 << 26) /* Resetwarn from PCH causes wakeup */
#define   DPRSLPVREN		(1 << 25) /* Fast voltage ramp enable */
#define   GFXTGHYST		(1 << 24) /* Hysteresis to allow trunk gating */
#define   RCX_SW_EXIT		(1 << 23) /* Leave RSx and prevent re-entry */
#define   RSX_STATUS_MASK	(7 << 20)
#define   RSX_STATUS_ON		(0 << 20)
#define   RSX_STATUS_RC1	(1 << 20)
#define   RSX_STATUS_RC1E	(2 << 20)
#define   RSX_STATUS_RS1	(3 << 20)
#define   RSX_STATUS_RS2	(4 << 20) /* aka rc6 */
#define   RSX_STATUS_RSVD	(5 << 20) /* deep rc6 unsupported on ilk */
#define   RSX_STATUS_RS3	(6 << 20) /* rs3 unsupported on ilk */
#define   RSX_STATUS_RSVD2	(7 << 20)
#define   UWRCRSXE		(1 << 19) /* wake counter limit prevents rsx */
#define   RSCRP			(1 << 18) /* rs requests control on rs1/2 reqs */
#define   JRSC			(1 << 17) /* rsx coupled to cpu c-state */
#define   RS2INC0		(1 << 16) /* allow rs2 in cpu c0 */
#define   RS1CONTSAV_MASK	(3 << 14)
#define   RS1CONTSAV_NO_RS1	(0 << 14) /* rs1 doesn't save/restore context */
#define   RS1CONTSAV_RSVD	(1 << 14)
#define   RS1CONTSAV_SAVE_RS1	(2 << 14) /* rs1 saves context */
#define   RS1CONTSAV_FULL_RS1	(3 << 14) /* rs1 saves and restores context */
#define   NORMSLEXLAT_MASK	(3 << 12)
#define   SLOW_RS123		(0 << 12)
#define   SLOW_RS23		(1 << 12)
#define   SLOW_RS3		(2 << 12)
#define   NORMAL_RS123		(3 << 12)
#define   RCMODE_TIMEOUT	(1 << 11) /* 0 is eval interval method */
#define   IMPROMOEN		(1 << 10) /* promo is immediate or delayed until next idle interval (only for timeout method above) */
#define   RCENTSYNC		(1 << 9) /* rs coupled to cpu c-state (3/6/7) */
#define   STATELOCK		(1 << 7) /* locked to rs_cstate if 0 */
#define   RS_CSTATE_MASK	(3 << 4)
#define   RS_CSTATE_C367_RS1	(0 << 4)
#define   RS_CSTATE_C36_RS1_C7_RS2 (1 << 4)
#define   RS_CSTATE_RSVD	(2 << 4)
#define   RS_CSTATE_C367_RS2	(3 << 4)
#define   REDSAVES		(1 << 3) /* no context save if was idle during rs0 */
#define   REDRESTORES		(1 << 2) /* no restore if was idle during rs0 */
#define VIDCTL			_MMIO(0x111c0)
#define VIDSTS			_MMIO(0x111c8)
#define VIDSTART		_MMIO(0x111cc) /* 8 bits */
#define MEMSTAT_ILK		_MMIO(0x111f8)
#define   MEMSTAT_VID_MASK	0x7f00
#define   MEMSTAT_VID_SHIFT	8
#define   MEMSTAT_PSTATE_MASK	0x00f8
#define   MEMSTAT_PSTATE_SHIFT  3
#define   MEMSTAT_MON_ACTV	(1 << 2)
#define   MEMSTAT_SRC_CTL_MASK	0x0003
#define   MEMSTAT_SRC_CTL_CORE	0
#define   MEMSTAT_SRC_CTL_TRB	1
#define   MEMSTAT_SRC_CTL_THM	2
#define   MEMSTAT_SRC_CTL_STDBY 3
#define RCPREVBSYTUPAVG		_MMIO(0x113b8)
#define RCPREVBSYTDNAVG		_MMIO(0x113bc)
#define PMMISC			_MMIO(0x11214)
#define   MCPPCE_EN		(1 << 0) /* enable PM_MSG from PCH->MPC */
#define SDEW			_MMIO(0x1124c)
#define CSIEW0			_MMIO(0x11250)
#define CSIEW1			_MMIO(0x11254)
#define CSIEW2			_MMIO(0x11258)
#define PEW(i)			_MMIO(0x1125c + (i) * 4) /* 5 registers */
#define DEW(i)			_MMIO(0x11270 + (i) * 4) /* 3 registers */
#define MCHAFE			_MMIO(0x112c0)
#define CSIEC			_MMIO(0x112e0)
#define DMIEC			_MMIO(0x112e4)
#define DDREC			_MMIO(0x112e8)
#define PEG0EC			_MMIO(0x112ec)
#define PEG1EC			_MMIO(0x112f0)
#define GFXEC			_MMIO(0x112f4)
#define RPPREVBSYTUPAVG		_MMIO(0x113b8)
#define RPPREVBSYTDNAVG		_MMIO(0x113bc)
#define ECR			_MMIO(0x11600)
#define   ECR_GPFE		(1 << 31)
#define   ECR_IMONE		(1 << 30)
#define   ECR_CAP_MASK		0x0000001f /* Event range, 0-31 */
#define OGW0			_MMIO(0x11608)
#define OGW1			_MMIO(0x1160c)
#define EG0			_MMIO(0x11610)
#define EG1			_MMIO(0x11614)
#define EG2			_MMIO(0x11618)
#define EG3			_MMIO(0x1161c)
#define EG4			_MMIO(0x11620)
#define EG5			_MMIO(0x11624)
#define EG6			_MMIO(0x11628)
#define EG7			_MMIO(0x1162c)
#define PXW(i)			_MMIO(0x11664 + (i) * 4) /* 4 registers */
#define PXWL(i)			_MMIO(0x11680 + (i) * 8) /* 8 registers */
#define LCFUSE02		_MMIO(0x116c0)
#define   LCFUSE_HIV_MASK	0x000000ff
#define CSIPLL0			_MMIO(0x12c10)
#define DDRMPLL1		_MMIO(0X12c20)
#define PEG_BAND_GAP_DATA	_MMIO(0x14d68)

#define GEN6_GT_THREAD_STATUS_REG _MMIO(0x13805c)
#define GEN6_GT_THREAD_STATUS_CORE_MASK 0x7

#define GEN6_GT_PERF_STATUS	_MMIO(MCHBAR_MIRROR_BASE_SNB + 0x5948)
#define BXT_GT_PERF_STATUS      _MMIO(MCHBAR_MIRROR_BASE_SNB + 0x7070)
#define GEN6_RP_STATE_LIMITS	_MMIO(MCHBAR_MIRROR_BASE_SNB + 0x5994)
#define GEN6_RP_STATE_CAP	_MMIO(MCHBAR_MIRROR_BASE_SNB + 0x5998)
#define BXT_RP_STATE_CAP        _MMIO(0x138170)

/*
 * Make these a multiple of magic 25 to avoid SNB (eg. Dell XPS
 * 8300) freezing up around GPU hangs. Looks as if even
 * scheduling/timer interrupts start misbehaving if the RPS
 * EI/thresholds are "bad", leading to a very sluggish or even
 * frozen machine.
 */
#define INTERVAL_1_28_US(us)	roundup(((us) * 100) >> 7, 25)
#define INTERVAL_1_33_US(us)	(((us) * 3)   >> 2)
#define INTERVAL_0_833_US(us)	(((us) * 6) / 5)
#define GT_INTERVAL_FROM_US(dev_priv, us) (INTEL_GEN(dev_priv) >= 9 ? \
				(IS_GEN9_LP(dev_priv) ? \
				INTERVAL_0_833_US(us) : \
				INTERVAL_1_33_US(us)) : \
				INTERVAL_1_28_US(us))

#define INTERVAL_1_28_TO_US(interval)  (((interval) << 7) / 100)
#define INTERVAL_1_33_TO_US(interval)  (((interval) << 2) / 3)
#define INTERVAL_0_833_TO_US(interval) (((interval) * 5)  / 6)
#define GT_PM_INTERVAL_TO_US(dev_priv, interval) (INTEL_GEN(dev_priv) >= 9 ? \
                           (IS_GEN9_LP(dev_priv) ? \
                           INTERVAL_0_833_TO_US(interval) : \
                           INTERVAL_1_33_TO_US(interval)) : \
                           INTERVAL_1_28_TO_US(interval))

/*
 * Logical Context regs
 */
#define CCID(base)			_MMIO((base) + 0x180)
#define   CCID_EN			BIT(0)
#define   CCID_EXTENDED_STATE_RESTORE	BIT(2)
#define   CCID_EXTENDED_STATE_SAVE	BIT(3)
/*
 * Notes on SNB/IVB/VLV context size:
 * - Power context is saved elsewhere (LLC or stolen)
 * - Ring/execlist context is saved on SNB, not on IVB
 * - Extended context size already includes render context size
 * - We always need to follow the extended context size.
 *   SNB BSpec has comments indicating that we should use the
 *   render context size instead if execlists are disabled, but
 *   based on empirical testing that's just nonsense.
 * - Pipelined/VF state is saved on SNB/IVB respectively
 * - GT1 size just indicates how much of render context
 *   doesn't need saving on GT1
 */
#define CXT_SIZE		_MMIO(0x21a0)
#define GEN6_CXT_POWER_SIZE(cxt_reg)	(((cxt_reg) >> 24) & 0x3f)
#define GEN6_CXT_RING_SIZE(cxt_reg)	(((cxt_reg) >> 18) & 0x3f)
#define GEN6_CXT_RENDER_SIZE(cxt_reg)	(((cxt_reg) >> 12) & 0x3f)
#define GEN6_CXT_EXTENDED_SIZE(cxt_reg)	(((cxt_reg) >> 6) & 0x3f)
#define GEN6_CXT_PIPELINE_SIZE(cxt_reg)	(((cxt_reg) >> 0) & 0x3f)
#define GEN6_CXT_TOTAL_SIZE(cxt_reg)	(GEN6_CXT_RING_SIZE(cxt_reg) + \
					GEN6_CXT_EXTENDED_SIZE(cxt_reg) + \
					GEN6_CXT_PIPELINE_SIZE(cxt_reg))
#define GEN7_CXT_SIZE		_MMIO(0x21a8)
#define GEN7_CXT_POWER_SIZE(ctx_reg)	(((ctx_reg) >> 25) & 0x7f)
#define GEN7_CXT_RING_SIZE(ctx_reg)	(((ctx_reg) >> 22) & 0x7)
#define GEN7_CXT_RENDER_SIZE(ctx_reg)	(((ctx_reg) >> 16) & 0x3f)
#define GEN7_CXT_EXTENDED_SIZE(ctx_reg)	(((ctx_reg) >> 9) & 0x7f)
#define GEN7_CXT_GT1_SIZE(ctx_reg)	(((ctx_reg) >> 6) & 0x7)
#define GEN7_CXT_VFSTATE_SIZE(ctx_reg)	(((ctx_reg) >> 0) & 0x3f)
#define GEN7_CXT_TOTAL_SIZE(ctx_reg)	(GEN7_CXT_EXTENDED_SIZE(ctx_reg) + \
					 GEN7_CXT_VFSTATE_SIZE(ctx_reg))

enum {
	INTEL_ADVANCED_CONTEXT = 0,
	INTEL_LEGACY_32B_CONTEXT,
	INTEL_ADVANCED_AD_CONTEXT,
	INTEL_LEGACY_64B_CONTEXT
};

enum {
	FAULT_AND_HANG = 0,
	FAULT_AND_HALT, /* Debug only */
	FAULT_AND_STREAM,
	FAULT_AND_CONTINUE /* Unsupported */
};

#define GEN8_CTX_VALID (1 << 0)
#define GEN8_CTX_FORCE_PD_RESTORE (1 << 1)
#define GEN8_CTX_FORCE_RESTORE (1 << 2)
#define GEN8_CTX_L3LLC_COHERENT (1 << 5)
#define GEN8_CTX_PRIVILEGE (1 << 8)
#define GEN8_CTX_ADDRESSING_MODE_SHIFT 3

#define GEN8_CTX_ID_SHIFT 32
#define GEN8_CTX_ID_WIDTH 21
#define GEN11_SW_CTX_ID_SHIFT 37
#define GEN11_SW_CTX_ID_WIDTH 11
#define GEN11_ENGINE_CLASS_SHIFT 61
#define GEN11_ENGINE_CLASS_WIDTH 3
#define GEN11_ENGINE_INSTANCE_SHIFT 48
#define GEN11_ENGINE_INSTANCE_WIDTH 6

#define CHV_CLK_CTL1			_MMIO(0x101100)
#define VLV_CLK_CTL2			_MMIO(0x101104)
#define   CLK_CTL2_CZCOUNT_30NS_SHIFT	28

/*
 * Overlay regs
 */

#define OVADD			_MMIO(0x30000)
#define DOVSTA			_MMIO(0x30008)
#define OC_BUF			(0x3 << 20)
#define OGAMC5			_MMIO(0x30010)
#define OGAMC4			_MMIO(0x30014)
#define OGAMC3			_MMIO(0x30018)
#define OGAMC2			_MMIO(0x3001c)
#define OGAMC1			_MMIO(0x30020)
#define OGAMC0			_MMIO(0x30024)

/*
 * GEN9 clock gating regs
 */
#define GEN9_CLKGATE_DIS_0		_MMIO(0x46530)
#define   DARBF_GATING_DIS		(1 << 27)
#define   PWM2_GATING_DIS		(1 << 14)
#define   PWM1_GATING_DIS		(1 << 13)

#define GEN9_CLKGATE_DIS_4		_MMIO(0x4653C)
#define   BXT_GMBUS_GATING_DIS		(1 << 14)

#define _CLKGATE_DIS_PSL_A		0x46520
#define _CLKGATE_DIS_PSL_B		0x46524
#define _CLKGATE_DIS_PSL_C		0x46528
#define   DUPS1_GATING_DIS		(1 << 15)
#define   DUPS2_GATING_DIS		(1 << 19)
#define   DUPS3_GATING_DIS		(1 << 23)
#define   DPF_GATING_DIS		(1 << 10)
#define   DPF_RAM_GATING_DIS		(1 << 9)
#define   DPFR_GATING_DIS		(1 << 8)

#define CLKGATE_DIS_PSL(pipe) \
	_MMIO_PIPE(pipe, _CLKGATE_DIS_PSL_A, _CLKGATE_DIS_PSL_B)

/*
 * GEN10 clock gating regs
 */
#define SLICE_UNIT_LEVEL_CLKGATE	_MMIO(0x94d4)
#define  SARBUNIT_CLKGATE_DIS		(1 << 5)
#define  RCCUNIT_CLKGATE_DIS		(1 << 7)
#define  MSCUNIT_CLKGATE_DIS		(1 << 10)
#define  L3_CLKGATE_DIS			REG_BIT(16)
#define  L3_CR2X_CLKGATE_DIS		REG_BIT(17)

#define SUBSLICE_UNIT_LEVEL_CLKGATE	_MMIO(0x9524)
#define  GWUNIT_CLKGATE_DIS		(1 << 16)

#define SUBSLICE_UNIT_LEVEL_CLKGATE2	_MMIO(0x9528)
#define  CPSSUNIT_CLKGATE_DIS		REG_BIT(9)

#define UNSLICE_UNIT_LEVEL_CLKGATE	_MMIO(0x9434)
#define   VFUNIT_CLKGATE_DIS		REG_BIT(20)
#define   HSUNIT_CLKGATE_DIS		REG_BIT(8)
#define   VSUNIT_CLKGATE_DIS		REG_BIT(3)

#define UNSLICE_UNIT_LEVEL_CLKGATE2	_MMIO(0x94e4)
#define   VSUNIT_CLKGATE_DIS_TGL	REG_BIT(19)
#define   PSDUNIT_CLKGATE_DIS		REG_BIT(5)

#define INF_UNIT_LEVEL_CLKGATE		_MMIO(0x9560)
#define   CGPSF_CLKGATE_DIS		(1 << 3)

/*
 * Display engine regs
 */

/* Pipe A CRC regs */
#define _PIPE_CRC_CTL_A			0x60050
#define   PIPE_CRC_ENABLE		(1 << 31)
/* skl+ source selection */
#define   PIPE_CRC_SOURCE_PLANE_1_SKL	(0 << 28)
#define   PIPE_CRC_SOURCE_PLANE_2_SKL	(2 << 28)
#define   PIPE_CRC_SOURCE_DMUX_SKL	(4 << 28)
#define   PIPE_CRC_SOURCE_PLANE_3_SKL	(6 << 28)
#define   PIPE_CRC_SOURCE_PLANE_4_SKL	(7 << 28)
#define   PIPE_CRC_SOURCE_PLANE_5_SKL	(5 << 28)
#define   PIPE_CRC_SOURCE_PLANE_6_SKL	(3 << 28)
#define   PIPE_CRC_SOURCE_PLANE_7_SKL	(1 << 28)
/* ivb+ source selection */
#define   PIPE_CRC_SOURCE_PRIMARY_IVB	(0 << 29)
#define   PIPE_CRC_SOURCE_SPRITE_IVB	(1 << 29)
#define   PIPE_CRC_SOURCE_PF_IVB	(2 << 29)
/* ilk+ source selection */
#define   PIPE_CRC_SOURCE_PRIMARY_ILK	(0 << 28)
#define   PIPE_CRC_SOURCE_SPRITE_ILK	(1 << 28)
#define   PIPE_CRC_SOURCE_PIPE_ILK	(2 << 28)
/* embedded DP port on the north display block, reserved on ivb */
#define   PIPE_CRC_SOURCE_PORT_A_ILK	(4 << 28)
#define   PIPE_CRC_SOURCE_FDI_ILK	(5 << 28) /* reserved on ivb */
/* vlv source selection */
#define   PIPE_CRC_SOURCE_PIPE_VLV	(0 << 27)
#define   PIPE_CRC_SOURCE_HDMIB_VLV	(1 << 27)
#define   PIPE_CRC_SOURCE_HDMIC_VLV	(2 << 27)
/* with DP port the pipe source is invalid */
#define   PIPE_CRC_SOURCE_DP_D_VLV	(3 << 27)
#define   PIPE_CRC_SOURCE_DP_B_VLV	(6 << 27)
#define   PIPE_CRC_SOURCE_DP_C_VLV	(7 << 27)
/* gen3+ source selection */
#define   PIPE_CRC_SOURCE_PIPE_I9XX	(0 << 28)
#define   PIPE_CRC_SOURCE_SDVOB_I9XX	(1 << 28)
#define   PIPE_CRC_SOURCE_SDVOC_I9XX	(2 << 28)
/* with DP/TV port the pipe source is invalid */
#define   PIPE_CRC_SOURCE_DP_D_G4X	(3 << 28)
#define   PIPE_CRC_SOURCE_TV_PRE	(4 << 28)
#define   PIPE_CRC_SOURCE_TV_POST	(5 << 28)
#define   PIPE_CRC_SOURCE_DP_B_G4X	(6 << 28)
#define   PIPE_CRC_SOURCE_DP_C_G4X	(7 << 28)
/* gen2 doesn't have source selection bits */
#define   PIPE_CRC_INCLUDE_BORDER_I8XX	(1 << 30)

#define _PIPE_CRC_RES_1_A_IVB		0x60064
#define _PIPE_CRC_RES_2_A_IVB		0x60068
#define _PIPE_CRC_RES_3_A_IVB		0x6006c
#define _PIPE_CRC_RES_4_A_IVB		0x60070
#define _PIPE_CRC_RES_5_A_IVB		0x60074

#define _PIPE_CRC_RES_RED_A		0x60060
#define _PIPE_CRC_RES_GREEN_A		0x60064
#define _PIPE_CRC_RES_BLUE_A		0x60068
#define _PIPE_CRC_RES_RES1_A_I915	0x6006c
#define _PIPE_CRC_RES_RES2_A_G4X	0x60080

/* Pipe B CRC regs */
#define _PIPE_CRC_RES_1_B_IVB		0x61064
#define _PIPE_CRC_RES_2_B_IVB		0x61068
#define _PIPE_CRC_RES_3_B_IVB		0x6106c
#define _PIPE_CRC_RES_4_B_IVB		0x61070
#define _PIPE_CRC_RES_5_B_IVB		0x61074

#define PIPE_CRC_CTL(pipe)		_MMIO_TRANS2(pipe, _PIPE_CRC_CTL_A)
#define PIPE_CRC_RES_1_IVB(pipe)	_MMIO_TRANS2(pipe, _PIPE_CRC_RES_1_A_IVB)
#define PIPE_CRC_RES_2_IVB(pipe)	_MMIO_TRANS2(pipe, _PIPE_CRC_RES_2_A_IVB)
#define PIPE_CRC_RES_3_IVB(pipe)	_MMIO_TRANS2(pipe, _PIPE_CRC_RES_3_A_IVB)
#define PIPE_CRC_RES_4_IVB(pipe)	_MMIO_TRANS2(pipe, _PIPE_CRC_RES_4_A_IVB)
#define PIPE_CRC_RES_5_IVB(pipe)	_MMIO_TRANS2(pipe, _PIPE_CRC_RES_5_A_IVB)

#define PIPE_CRC_RES_RED(pipe)		_MMIO_TRANS2(pipe, _PIPE_CRC_RES_RED_A)
#define PIPE_CRC_RES_GREEN(pipe)	_MMIO_TRANS2(pipe, _PIPE_CRC_RES_GREEN_A)
#define PIPE_CRC_RES_BLUE(pipe)		_MMIO_TRANS2(pipe, _PIPE_CRC_RES_BLUE_A)
#define PIPE_CRC_RES_RES1_I915(pipe)	_MMIO_TRANS2(pipe, _PIPE_CRC_RES_RES1_A_I915)
#define PIPE_CRC_RES_RES2_G4X(pipe)	_MMIO_TRANS2(pipe, _PIPE_CRC_RES_RES2_A_G4X)

/* Pipe A timing regs */
#define _HTOTAL_A	0x60000
#define _HBLANK_A	0x60004
#define _HSYNC_A	0x60008
#define _VTOTAL_A	0x6000c
#define _VBLANK_A	0x60010
#define _VSYNC_A	0x60014
#define _EXITLINE_A	0x60018
#define _PIPEASRC	0x6001c
#define _BCLRPAT_A	0x60020
#define _VSYNCSHIFT_A	0x60028
#define _PIPE_MULT_A	0x6002c

/* Pipe B timing regs */
#define _HTOTAL_B	0x61000
#define _HBLANK_B	0x61004
#define _HSYNC_B	0x61008
#define _VTOTAL_B	0x6100c
#define _VBLANK_B	0x61010
#define _VSYNC_B	0x61014
#define _PIPEBSRC	0x6101c
#define _BCLRPAT_B	0x61020
#define _VSYNCSHIFT_B	0x61028
#define _PIPE_MULT_B	0x6102c

/* DSI 0 timing regs */
#define _HTOTAL_DSI0		0x6b000
#define _HSYNC_DSI0		0x6b008
#define _VTOTAL_DSI0		0x6b00c
#define _VSYNC_DSI0		0x6b014
#define _VSYNCSHIFT_DSI0	0x6b028

/* DSI 1 timing regs */
#define _HTOTAL_DSI1		0x6b800
#define _HSYNC_DSI1		0x6b808
#define _VTOTAL_DSI1		0x6b80c
#define _VSYNC_DSI1		0x6b814
#define _VSYNCSHIFT_DSI1	0x6b828

#define TRANSCODER_A_OFFSET 0x60000
#define TRANSCODER_B_OFFSET 0x61000
#define TRANSCODER_C_OFFSET 0x62000
#define CHV_TRANSCODER_C_OFFSET 0x63000
#define TRANSCODER_D_OFFSET 0x63000
#define TRANSCODER_EDP_OFFSET 0x6f000
#define TRANSCODER_DSI0_OFFSET	0x6b000
#define TRANSCODER_DSI1_OFFSET	0x6b800

#define HTOTAL(trans)		_MMIO_TRANS2(trans, _HTOTAL_A)
#define HBLANK(trans)		_MMIO_TRANS2(trans, _HBLANK_A)
#define HSYNC(trans)		_MMIO_TRANS2(trans, _HSYNC_A)
#define VTOTAL(trans)		_MMIO_TRANS2(trans, _VTOTAL_A)
#define VBLANK(trans)		_MMIO_TRANS2(trans, _VBLANK_A)
#define VSYNC(trans)		_MMIO_TRANS2(trans, _VSYNC_A)
#define BCLRPAT(trans)		_MMIO_TRANS2(trans, _BCLRPAT_A)
#define VSYNCSHIFT(trans)	_MMIO_TRANS2(trans, _VSYNCSHIFT_A)
#define PIPESRC(trans)		_MMIO_TRANS2(trans, _PIPEASRC)
#define PIPE_MULT(trans)	_MMIO_TRANS2(trans, _PIPE_MULT_A)

#define EXITLINE(trans)		_MMIO_TRANS2(trans, _EXITLINE_A)
#define   EXITLINE_ENABLE	REG_BIT(31)
#define   EXITLINE_MASK		REG_GENMASK(12, 0)
#define   EXITLINE_SHIFT	0

/*
 * HSW+ eDP PSR registers
 *
 * HSW PSR registers are relative to DDIA(_DDI_BUF_CTL_A + 0x800) with just one
 * instance of it
 */
#define _HSW_EDP_PSR_BASE			0x64800
#define _SRD_CTL_A				0x60800
#define _SRD_CTL_EDP				0x6f800
#define _PSR_ADJ(tran, reg)			(_TRANS2(tran, reg) - dev_priv->hsw_psr_mmio_adjust)
#define EDP_PSR_CTL(tran)			_MMIO(_PSR_ADJ(tran, _SRD_CTL_A))
#define   EDP_PSR_ENABLE			(1 << 31)
#define   BDW_PSR_SINGLE_FRAME			(1 << 30)
#define   EDP_PSR_RESTORE_PSR_ACTIVE_CTX_MASK	(1 << 29) /* SW can't modify */
#define   EDP_PSR_LINK_STANDBY			(1 << 27)
#define   EDP_PSR_MIN_LINK_ENTRY_TIME_MASK	(3 << 25)
#define   EDP_PSR_MIN_LINK_ENTRY_TIME_8_LINES	(0 << 25)
#define   EDP_PSR_MIN_LINK_ENTRY_TIME_4_LINES	(1 << 25)
#define   EDP_PSR_MIN_LINK_ENTRY_TIME_2_LINES	(2 << 25)
#define   EDP_PSR_MIN_LINK_ENTRY_TIME_0_LINES	(3 << 25)
#define   EDP_PSR_MAX_SLEEP_TIME_SHIFT		20
#define   EDP_PSR_SKIP_AUX_EXIT			(1 << 12)
#define   EDP_PSR_TP1_TP2_SEL			(0 << 11)
#define   EDP_PSR_TP1_TP3_SEL			(1 << 11)
#define   EDP_PSR_CRC_ENABLE			(1 << 10) /* BDW+ */
#define   EDP_PSR_TP2_TP3_TIME_500us		(0 << 8)
#define   EDP_PSR_TP2_TP3_TIME_100us		(1 << 8)
#define   EDP_PSR_TP2_TP3_TIME_2500us		(2 << 8)
#define   EDP_PSR_TP2_TP3_TIME_0us		(3 << 8)
#define   EDP_PSR_TP4_TIME_0US			(3 << 6) /* ICL+ */
#define   EDP_PSR_TP1_TIME_500us		(0 << 4)
#define   EDP_PSR_TP1_TIME_100us		(1 << 4)
#define   EDP_PSR_TP1_TIME_2500us		(2 << 4)
#define   EDP_PSR_TP1_TIME_0us			(3 << 4)
#define   EDP_PSR_IDLE_FRAME_SHIFT		0

/*
 * Until TGL, IMR/IIR are fixed at 0x648xx. On TGL+ those registers are relative
 * to transcoder and bits defined for each one as if using no shift (i.e. as if
 * it was for TRANSCODER_EDP)
 */
#define EDP_PSR_IMR				_MMIO(0x64834)
#define EDP_PSR_IIR				_MMIO(0x64838)
#define _PSR_IMR_A				0x60814
#define _PSR_IIR_A				0x60818
#define TRANS_PSR_IMR(tran)			_MMIO_TRANS2(tran, _PSR_IMR_A)
#define TRANS_PSR_IIR(tran)			_MMIO_TRANS2(tran, _PSR_IIR_A)
#define   _EDP_PSR_TRANS_SHIFT(trans)		((trans) == TRANSCODER_EDP ? \
						 0 : ((trans) - TRANSCODER_A + 1) * 8)
#define   EDP_PSR_TRANS_MASK(trans)		(0x7 << _EDP_PSR_TRANS_SHIFT(trans))
#define   EDP_PSR_ERROR(trans)			(0x4 << _EDP_PSR_TRANS_SHIFT(trans))
#define   EDP_PSR_POST_EXIT(trans)		(0x2 << _EDP_PSR_TRANS_SHIFT(trans))
#define   EDP_PSR_PRE_ENTRY(trans)		(0x1 << _EDP_PSR_TRANS_SHIFT(trans))

#define _SRD_AUX_CTL_A				0x60810
#define _SRD_AUX_CTL_EDP			0x6f810
#define EDP_PSR_AUX_CTL(tran)			_MMIO(_PSR_ADJ(tran, _SRD_AUX_CTL_A))
#define   EDP_PSR_AUX_CTL_TIME_OUT_MASK		(3 << 26)
#define   EDP_PSR_AUX_CTL_MESSAGE_SIZE_MASK	(0x1f << 20)
#define   EDP_PSR_AUX_CTL_PRECHARGE_2US_MASK	(0xf << 16)
#define   EDP_PSR_AUX_CTL_ERROR_INTERRUPT	(1 << 11)
#define   EDP_PSR_AUX_CTL_BIT_CLOCK_2X_MASK	(0x7ff)

#define _SRD_AUX_DATA_A				0x60814
#define _SRD_AUX_DATA_EDP			0x6f814
#define EDP_PSR_AUX_DATA(tran, i)		_MMIO(_PSR_ADJ(tran, _SRD_AUX_DATA_A) + (i) + 4) /* 5 registers */

#define _SRD_STATUS_A				0x60840
#define _SRD_STATUS_EDP				0x6f840
#define EDP_PSR_STATUS(tran)			_MMIO(_PSR_ADJ(tran, _SRD_STATUS_A))
#define   EDP_PSR_STATUS_STATE_MASK		(7 << 29)
#define   EDP_PSR_STATUS_STATE_SHIFT		29
#define   EDP_PSR_STATUS_STATE_IDLE		(0 << 29)
#define   EDP_PSR_STATUS_STATE_SRDONACK		(1 << 29)
#define   EDP_PSR_STATUS_STATE_SRDENT		(2 << 29)
#define   EDP_PSR_STATUS_STATE_BUFOFF		(3 << 29)
#define   EDP_PSR_STATUS_STATE_BUFON		(4 << 29)
#define   EDP_PSR_STATUS_STATE_AUXACK		(5 << 29)
#define   EDP_PSR_STATUS_STATE_SRDOFFACK	(6 << 29)
#define   EDP_PSR_STATUS_LINK_MASK		(3 << 26)
#define   EDP_PSR_STATUS_LINK_FULL_OFF		(0 << 26)
#define   EDP_PSR_STATUS_LINK_FULL_ON		(1 << 26)
#define   EDP_PSR_STATUS_LINK_STANDBY		(2 << 26)
#define   EDP_PSR_STATUS_MAX_SLEEP_TIMER_SHIFT	20
#define   EDP_PSR_STATUS_MAX_SLEEP_TIMER_MASK	0x1f
#define   EDP_PSR_STATUS_COUNT_SHIFT		16
#define   EDP_PSR_STATUS_COUNT_MASK		0xf
#define   EDP_PSR_STATUS_AUX_ERROR		(1 << 15)
#define   EDP_PSR_STATUS_AUX_SENDING		(1 << 12)
#define   EDP_PSR_STATUS_SENDING_IDLE		(1 << 9)
#define   EDP_PSR_STATUS_SENDING_TP2_TP3	(1 << 8)
#define   EDP_PSR_STATUS_SENDING_TP1		(1 << 4)
#define   EDP_PSR_STATUS_IDLE_MASK		0xf

#define _SRD_PERF_CNT_A			0x60844
#define _SRD_PERF_CNT_EDP		0x6f844
#define EDP_PSR_PERF_CNT(tran)		_MMIO(_PSR_ADJ(tran, _SRD_PERF_CNT_A))
#define   EDP_PSR_PERF_CNT_MASK		0xffffff

/* PSR_MASK on SKL+ */
#define _SRD_DEBUG_A				0x60860
#define _SRD_DEBUG_EDP				0x6f860
#define EDP_PSR_DEBUG(tran)			_MMIO(_PSR_ADJ(tran, _SRD_DEBUG_A))
#define   EDP_PSR_DEBUG_MASK_MAX_SLEEP         (1 << 28)
#define   EDP_PSR_DEBUG_MASK_LPSP              (1 << 27)
#define   EDP_PSR_DEBUG_MASK_MEMUP             (1 << 26)
#define   EDP_PSR_DEBUG_MASK_HPD               (1 << 25)
#define   EDP_PSR_DEBUG_MASK_DISP_REG_WRITE    (1 << 16) /* Reserved in ICL+ */
#define   EDP_PSR_DEBUG_EXIT_ON_PIXEL_UNDERRUN (1 << 15) /* SKL+ */

#define _PSR2_CTL_A			0x60900
#define _PSR2_CTL_EDP			0x6f900
#define EDP_PSR2_CTL(tran)		_MMIO_TRANS2(tran, _PSR2_CTL_A)
#define   EDP_PSR2_ENABLE		(1 << 31)
#define   EDP_SU_TRACK_ENABLE		(1 << 30)
#define   EDP_Y_COORDINATE_VALID	(1 << 26) /* GLK and CNL+ */
#define   EDP_Y_COORDINATE_ENABLE	(1 << 25) /* GLK and CNL+ */
#define   EDP_MAX_SU_DISABLE_TIME(t)	((t) << 20)
#define   EDP_MAX_SU_DISABLE_TIME_MASK	(0x1f << 20)
#define   EDP_PSR2_TP2_TIME_500us	(0 << 8)
#define   EDP_PSR2_TP2_TIME_100us	(1 << 8)
#define   EDP_PSR2_TP2_TIME_2500us	(2 << 8)
#define   EDP_PSR2_TP2_TIME_50us	(3 << 8)
#define   EDP_PSR2_TP2_TIME_MASK	(3 << 8)
#define   EDP_PSR2_FRAME_BEFORE_SU_SHIFT 4
#define   EDP_PSR2_FRAME_BEFORE_SU_MASK	(0xf << 4)
#define   EDP_PSR2_FRAME_BEFORE_SU(a)	((a) << 4)
#define   EDP_PSR2_IDLE_FRAME_MASK	0xf
#define   EDP_PSR2_IDLE_FRAME_SHIFT	0

#define _PSR_EVENT_TRANS_A			0x60848
#define _PSR_EVENT_TRANS_B			0x61848
#define _PSR_EVENT_TRANS_C			0x62848
#define _PSR_EVENT_TRANS_D			0x63848
#define _PSR_EVENT_TRANS_EDP			0x6f848
#define PSR_EVENT(tran)				_MMIO_TRANS2(tran, _PSR_EVENT_TRANS_A)
#define  PSR_EVENT_PSR2_WD_TIMER_EXPIRE		(1 << 17)
#define  PSR_EVENT_PSR2_DISABLED		(1 << 16)
#define  PSR_EVENT_SU_DIRTY_FIFO_UNDERRUN	(1 << 15)
#define  PSR_EVENT_SU_CRC_FIFO_UNDERRUN		(1 << 14)
#define  PSR_EVENT_GRAPHICS_RESET		(1 << 12)
#define  PSR_EVENT_PCH_INTERRUPT		(1 << 11)
#define  PSR_EVENT_MEMORY_UP			(1 << 10)
#define  PSR_EVENT_FRONT_BUFFER_MODIFY		(1 << 9)
#define  PSR_EVENT_WD_TIMER_EXPIRE		(1 << 8)
#define  PSR_EVENT_PIPE_REGISTERS_UPDATE	(1 << 6)
#define  PSR_EVENT_REGISTER_UPDATE		(1 << 5) /* Reserved in ICL+ */
#define  PSR_EVENT_HDCP_ENABLE			(1 << 4)
#define  PSR_EVENT_KVMR_SESSION_ENABLE		(1 << 3)
#define  PSR_EVENT_VBI_ENABLE			(1 << 2)
#define  PSR_EVENT_LPSP_MODE_EXIT		(1 << 1)
#define  PSR_EVENT_PSR_DISABLE			(1 << 0)

#define _PSR2_STATUS_A			0x60940
#define _PSR2_STATUS_EDP		0x6f940
#define EDP_PSR2_STATUS(tran)		_MMIO_TRANS2(tran, _PSR2_STATUS_A)
#define EDP_PSR2_STATUS_STATE_MASK     (0xf << 28)
#define EDP_PSR2_STATUS_STATE_SHIFT    28

#define _PSR2_SU_STATUS_A		0x60914
#define _PSR2_SU_STATUS_EDP		0x6f914
#define _PSR2_SU_STATUS(tran, index)	_MMIO(_TRANS2(tran, _PSR2_SU_STATUS_A) + (index) * 4)
#define PSR2_SU_STATUS(tran, frame)	(_PSR2_SU_STATUS(tran, (frame) / 3))
#define PSR2_SU_STATUS_SHIFT(frame)	(((frame) % 3) * 10)
#define PSR2_SU_STATUS_MASK(frame)	(0x3ff << PSR2_SU_STATUS_SHIFT(frame))
#define PSR2_SU_STATUS_FRAMES		8

/* VGA port control */
#define ADPA			_MMIO(0x61100)
#define PCH_ADPA                _MMIO(0xe1100)
#define VLV_ADPA		_MMIO(VLV_DISPLAY_BASE + 0x61100)

#define   ADPA_DAC_ENABLE	(1 << 31)
#define   ADPA_DAC_DISABLE	0
#define   ADPA_PIPE_SEL_SHIFT		30
#define   ADPA_PIPE_SEL_MASK		(1 << 30)
#define   ADPA_PIPE_SEL(pipe)		((pipe) << 30)
#define   ADPA_PIPE_SEL_SHIFT_CPT	29
#define   ADPA_PIPE_SEL_MASK_CPT	(3 << 29)
#define   ADPA_PIPE_SEL_CPT(pipe)	((pipe) << 29)
#define   ADPA_CRT_HOTPLUG_MASK  0x03ff0000 /* bit 25-16 */
#define   ADPA_CRT_HOTPLUG_MONITOR_NONE  (0 << 24)
#define   ADPA_CRT_HOTPLUG_MONITOR_MASK  (3 << 24)
#define   ADPA_CRT_HOTPLUG_MONITOR_COLOR (3 << 24)
#define   ADPA_CRT_HOTPLUG_MONITOR_MONO  (2 << 24)
#define   ADPA_CRT_HOTPLUG_ENABLE        (1 << 23)
#define   ADPA_CRT_HOTPLUG_PERIOD_64     (0 << 22)
#define   ADPA_CRT_HOTPLUG_PERIOD_128    (1 << 22)
#define   ADPA_CRT_HOTPLUG_WARMUP_5MS    (0 << 21)
#define   ADPA_CRT_HOTPLUG_WARMUP_10MS   (1 << 21)
#define   ADPA_CRT_HOTPLUG_SAMPLE_2S     (0 << 20)
#define   ADPA_CRT_HOTPLUG_SAMPLE_4S     (1 << 20)
#define   ADPA_CRT_HOTPLUG_VOLTAGE_40    (0 << 18)
#define   ADPA_CRT_HOTPLUG_VOLTAGE_50    (1 << 18)
#define   ADPA_CRT_HOTPLUG_VOLTAGE_60    (2 << 18)
#define   ADPA_CRT_HOTPLUG_VOLTAGE_70    (3 << 18)
#define   ADPA_CRT_HOTPLUG_VOLREF_325MV  (0 << 17)
#define   ADPA_CRT_HOTPLUG_VOLREF_475MV  (1 << 17)
#define   ADPA_CRT_HOTPLUG_FORCE_TRIGGER (1 << 16)
#define   ADPA_USE_VGA_HVPOLARITY (1 << 15)
#define   ADPA_SETS_HVPOLARITY	0
#define   ADPA_VSYNC_CNTL_DISABLE (1 << 10)
#define   ADPA_VSYNC_CNTL_ENABLE 0
#define   ADPA_HSYNC_CNTL_DISABLE (1 << 11)
#define   ADPA_HSYNC_CNTL_ENABLE 0
#define   ADPA_VSYNC_ACTIVE_HIGH (1 << 4)
#define   ADPA_VSYNC_ACTIVE_LOW	0
#define   ADPA_HSYNC_ACTIVE_HIGH (1 << 3)
#define   ADPA_HSYNC_ACTIVE_LOW	0
#define   ADPA_DPMS_MASK	(~(3 << 10))
#define   ADPA_DPMS_ON		(0 << 10)
#define   ADPA_DPMS_SUSPEND	(1 << 10)
#define   ADPA_DPMS_STANDBY	(2 << 10)
#define   ADPA_DPMS_OFF		(3 << 10)


/* Hotplug control (945+ only) */
#define PORT_HOTPLUG_EN		_MMIO(DISPLAY_MMIO_BASE(dev_priv) + 0x61110)
#define   PORTB_HOTPLUG_INT_EN			(1 << 29)
#define   PORTC_HOTPLUG_INT_EN			(1 << 28)
#define   PORTD_HOTPLUG_INT_EN			(1 << 27)
#define   SDVOB_HOTPLUG_INT_EN			(1 << 26)
#define   SDVOC_HOTPLUG_INT_EN			(1 << 25)
#define   TV_HOTPLUG_INT_EN			(1 << 18)
#define   CRT_HOTPLUG_INT_EN			(1 << 9)
#define HOTPLUG_INT_EN_MASK			(PORTB_HOTPLUG_INT_EN | \
						 PORTC_HOTPLUG_INT_EN | \
						 PORTD_HOTPLUG_INT_EN | \
						 SDVOC_HOTPLUG_INT_EN | \
						 SDVOB_HOTPLUG_INT_EN | \
						 CRT_HOTPLUG_INT_EN)
#define   CRT_HOTPLUG_FORCE_DETECT		(1 << 3)
#define CRT_HOTPLUG_ACTIVATION_PERIOD_32	(0 << 8)
/* must use period 64 on GM45 according to docs */
#define CRT_HOTPLUG_ACTIVATION_PERIOD_64	(1 << 8)
#define CRT_HOTPLUG_DAC_ON_TIME_2M		(0 << 7)
#define CRT_HOTPLUG_DAC_ON_TIME_4M		(1 << 7)
#define CRT_HOTPLUG_VOLTAGE_COMPARE_40		(0 << 5)
#define CRT_HOTPLUG_VOLTAGE_COMPARE_50		(1 << 5)
#define CRT_HOTPLUG_VOLTAGE_COMPARE_60		(2 << 5)
#define CRT_HOTPLUG_VOLTAGE_COMPARE_70		(3 << 5)
#define CRT_HOTPLUG_VOLTAGE_COMPARE_MASK	(3 << 5)
#define CRT_HOTPLUG_DETECT_DELAY_1G		(0 << 4)
#define CRT_HOTPLUG_DETECT_DELAY_2G		(1 << 4)
#define CRT_HOTPLUG_DETECT_VOLTAGE_325MV	(0 << 2)
#define CRT_HOTPLUG_DETECT_VOLTAGE_475MV	(1 << 2)

#define PORT_HOTPLUG_STAT	_MMIO(DISPLAY_MMIO_BASE(dev_priv) + 0x61114)
/*
 * HDMI/DP bits are g4x+
 *
 * WARNING: Bspec for hpd status bits on gen4 seems to be completely confused.
 * Please check the detailed lore in the commit message for for experimental
 * evidence.
 */
/* Bspec says GM45 should match G4X/VLV/CHV, but reality disagrees */
#define   PORTD_HOTPLUG_LIVE_STATUS_GM45	(1 << 29)
#define   PORTC_HOTPLUG_LIVE_STATUS_GM45	(1 << 28)
#define   PORTB_HOTPLUG_LIVE_STATUS_GM45	(1 << 27)
/* G4X/VLV/CHV DP/HDMI bits again match Bspec */
#define   PORTD_HOTPLUG_LIVE_STATUS_G4X		(1 << 27)
#define   PORTC_HOTPLUG_LIVE_STATUS_G4X		(1 << 28)
#define   PORTB_HOTPLUG_LIVE_STATUS_G4X		(1 << 29)
#define   PORTD_HOTPLUG_INT_STATUS		(3 << 21)
#define   PORTD_HOTPLUG_INT_LONG_PULSE		(2 << 21)
#define   PORTD_HOTPLUG_INT_SHORT_PULSE		(1 << 21)
#define   PORTC_HOTPLUG_INT_STATUS		(3 << 19)
#define   PORTC_HOTPLUG_INT_LONG_PULSE		(2 << 19)
#define   PORTC_HOTPLUG_INT_SHORT_PULSE		(1 << 19)
#define   PORTB_HOTPLUG_INT_STATUS		(3 << 17)
#define   PORTB_HOTPLUG_INT_LONG_PULSE		(2 << 17)
#define   PORTB_HOTPLUG_INT_SHORT_PLUSE		(1 << 17)
/* CRT/TV common between gen3+ */
#define   CRT_HOTPLUG_INT_STATUS		(1 << 11)
#define   TV_HOTPLUG_INT_STATUS			(1 << 10)
#define   CRT_HOTPLUG_MONITOR_MASK		(3 << 8)
#define   CRT_HOTPLUG_MONITOR_COLOR		(3 << 8)
#define   CRT_HOTPLUG_MONITOR_MONO		(2 << 8)
#define   CRT_HOTPLUG_MONITOR_NONE		(0 << 8)
#define   DP_AUX_CHANNEL_D_INT_STATUS_G4X	(1 << 6)
#define   DP_AUX_CHANNEL_C_INT_STATUS_G4X	(1 << 5)
#define   DP_AUX_CHANNEL_B_INT_STATUS_G4X	(1 << 4)
#define   DP_AUX_CHANNEL_MASK_INT_STATUS_G4X	(7 << 4)

/* SDVO is different across gen3/4 */
#define   SDVOC_HOTPLUG_INT_STATUS_G4X		(1 << 3)
#define   SDVOB_HOTPLUG_INT_STATUS_G4X		(1 << 2)
/*
 * Bspec seems to be seriously misleaded about the SDVO hpd bits on i965g/gm,
 * since reality corrobates that they're the same as on gen3. But keep these
 * bits here (and the comment!) to help any other lost wanderers back onto the
 * right tracks.
 */
#define   SDVOC_HOTPLUG_INT_STATUS_I965		(3 << 4)
#define   SDVOB_HOTPLUG_INT_STATUS_I965		(3 << 2)
#define   SDVOC_HOTPLUG_INT_STATUS_I915		(1 << 7)
#define   SDVOB_HOTPLUG_INT_STATUS_I915		(1 << 6)
#define   HOTPLUG_INT_STATUS_G4X		(CRT_HOTPLUG_INT_STATUS | \
						 SDVOB_HOTPLUG_INT_STATUS_G4X | \
						 SDVOC_HOTPLUG_INT_STATUS_G4X | \
						 PORTB_HOTPLUG_INT_STATUS | \
						 PORTC_HOTPLUG_INT_STATUS | \
						 PORTD_HOTPLUG_INT_STATUS)

#define HOTPLUG_INT_STATUS_I915			(CRT_HOTPLUG_INT_STATUS | \
						 SDVOB_HOTPLUG_INT_STATUS_I915 | \
						 SDVOC_HOTPLUG_INT_STATUS_I915 | \
						 PORTB_HOTPLUG_INT_STATUS | \
						 PORTC_HOTPLUG_INT_STATUS | \
						 PORTD_HOTPLUG_INT_STATUS)

/* SDVO and HDMI port control.
 * The same register may be used for SDVO or HDMI */
#define _GEN3_SDVOB	0x61140
#define _GEN3_SDVOC	0x61160
#define GEN3_SDVOB	_MMIO(_GEN3_SDVOB)
#define GEN3_SDVOC	_MMIO(_GEN3_SDVOC)
#define GEN4_HDMIB	GEN3_SDVOB
#define GEN4_HDMIC	GEN3_SDVOC
#define VLV_HDMIB	_MMIO(VLV_DISPLAY_BASE + 0x61140)
#define VLV_HDMIC	_MMIO(VLV_DISPLAY_BASE + 0x61160)
#define CHV_HDMID	_MMIO(VLV_DISPLAY_BASE + 0x6116C)
#define PCH_SDVOB	_MMIO(0xe1140)
#define PCH_HDMIB	PCH_SDVOB
#define PCH_HDMIC	_MMIO(0xe1150)
#define PCH_HDMID	_MMIO(0xe1160)

#define PORT_DFT_I9XX				_MMIO(0x61150)
#define   DC_BALANCE_RESET			(1 << 25)
#define PORT_DFT2_G4X		_MMIO(DISPLAY_MMIO_BASE(dev_priv) + 0x61154)
#define   DC_BALANCE_RESET_VLV			(1 << 31)
#define   PIPE_SCRAMBLE_RESET_MASK		((1 << 14) | (0x3 << 0))
#define   PIPE_C_SCRAMBLE_RESET			(1 << 14) /* chv */
#define   PIPE_B_SCRAMBLE_RESET			(1 << 1)
#define   PIPE_A_SCRAMBLE_RESET			(1 << 0)

/* Gen 3 SDVO bits: */
#define   SDVO_ENABLE				(1 << 31)
#define   SDVO_PIPE_SEL_SHIFT			30
#define   SDVO_PIPE_SEL_MASK			(1 << 30)
#define   SDVO_PIPE_SEL(pipe)			((pipe) << 30)
#define   SDVO_STALL_SELECT			(1 << 29)
#define   SDVO_INTERRUPT_ENABLE			(1 << 26)
/*
 * 915G/GM SDVO pixel multiplier.
 * Programmed value is multiplier - 1, up to 5x.
 * \sa DPLL_MD_UDI_MULTIPLIER_MASK
 */
#define   SDVO_PORT_MULTIPLY_MASK		(7 << 23)
#define   SDVO_PORT_MULTIPLY_SHIFT		23
#define   SDVO_PHASE_SELECT_MASK		(15 << 19)
#define   SDVO_PHASE_SELECT_DEFAULT		(6 << 19)
#define   SDVO_CLOCK_OUTPUT_INVERT		(1 << 18)
#define   SDVOC_GANG_MODE			(1 << 16) /* Port C only */
#define   SDVO_BORDER_ENABLE			(1 << 7) /* SDVO only */
#define   SDVOB_PCIE_CONCURRENCY		(1 << 3) /* Port B only */
#define   SDVO_DETECTED				(1 << 2)
/* Bits to be preserved when writing */
#define   SDVOB_PRESERVE_MASK ((1 << 17) | (1 << 16) | (1 << 14) | \
			       SDVO_INTERRUPT_ENABLE)
#define   SDVOC_PRESERVE_MASK ((1 << 17) | SDVO_INTERRUPT_ENABLE)

/* Gen 4 SDVO/HDMI bits: */
#define   SDVO_COLOR_FORMAT_8bpc		(0 << 26)
#define   SDVO_COLOR_FORMAT_MASK		(7 << 26)
#define   SDVO_ENCODING_SDVO			(0 << 10)
#define   SDVO_ENCODING_HDMI			(2 << 10)
#define   HDMI_MODE_SELECT_HDMI			(1 << 9) /* HDMI only */
#define   HDMI_MODE_SELECT_DVI			(0 << 9) /* HDMI only */
#define   HDMI_COLOR_RANGE_16_235		(1 << 8) /* HDMI only */
#define   HDMI_AUDIO_ENABLE			(1 << 6) /* HDMI only */
/* VSYNC/HSYNC bits new with 965, default is to be set */
#define   SDVO_VSYNC_ACTIVE_HIGH		(1 << 4)
#define   SDVO_HSYNC_ACTIVE_HIGH		(1 << 3)

/* Gen 5 (IBX) SDVO/HDMI bits: */
#define   HDMI_COLOR_FORMAT_12bpc		(3 << 26) /* HDMI only */
#define   SDVOB_HOTPLUG_ENABLE			(1 << 23) /* SDVO only */

/* Gen 6 (CPT) SDVO/HDMI bits: */
#define   SDVO_PIPE_SEL_SHIFT_CPT		29
#define   SDVO_PIPE_SEL_MASK_CPT		(3 << 29)
#define   SDVO_PIPE_SEL_CPT(pipe)		((pipe) << 29)

/* CHV SDVO/HDMI bits: */
#define   SDVO_PIPE_SEL_SHIFT_CHV		24
#define   SDVO_PIPE_SEL_MASK_CHV		(3 << 24)
#define   SDVO_PIPE_SEL_CHV(pipe)		((pipe) << 24)


/* DVO port control */
#define _DVOA			0x61120
#define DVOA			_MMIO(_DVOA)
#define _DVOB			0x61140
#define DVOB			_MMIO(_DVOB)
#define _DVOC			0x61160
#define DVOC			_MMIO(_DVOC)
#define   DVO_ENABLE			(1 << 31)
#define   DVO_PIPE_SEL_SHIFT		30
#define   DVO_PIPE_SEL_MASK		(1 << 30)
#define   DVO_PIPE_SEL(pipe)		((pipe) << 30)
#define   DVO_PIPE_STALL_UNUSED		(0 << 28)
#define   DVO_PIPE_STALL		(1 << 28)
#define   DVO_PIPE_STALL_TV		(2 << 28)
#define   DVO_PIPE_STALL_MASK		(3 << 28)
#define   DVO_USE_VGA_SYNC		(1 << 15)
#define   DVO_DATA_ORDER_I740		(0 << 14)
#define   DVO_DATA_ORDER_FP		(1 << 14)
#define   DVO_VSYNC_DISABLE		(1 << 11)
#define   DVO_HSYNC_DISABLE		(1 << 10)
#define   DVO_VSYNC_TRISTATE		(1 << 9)
#define   DVO_HSYNC_TRISTATE		(1 << 8)
#define   DVO_BORDER_ENABLE		(1 << 7)
#define   DVO_DATA_ORDER_GBRG		(1 << 6)
#define   DVO_DATA_ORDER_RGGB		(0 << 6)
#define   DVO_DATA_ORDER_GBRG_ERRATA	(0 << 6)
#define   DVO_DATA_ORDER_RGGB_ERRATA	(1 << 6)
#define   DVO_VSYNC_ACTIVE_HIGH		(1 << 4)
#define   DVO_HSYNC_ACTIVE_HIGH		(1 << 3)
#define   DVO_BLANK_ACTIVE_HIGH		(1 << 2)
#define   DVO_OUTPUT_CSTATE_PIXELS	(1 << 1)	/* SDG only */
#define   DVO_OUTPUT_SOURCE_SIZE_PIXELS	(1 << 0)	/* SDG only */
#define   DVO_PRESERVE_MASK		(0x7 << 24)
#define DVOA_SRCDIM		_MMIO(0x61124)
#define DVOB_SRCDIM		_MMIO(0x61144)
#define DVOC_SRCDIM		_MMIO(0x61164)
#define   DVO_SRCDIM_HORIZONTAL_SHIFT	12
#define   DVO_SRCDIM_VERTICAL_SHIFT	0

/* LVDS port control */
#define LVDS			_MMIO(0x61180)
/*
 * Enables the LVDS port.  This bit must be set before DPLLs are enabled, as
 * the DPLL semantics change when the LVDS is assigned to that pipe.
 */
#define   LVDS_PORT_EN			(1 << 31)
/* Selects pipe B for LVDS data.  Must be set on pre-965. */
#define   LVDS_PIPE_SEL_SHIFT		30
#define   LVDS_PIPE_SEL_MASK		(1 << 30)
#define   LVDS_PIPE_SEL(pipe)		((pipe) << 30)
#define   LVDS_PIPE_SEL_SHIFT_CPT	29
#define   LVDS_PIPE_SEL_MASK_CPT	(3 << 29)
#define   LVDS_PIPE_SEL_CPT(pipe)	((pipe) << 29)
/* LVDS dithering flag on 965/g4x platform */
#define   LVDS_ENABLE_DITHER		(1 << 25)
/* LVDS sync polarity flags. Set to invert (i.e. negative) */
#define   LVDS_VSYNC_POLARITY		(1 << 21)
#define   LVDS_HSYNC_POLARITY		(1 << 20)

/* Enable border for unscaled (or aspect-scaled) display */
#define   LVDS_BORDER_ENABLE		(1 << 15)
/*
 * Enables the A0-A2 data pairs and CLKA, containing 18 bits of color data per
 * pixel.
 */
#define   LVDS_A0A2_CLKA_POWER_MASK	(3 << 8)
#define   LVDS_A0A2_CLKA_POWER_DOWN	(0 << 8)
#define   LVDS_A0A2_CLKA_POWER_UP	(3 << 8)
/*
 * Controls the A3 data pair, which contains the additional LSBs for 24 bit
 * mode.  Only enabled if LVDS_A0A2_CLKA_POWER_UP also indicates it should be
 * on.
 */
#define   LVDS_A3_POWER_MASK		(3 << 6)
#define   LVDS_A3_POWER_DOWN		(0 << 6)
#define   LVDS_A3_POWER_UP		(3 << 6)
/*
 * Controls the CLKB pair.  This should only be set when LVDS_B0B3_POWER_UP
 * is set.
 */
#define   LVDS_CLKB_POWER_MASK		(3 << 4)
#define   LVDS_CLKB_POWER_DOWN		(0 << 4)
#define   LVDS_CLKB_POWER_UP		(3 << 4)
/*
 * Controls the B0-B3 data pairs.  This must be set to match the DPLL p2
 * setting for whether we are in dual-channel mode.  The B3 pair will
 * additionally only be powered up when LVDS_A3_POWER_UP is set.
 */
#define   LVDS_B0B3_POWER_MASK		(3 << 2)
#define   LVDS_B0B3_POWER_DOWN		(0 << 2)
#define   LVDS_B0B3_POWER_UP		(3 << 2)

/* Video Data Island Packet control */
#define VIDEO_DIP_DATA		_MMIO(0x61178)
/* Read the description of VIDEO_DIP_DATA (before Haswell) or VIDEO_DIP_ECC
 * (Haswell and newer) to see which VIDEO_DIP_DATA byte corresponds to each byte
 * of the infoframe structure specified by CEA-861. */
#define   VIDEO_DIP_DATA_SIZE	32
#define   VIDEO_DIP_GMP_DATA_SIZE	36
#define   VIDEO_DIP_VSC_DATA_SIZE	36
#define   VIDEO_DIP_PPS_DATA_SIZE	132
#define VIDEO_DIP_CTL		_MMIO(0x61170)
/* Pre HSW: */
#define   VIDEO_DIP_ENABLE		(1 << 31)
#define   VIDEO_DIP_PORT(port)		((port) << 29)
#define   VIDEO_DIP_PORT_MASK		(3 << 29)
#define   VIDEO_DIP_ENABLE_GCP		(1 << 25) /* ilk+ */
#define   VIDEO_DIP_ENABLE_AVI		(1 << 21)
#define   VIDEO_DIP_ENABLE_VENDOR	(2 << 21)
#define   VIDEO_DIP_ENABLE_GAMUT	(4 << 21) /* ilk+ */
#define   VIDEO_DIP_ENABLE_SPD		(8 << 21)
#define   VIDEO_DIP_SELECT_AVI		(0 << 19)
#define   VIDEO_DIP_SELECT_VENDOR	(1 << 19)
#define   VIDEO_DIP_SELECT_GAMUT	(2 << 19)
#define   VIDEO_DIP_SELECT_SPD		(3 << 19)
#define   VIDEO_DIP_SELECT_MASK		(3 << 19)
#define   VIDEO_DIP_FREQ_ONCE		(0 << 16)
#define   VIDEO_DIP_FREQ_VSYNC		(1 << 16)
#define   VIDEO_DIP_FREQ_2VSYNC		(2 << 16)
#define   VIDEO_DIP_FREQ_MASK		(3 << 16)
/* HSW and later: */
#define   VIDEO_DIP_ENABLE_DRM_GLK	(1 << 28)
#define   PSR_VSC_BIT_7_SET		(1 << 27)
#define   VSC_SELECT_MASK		(0x3 << 25)
#define   VSC_SELECT_SHIFT		25
#define   VSC_DIP_HW_HEA_DATA		(0 << 25)
#define   VSC_DIP_HW_HEA_SW_DATA	(1 << 25)
#define   VSC_DIP_HW_DATA_SW_HEA	(2 << 25)
#define   VSC_DIP_SW_HEA_DATA		(3 << 25)
#define   VDIP_ENABLE_PPS		(1 << 24)
#define   VIDEO_DIP_ENABLE_VSC_HSW	(1 << 20)
#define   VIDEO_DIP_ENABLE_GCP_HSW	(1 << 16)
#define   VIDEO_DIP_ENABLE_AVI_HSW	(1 << 12)
#define   VIDEO_DIP_ENABLE_VS_HSW	(1 << 8)
#define   VIDEO_DIP_ENABLE_GMP_HSW	(1 << 4)
#define   VIDEO_DIP_ENABLE_SPD_HSW	(1 << 0)

/* Panel power sequencing */
#define PPS_BASE			0x61200
#define VLV_PPS_BASE			(VLV_DISPLAY_BASE + PPS_BASE)
#define PCH_PPS_BASE			0xC7200

#define _MMIO_PPS(pps_idx, reg)		_MMIO(dev_priv->pps_mmio_base -	\
					      PPS_BASE + (reg) +	\
					      (pps_idx) * 0x100)

#define _PP_STATUS			0x61200
#define PP_STATUS(pps_idx)		_MMIO_PPS(pps_idx, _PP_STATUS)
#define   PP_ON				REG_BIT(31)

#define _PP_CONTROL_1			0xc7204
#define _PP_CONTROL_2			0xc7304
#define ICP_PP_CONTROL(x)		_MMIO(((x) == 1) ? _PP_CONTROL_1 : \
					      _PP_CONTROL_2)
#define  POWER_CYCLE_DELAY_MASK		REG_GENMASK(8, 4)
#define  VDD_OVERRIDE_FORCE		REG_BIT(3)
#define  BACKLIGHT_ENABLE		REG_BIT(2)
#define  PWR_DOWN_ON_RESET		REG_BIT(1)
#define  PWR_STATE_TARGET		REG_BIT(0)
/*
 * Indicates that all dependencies of the panel are on:
 *
 * - PLL enabled
 * - pipe enabled
 * - LVDS/DVOB/DVOC on
 */
#define   PP_READY			REG_BIT(30)
#define   PP_SEQUENCE_MASK		REG_GENMASK(29, 28)
#define   PP_SEQUENCE_NONE		REG_FIELD_PREP(PP_SEQUENCE_MASK, 0)
#define   PP_SEQUENCE_POWER_UP		REG_FIELD_PREP(PP_SEQUENCE_MASK, 1)
#define   PP_SEQUENCE_POWER_DOWN	REG_FIELD_PREP(PP_SEQUENCE_MASK, 2)
#define   PP_CYCLE_DELAY_ACTIVE		REG_BIT(27)
#define   PP_SEQUENCE_STATE_MASK	REG_GENMASK(3, 0)
#define   PP_SEQUENCE_STATE_OFF_IDLE	REG_FIELD_PREP(PP_SEQUENCE_STATE_MASK, 0x0)
#define   PP_SEQUENCE_STATE_OFF_S0_1	REG_FIELD_PREP(PP_SEQUENCE_STATE_MASK, 0x1)
#define   PP_SEQUENCE_STATE_OFF_S0_2	REG_FIELD_PREP(PP_SEQUENCE_STATE_MASK, 0x2)
#define   PP_SEQUENCE_STATE_OFF_S0_3	REG_FIELD_PREP(PP_SEQUENCE_STATE_MASK, 0x3)
#define   PP_SEQUENCE_STATE_ON_IDLE	REG_FIELD_PREP(PP_SEQUENCE_STATE_MASK, 0x8)
#define   PP_SEQUENCE_STATE_ON_S1_1	REG_FIELD_PREP(PP_SEQUENCE_STATE_MASK, 0x9)
#define   PP_SEQUENCE_STATE_ON_S1_2	REG_FIELD_PREP(PP_SEQUENCE_STATE_MASK, 0xa)
#define   PP_SEQUENCE_STATE_ON_S1_3	REG_FIELD_PREP(PP_SEQUENCE_STATE_MASK, 0xb)
#define   PP_SEQUENCE_STATE_RESET	REG_FIELD_PREP(PP_SEQUENCE_STATE_MASK, 0xf)

#define _PP_CONTROL			0x61204
#define PP_CONTROL(pps_idx)		_MMIO_PPS(pps_idx, _PP_CONTROL)
#define  PANEL_UNLOCK_MASK		REG_GENMASK(31, 16)
#define  PANEL_UNLOCK_REGS		REG_FIELD_PREP(PANEL_UNLOCK_MASK, 0xabcd)
#define  BXT_POWER_CYCLE_DELAY_MASK	REG_GENMASK(8, 4)
#define  EDP_FORCE_VDD			REG_BIT(3)
#define  EDP_BLC_ENABLE			REG_BIT(2)
#define  PANEL_POWER_RESET		REG_BIT(1)
#define  PANEL_POWER_ON			REG_BIT(0)

#define _PP_ON_DELAYS			0x61208
#define PP_ON_DELAYS(pps_idx)		_MMIO_PPS(pps_idx, _PP_ON_DELAYS)
#define  PANEL_PORT_SELECT_MASK		REG_GENMASK(31, 30)
#define  PANEL_PORT_SELECT_LVDS		REG_FIELD_PREP(PANEL_PORT_SELECT_MASK, 0)
#define  PANEL_PORT_SELECT_DPA		REG_FIELD_PREP(PANEL_PORT_SELECT_MASK, 1)
#define  PANEL_PORT_SELECT_DPC		REG_FIELD_PREP(PANEL_PORT_SELECT_MASK, 2)
#define  PANEL_PORT_SELECT_DPD		REG_FIELD_PREP(PANEL_PORT_SELECT_MASK, 3)
#define  PANEL_PORT_SELECT_VLV(port)	REG_FIELD_PREP(PANEL_PORT_SELECT_MASK, port)
#define  PANEL_POWER_UP_DELAY_MASK	REG_GENMASK(28, 16)
#define  PANEL_LIGHT_ON_DELAY_MASK	REG_GENMASK(12, 0)

#define _PP_OFF_DELAYS			0x6120C
#define PP_OFF_DELAYS(pps_idx)		_MMIO_PPS(pps_idx, _PP_OFF_DELAYS)
#define  PANEL_POWER_DOWN_DELAY_MASK	REG_GENMASK(28, 16)
#define  PANEL_LIGHT_OFF_DELAY_MASK	REG_GENMASK(12, 0)

#define _PP_DIVISOR			0x61210
#define PP_DIVISOR(pps_idx)		_MMIO_PPS(pps_idx, _PP_DIVISOR)
#define  PP_REFERENCE_DIVIDER_MASK	REG_GENMASK(31, 8)
#define  PANEL_POWER_CYCLE_DELAY_MASK	REG_GENMASK(4, 0)

/* Panel fitting */
#define PFIT_CONTROL	_MMIO(DISPLAY_MMIO_BASE(dev_priv) + 0x61230)
#define   PFIT_ENABLE		(1 << 31)
#define   PFIT_PIPE_MASK	(3 << 29)
#define   PFIT_PIPE_SHIFT	29
#define   VERT_INTERP_DISABLE	(0 << 10)
#define   VERT_INTERP_BILINEAR	(1 << 10)
#define   VERT_INTERP_MASK	(3 << 10)
#define   VERT_AUTO_SCALE	(1 << 9)
#define   HORIZ_INTERP_DISABLE	(0 << 6)
#define   HORIZ_INTERP_BILINEAR	(1 << 6)
#define   HORIZ_INTERP_MASK	(3 << 6)
#define   HORIZ_AUTO_SCALE	(1 << 5)
#define   PANEL_8TO6_DITHER_ENABLE (1 << 3)
#define   PFIT_FILTER_FUZZY	(0 << 24)
#define   PFIT_SCALING_AUTO	(0 << 26)
#define   PFIT_SCALING_PROGRAMMED (1 << 26)
#define   PFIT_SCALING_PILLAR	(2 << 26)
#define   PFIT_SCALING_LETTER	(3 << 26)
#define PFIT_PGM_RATIOS _MMIO(DISPLAY_MMIO_BASE(dev_priv) + 0x61234)
/* Pre-965 */
#define		PFIT_VERT_SCALE_SHIFT		20
#define		PFIT_VERT_SCALE_MASK		0xfff00000
#define		PFIT_HORIZ_SCALE_SHIFT		4
#define		PFIT_HORIZ_SCALE_MASK		0x0000fff0
/* 965+ */
#define		PFIT_VERT_SCALE_SHIFT_965	16
#define		PFIT_VERT_SCALE_MASK_965	0x1fff0000
#define		PFIT_HORIZ_SCALE_SHIFT_965	0
#define		PFIT_HORIZ_SCALE_MASK_965	0x00001fff

#define PFIT_AUTO_RATIOS _MMIO(DISPLAY_MMIO_BASE(dev_priv) + 0x61238)

#define _VLV_BLC_PWM_CTL2_A (DISPLAY_MMIO_BASE(dev_priv) + 0x61250)
#define _VLV_BLC_PWM_CTL2_B (DISPLAY_MMIO_BASE(dev_priv) + 0x61350)
#define VLV_BLC_PWM_CTL2(pipe) _MMIO_PIPE(pipe, _VLV_BLC_PWM_CTL2_A, \
					 _VLV_BLC_PWM_CTL2_B)

#define _VLV_BLC_PWM_CTL_A (DISPLAY_MMIO_BASE(dev_priv) + 0x61254)
#define _VLV_BLC_PWM_CTL_B (DISPLAY_MMIO_BASE(dev_priv) + 0x61354)
#define VLV_BLC_PWM_CTL(pipe) _MMIO_PIPE(pipe, _VLV_BLC_PWM_CTL_A, \
					_VLV_BLC_PWM_CTL_B)

#define _VLV_BLC_HIST_CTL_A (DISPLAY_MMIO_BASE(dev_priv) + 0x61260)
#define _VLV_BLC_HIST_CTL_B (DISPLAY_MMIO_BASE(dev_priv) + 0x61360)
#define VLV_BLC_HIST_CTL(pipe) _MMIO_PIPE(pipe, _VLV_BLC_HIST_CTL_A, \
					 _VLV_BLC_HIST_CTL_B)

/* Backlight control */
#define BLC_PWM_CTL2	_MMIO(DISPLAY_MMIO_BASE(dev_priv) + 0x61250) /* 965+ only */
#define   BLM_PWM_ENABLE		(1 << 31)
#define   BLM_COMBINATION_MODE		(1 << 30) /* gen4 only */
#define   BLM_PIPE_SELECT		(1 << 29)
#define   BLM_PIPE_SELECT_IVB		(3 << 29)
#define   BLM_PIPE_A			(0 << 29)
#define   BLM_PIPE_B			(1 << 29)
#define   BLM_PIPE_C			(2 << 29) /* ivb + */
#define   BLM_TRANSCODER_A		BLM_PIPE_A /* hsw */
#define   BLM_TRANSCODER_B		BLM_PIPE_B
#define   BLM_TRANSCODER_C		BLM_PIPE_C
#define   BLM_TRANSCODER_EDP		(3 << 29)
#define   BLM_PIPE(pipe)		((pipe) << 29)
#define   BLM_POLARITY_I965		(1 << 28) /* gen4 only */
#define   BLM_PHASE_IN_INTERUPT_STATUS	(1 << 26)
#define   BLM_PHASE_IN_ENABLE		(1 << 25)
#define   BLM_PHASE_IN_INTERUPT_ENABL	(1 << 24)
#define   BLM_PHASE_IN_TIME_BASE_SHIFT	(16)
#define   BLM_PHASE_IN_TIME_BASE_MASK	(0xff << 16)
#define   BLM_PHASE_IN_COUNT_SHIFT	(8)
#define   BLM_PHASE_IN_COUNT_MASK	(0xff << 8)
#define   BLM_PHASE_IN_INCR_SHIFT	(0)
#define   BLM_PHASE_IN_INCR_MASK	(0xff << 0)
#define BLC_PWM_CTL	_MMIO(DISPLAY_MMIO_BASE(dev_priv) + 0x61254)
/*
 * This is the most significant 15 bits of the number of backlight cycles in a
 * complete cycle of the modulated backlight control.
 *
 * The actual value is this field multiplied by two.
 */
#define   BACKLIGHT_MODULATION_FREQ_SHIFT	(17)
#define   BACKLIGHT_MODULATION_FREQ_MASK	(0x7fff << 17)
#define   BLM_LEGACY_MODE			(1 << 16) /* gen2 only */
/*
 * This is the number of cycles out of the backlight modulation cycle for which
 * the backlight is on.
 *
 * This field must be no greater than the number of cycles in the complete
 * backlight modulation cycle.
 */
#define   BACKLIGHT_DUTY_CYCLE_SHIFT		(0)
#define   BACKLIGHT_DUTY_CYCLE_MASK		(0xffff)
#define   BACKLIGHT_DUTY_CYCLE_MASK_PNV		(0xfffe)
#define   BLM_POLARITY_PNV			(1 << 0) /* pnv only */

#define BLC_HIST_CTL	_MMIO(DISPLAY_MMIO_BASE(dev_priv) + 0x61260)
#define  BLM_HISTOGRAM_ENABLE			(1 << 31)

/* New registers for PCH-split platforms. Safe where new bits show up, the
 * register layout machtes with gen4 BLC_PWM_CTL[12]. */
#define BLC_PWM_CPU_CTL2	_MMIO(0x48250)
#define BLC_PWM_CPU_CTL		_MMIO(0x48254)

#define HSW_BLC_PWM2_CTL	_MMIO(0x48350)

/* PCH CTL1 is totally different, all but the below bits are reserved. CTL2 is
 * like the normal CTL from gen4 and earlier. Hooray for confusing naming. */
#define BLC_PWM_PCH_CTL1	_MMIO(0xc8250)
#define   BLM_PCH_PWM_ENABLE			(1 << 31)
#define   BLM_PCH_OVERRIDE_ENABLE		(1 << 30)
#define   BLM_PCH_POLARITY			(1 << 29)
#define BLC_PWM_PCH_CTL2	_MMIO(0xc8254)

#define UTIL_PIN_CTL		_MMIO(0x48400)
#define   UTIL_PIN_ENABLE	(1 << 31)

#define   UTIL_PIN_PIPE(x)     ((x) << 29)
#define   UTIL_PIN_PIPE_MASK   (3 << 29)
#define   UTIL_PIN_MODE_PWM    (1 << 24)
#define   UTIL_PIN_MODE_MASK   (0xf << 24)
#define   UTIL_PIN_POLARITY    (1 << 22)

/* BXT backlight register definition. */
#define _BXT_BLC_PWM_CTL1			0xC8250
#define   BXT_BLC_PWM_ENABLE			(1 << 31)
#define   BXT_BLC_PWM_POLARITY			(1 << 29)
#define _BXT_BLC_PWM_FREQ1			0xC8254
#define _BXT_BLC_PWM_DUTY1			0xC8258

#define _BXT_BLC_PWM_CTL2			0xC8350
#define _BXT_BLC_PWM_FREQ2			0xC8354
#define _BXT_BLC_PWM_DUTY2			0xC8358

#define BXT_BLC_PWM_CTL(controller)    _MMIO_PIPE(controller,		\
					_BXT_BLC_PWM_CTL1, _BXT_BLC_PWM_CTL2)
#define BXT_BLC_PWM_FREQ(controller)   _MMIO_PIPE(controller, \
					_BXT_BLC_PWM_FREQ1, _BXT_BLC_PWM_FREQ2)
#define BXT_BLC_PWM_DUTY(controller)   _MMIO_PIPE(controller, \
					_BXT_BLC_PWM_DUTY1, _BXT_BLC_PWM_DUTY2)

#define PCH_GTC_CTL		_MMIO(0xe7000)
#define   PCH_GTC_ENABLE	(1 << 31)

/* TV port control */
#define TV_CTL			_MMIO(0x68000)
/* Enables the TV encoder */
# define TV_ENC_ENABLE			(1 << 31)
/* Sources the TV encoder input from pipe B instead of A. */
# define TV_ENC_PIPE_SEL_SHIFT		30
# define TV_ENC_PIPE_SEL_MASK		(1 << 30)
# define TV_ENC_PIPE_SEL(pipe)		((pipe) << 30)
/* Outputs composite video (DAC A only) */
# define TV_ENC_OUTPUT_COMPOSITE	(0 << 28)
/* Outputs SVideo video (DAC B/C) */
# define TV_ENC_OUTPUT_SVIDEO		(1 << 28)
/* Outputs Component video (DAC A/B/C) */
# define TV_ENC_OUTPUT_COMPONENT	(2 << 28)
/* Outputs Composite and SVideo (DAC A/B/C) */
# define TV_ENC_OUTPUT_SVIDEO_COMPOSITE	(3 << 28)
# define TV_TRILEVEL_SYNC		(1 << 21)
/* Enables slow sync generation (945GM only) */
# define TV_SLOW_SYNC			(1 << 20)
/* Selects 4x oversampling for 480i and 576p */
# define TV_OVERSAMPLE_4X		(0 << 18)
/* Selects 2x oversampling for 720p and 1080i */
# define TV_OVERSAMPLE_2X		(1 << 18)
/* Selects no oversampling for 1080p */
# define TV_OVERSAMPLE_NONE		(2 << 18)
/* Selects 8x oversampling */
# define TV_OVERSAMPLE_8X		(3 << 18)
# define TV_OVERSAMPLE_MASK		(3 << 18)
/* Selects progressive mode rather than interlaced */
# define TV_PROGRESSIVE			(1 << 17)
/* Sets the colorburst to PAL mode.  Required for non-M PAL modes. */
# define TV_PAL_BURST			(1 << 16)
/* Field for setting delay of Y compared to C */
# define TV_YC_SKEW_MASK		(7 << 12)
/* Enables a fix for 480p/576p standard definition modes on the 915GM only */
# define TV_ENC_SDP_FIX			(1 << 11)
/*
 * Enables a fix for the 915GM only.
 *
 * Not sure what it does.
 */
# define TV_ENC_C0_FIX			(1 << 10)
/* Bits that must be preserved by software */
# define TV_CTL_SAVE			((1 << 11) | (3 << 9) | (7 << 6) | 0xf)
# define TV_FUSE_STATE_MASK		(3 << 4)
/* Read-only state that reports all features enabled */
# define TV_FUSE_STATE_ENABLED		(0 << 4)
/* Read-only state that reports that Macrovision is disabled in hardware*/
# define TV_FUSE_STATE_NO_MACROVISION	(1 << 4)
/* Read-only state that reports that TV-out is disabled in hardware. */
# define TV_FUSE_STATE_DISABLED		(2 << 4)
/* Normal operation */
# define TV_TEST_MODE_NORMAL		(0 << 0)
/* Encoder test pattern 1 - combo pattern */
# define TV_TEST_MODE_PATTERN_1		(1 << 0)
/* Encoder test pattern 2 - full screen vertical 75% color bars */
# define TV_TEST_MODE_PATTERN_2		(2 << 0)
/* Encoder test pattern 3 - full screen horizontal 75% color bars */
# define TV_TEST_MODE_PATTERN_3		(3 << 0)
/* Encoder test pattern 4 - random noise */
# define TV_TEST_MODE_PATTERN_4		(4 << 0)
/* Encoder test pattern 5 - linear color ramps */
# define TV_TEST_MODE_PATTERN_5		(5 << 0)
/*
 * This test mode forces the DACs to 50% of full output.
 *
 * This is used for load detection in combination with TVDAC_SENSE_MASK
 */
# define TV_TEST_MODE_MONITOR_DETECT	(7 << 0)
# define TV_TEST_MODE_MASK		(7 << 0)

#define TV_DAC			_MMIO(0x68004)
# define TV_DAC_SAVE		0x00ffff00
/*
 * Reports that DAC state change logic has reported change (RO).
 *
 * This gets cleared when TV_DAC_STATE_EN is cleared
*/
# define TVDAC_STATE_CHG		(1 << 31)
# define TVDAC_SENSE_MASK		(7 << 28)
/* Reports that DAC A voltage is above the detect threshold */
# define TVDAC_A_SENSE			(1 << 30)
/* Reports that DAC B voltage is above the detect threshold */
# define TVDAC_B_SENSE			(1 << 29)
/* Reports that DAC C voltage is above the detect threshold */
# define TVDAC_C_SENSE			(1 << 28)
/*
 * Enables DAC state detection logic, for load-based TV detection.
 *
 * The PLL of the chosen pipe (in TV_CTL) must be running, and the encoder set
 * to off, for load detection to work.
 */
# define TVDAC_STATE_CHG_EN		(1 << 27)
/* Sets the DAC A sense value to high */
# define TVDAC_A_SENSE_CTL		(1 << 26)
/* Sets the DAC B sense value to high */
# define TVDAC_B_SENSE_CTL		(1 << 25)
/* Sets the DAC C sense value to high */
# define TVDAC_C_SENSE_CTL		(1 << 24)
/* Overrides the ENC_ENABLE and DAC voltage levels */
# define DAC_CTL_OVERRIDE		(1 << 7)
/* Sets the slew rate.  Must be preserved in software */
# define ENC_TVDAC_SLEW_FAST		(1 << 6)
# define DAC_A_1_3_V			(0 << 4)
# define DAC_A_1_1_V			(1 << 4)
# define DAC_A_0_7_V			(2 << 4)
# define DAC_A_MASK			(3 << 4)
# define DAC_B_1_3_V			(0 << 2)
# define DAC_B_1_1_V			(1 << 2)
# define DAC_B_0_7_V			(2 << 2)
# define DAC_B_MASK			(3 << 2)
# define DAC_C_1_3_V			(0 << 0)
# define DAC_C_1_1_V			(1 << 0)
# define DAC_C_0_7_V			(2 << 0)
# define DAC_C_MASK			(3 << 0)

/*
 * CSC coefficients are stored in a floating point format with 9 bits of
 * mantissa and 2 or 3 bits of exponent.  The exponent is represented as 2**-n,
 * where 2-bit exponents are unsigned n, and 3-bit exponents are signed n with
 * -1 (0x3) being the only legal negative value.
 */
#define TV_CSC_Y		_MMIO(0x68010)
# define TV_RY_MASK			0x07ff0000
# define TV_RY_SHIFT			16
# define TV_GY_MASK			0x00000fff
# define TV_GY_SHIFT			0

#define TV_CSC_Y2		_MMIO(0x68014)
# define TV_BY_MASK			0x07ff0000
# define TV_BY_SHIFT			16
/*
 * Y attenuation for component video.
 *
 * Stored in 1.9 fixed point.
 */
# define TV_AY_MASK			0x000003ff
# define TV_AY_SHIFT			0

#define TV_CSC_U		_MMIO(0x68018)
# define TV_RU_MASK			0x07ff0000
# define TV_RU_SHIFT			16
# define TV_GU_MASK			0x000007ff
# define TV_GU_SHIFT			0

#define TV_CSC_U2		_MMIO(0x6801c)
# define TV_BU_MASK			0x07ff0000
# define TV_BU_SHIFT			16
/*
 * U attenuation for component video.
 *
 * Stored in 1.9 fixed point.
 */
# define TV_AU_MASK			0x000003ff
# define TV_AU_SHIFT			0

#define TV_CSC_V		_MMIO(0x68020)
# define TV_RV_MASK			0x0fff0000
# define TV_RV_SHIFT			16
# define TV_GV_MASK			0x000007ff
# define TV_GV_SHIFT			0

#define TV_CSC_V2		_MMIO(0x68024)
# define TV_BV_MASK			0x07ff0000
# define TV_BV_SHIFT			16
/*
 * V attenuation for component video.
 *
 * Stored in 1.9 fixed point.
 */
# define TV_AV_MASK			0x000007ff
# define TV_AV_SHIFT			0

#define TV_CLR_KNOBS		_MMIO(0x68028)
/* 2s-complement brightness adjustment */
# define TV_BRIGHTNESS_MASK		0xff000000
# define TV_BRIGHTNESS_SHIFT		24
/* Contrast adjustment, as a 2.6 unsigned floating point number */
# define TV_CONTRAST_MASK		0x00ff0000
# define TV_CONTRAST_SHIFT		16
/* Saturation adjustment, as a 2.6 unsigned floating point number */
# define TV_SATURATION_MASK		0x0000ff00
# define TV_SATURATION_SHIFT		8
/* Hue adjustment, as an integer phase angle in degrees */
# define TV_HUE_MASK			0x000000ff
# define TV_HUE_SHIFT			0

#define TV_CLR_LEVEL		_MMIO(0x6802c)
/* Controls the DAC level for black */
# define TV_BLACK_LEVEL_MASK		0x01ff0000
# define TV_BLACK_LEVEL_SHIFT		16
/* Controls the DAC level for blanking */
# define TV_BLANK_LEVEL_MASK		0x000001ff
# define TV_BLANK_LEVEL_SHIFT		0

#define TV_H_CTL_1		_MMIO(0x68030)
/* Number of pixels in the hsync. */
# define TV_HSYNC_END_MASK		0x1fff0000
# define TV_HSYNC_END_SHIFT		16
/* Total number of pixels minus one in the line (display and blanking). */
# define TV_HTOTAL_MASK			0x00001fff
# define TV_HTOTAL_SHIFT		0

#define TV_H_CTL_2		_MMIO(0x68034)
/* Enables the colorburst (needed for non-component color) */
# define TV_BURST_ENA			(1 << 31)
/* Offset of the colorburst from the start of hsync, in pixels minus one. */
# define TV_HBURST_START_SHIFT		16
# define TV_HBURST_START_MASK		0x1fff0000
/* Length of the colorburst */
# define TV_HBURST_LEN_SHIFT		0
# define TV_HBURST_LEN_MASK		0x0001fff

#define TV_H_CTL_3		_MMIO(0x68038)
/* End of hblank, measured in pixels minus one from start of hsync */
# define TV_HBLANK_END_SHIFT		16
# define TV_HBLANK_END_MASK		0x1fff0000
/* Start of hblank, measured in pixels minus one from start of hsync */
# define TV_HBLANK_START_SHIFT		0
# define TV_HBLANK_START_MASK		0x0001fff

#define TV_V_CTL_1		_MMIO(0x6803c)
/* XXX */
# define TV_NBR_END_SHIFT		16
# define TV_NBR_END_MASK		0x07ff0000
/* XXX */
# define TV_VI_END_F1_SHIFT		8
# define TV_VI_END_F1_MASK		0x00003f00
/* XXX */
# define TV_VI_END_F2_SHIFT		0
# define TV_VI_END_F2_MASK		0x0000003f

#define TV_V_CTL_2		_MMIO(0x68040)
/* Length of vsync, in half lines */
# define TV_VSYNC_LEN_MASK		0x07ff0000
# define TV_VSYNC_LEN_SHIFT		16
/* Offset of the start of vsync in field 1, measured in one less than the
 * number of half lines.
 */
# define TV_VSYNC_START_F1_MASK		0x00007f00
# define TV_VSYNC_START_F1_SHIFT	8
/*
 * Offset of the start of vsync in field 2, measured in one less than the
 * number of half lines.
 */
# define TV_VSYNC_START_F2_MASK		0x0000007f
# define TV_VSYNC_START_F2_SHIFT	0

#define TV_V_CTL_3		_MMIO(0x68044)
/* Enables generation of the equalization signal */
# define TV_EQUAL_ENA			(1 << 31)
/* Length of vsync, in half lines */
# define TV_VEQ_LEN_MASK		0x007f0000
# define TV_VEQ_LEN_SHIFT		16
/* Offset of the start of equalization in field 1, measured in one less than
 * the number of half lines.
 */
# define TV_VEQ_START_F1_MASK		0x0007f00
# define TV_VEQ_START_F1_SHIFT		8
/*
 * Offset of the start of equalization in field 2, measured in one less than
 * the number of half lines.
 */
# define TV_VEQ_START_F2_MASK		0x000007f
# define TV_VEQ_START_F2_SHIFT		0

#define TV_V_CTL_4		_MMIO(0x68048)
/*
 * Offset to start of vertical colorburst, measured in one less than the
 * number of lines from vertical start.
 */
# define TV_VBURST_START_F1_MASK	0x003f0000
# define TV_VBURST_START_F1_SHIFT	16
/*
 * Offset to the end of vertical colorburst, measured in one less than the
 * number of lines from the start of NBR.
 */
# define TV_VBURST_END_F1_MASK		0x000000ff
# define TV_VBURST_END_F1_SHIFT		0

#define TV_V_CTL_5		_MMIO(0x6804c)
/*
 * Offset to start of vertical colorburst, measured in one less than the
 * number of lines from vertical start.
 */
# define TV_VBURST_START_F2_MASK	0x003f0000
# define TV_VBURST_START_F2_SHIFT	16
/*
 * Offset to the end of vertical colorburst, measured in one less than the
 * number of lines from the start of NBR.
 */
# define TV_VBURST_END_F2_MASK		0x000000ff
# define TV_VBURST_END_F2_SHIFT		0

#define TV_V_CTL_6		_MMIO(0x68050)
/*
 * Offset to start of vertical colorburst, measured in one less than the
 * number of lines from vertical start.
 */
# define TV_VBURST_START_F3_MASK	0x003f0000
# define TV_VBURST_START_F3_SHIFT	16
/*
 * Offset to the end of vertical colorburst, measured in one less than the
 * number of lines from the start of NBR.
 */
# define TV_VBURST_END_F3_MASK		0x000000ff
# define TV_VBURST_END_F3_SHIFT		0

#define TV_V_CTL_7		_MMIO(0x68054)
/*
 * Offset to start of vertical colorburst, measured in one less than the
 * number of lines from vertical start.
 */
# define TV_VBURST_START_F4_MASK	0x003f0000
# define TV_VBURST_START_F4_SHIFT	16
/*
 * Offset to the end of vertical colorburst, measured in one less than the
 * number of lines from the start of NBR.
 */
# define TV_VBURST_END_F4_MASK		0x000000ff
# define TV_VBURST_END_F4_SHIFT		0

#define TV_SC_CTL_1		_MMIO(0x68060)
/* Turns on the first subcarrier phase generation DDA */
# define TV_SC_DDA1_EN			(1 << 31)
/* Turns on the first subcarrier phase generation DDA */
# define TV_SC_DDA2_EN			(1 << 30)
/* Turns on the first subcarrier phase generation DDA */
# define TV_SC_DDA3_EN			(1 << 29)
/* Sets the subcarrier DDA to reset frequency every other field */
# define TV_SC_RESET_EVERY_2		(0 << 24)
/* Sets the subcarrier DDA to reset frequency every fourth field */
# define TV_SC_RESET_EVERY_4		(1 << 24)
/* Sets the subcarrier DDA to reset frequency every eighth field */
# define TV_SC_RESET_EVERY_8		(2 << 24)
/* Sets the subcarrier DDA to never reset the frequency */
# define TV_SC_RESET_NEVER		(3 << 24)
/* Sets the peak amplitude of the colorburst.*/
# define TV_BURST_LEVEL_MASK		0x00ff0000
# define TV_BURST_LEVEL_SHIFT		16
/* Sets the increment of the first subcarrier phase generation DDA */
# define TV_SCDDA1_INC_MASK		0x00000fff
# define TV_SCDDA1_INC_SHIFT		0

#define TV_SC_CTL_2		_MMIO(0x68064)
/* Sets the rollover for the second subcarrier phase generation DDA */
# define TV_SCDDA2_SIZE_MASK		0x7fff0000
# define TV_SCDDA2_SIZE_SHIFT		16
/* Sets the increent of the second subcarrier phase generation DDA */
# define TV_SCDDA2_INC_MASK		0x00007fff
# define TV_SCDDA2_INC_SHIFT		0

#define TV_SC_CTL_3		_MMIO(0x68068)
/* Sets the rollover for the third subcarrier phase generation DDA */
# define TV_SCDDA3_SIZE_MASK		0x7fff0000
# define TV_SCDDA3_SIZE_SHIFT		16
/* Sets the increent of the third subcarrier phase generation DDA */
# define TV_SCDDA3_INC_MASK		0x00007fff
# define TV_SCDDA3_INC_SHIFT		0

#define TV_WIN_POS		_MMIO(0x68070)
/* X coordinate of the display from the start of horizontal active */
# define TV_XPOS_MASK			0x1fff0000
# define TV_XPOS_SHIFT			16
/* Y coordinate of the display from the start of vertical active (NBR) */
# define TV_YPOS_MASK			0x00000fff
# define TV_YPOS_SHIFT			0

#define TV_WIN_SIZE		_MMIO(0x68074)
/* Horizontal size of the display window, measured in pixels*/
# define TV_XSIZE_MASK			0x1fff0000
# define TV_XSIZE_SHIFT			16
/*
 * Vertical size of the display window, measured in pixels.
 *
 * Must be even for interlaced modes.
 */
# define TV_YSIZE_MASK			0x00000fff
# define TV_YSIZE_SHIFT			0

#define TV_FILTER_CTL_1		_MMIO(0x68080)
/*
 * Enables automatic scaling calculation.
 *
 * If set, the rest of the registers are ignored, and the calculated values can
 * be read back from the register.
 */
# define TV_AUTO_SCALE			(1 << 31)
/*
 * Disables the vertical filter.
 *
 * This is required on modes more than 1024 pixels wide */
# define TV_V_FILTER_BYPASS		(1 << 29)
/* Enables adaptive vertical filtering */
# define TV_VADAPT			(1 << 28)
# define TV_VADAPT_MODE_MASK		(3 << 26)
/* Selects the least adaptive vertical filtering mode */
# define TV_VADAPT_MODE_LEAST		(0 << 26)
/* Selects the moderately adaptive vertical filtering mode */
# define TV_VADAPT_MODE_MODERATE	(1 << 26)
/* Selects the most adaptive vertical filtering mode */
# define TV_VADAPT_MODE_MOST		(3 << 26)
/*
 * Sets the horizontal scaling factor.
 *
 * This should be the fractional part of the horizontal scaling factor divided
 * by the oversampling rate.  TV_HSCALE should be less than 1, and set to:
 *
 * (src width - 1) / ((oversample * dest width) - 1)
 */
# define TV_HSCALE_FRAC_MASK		0x00003fff
# define TV_HSCALE_FRAC_SHIFT		0

#define TV_FILTER_CTL_2		_MMIO(0x68084)
/*
 * Sets the integer part of the 3.15 fixed-point vertical scaling factor.
 *
 * TV_VSCALE should be (src height - 1) / ((interlace * dest height) - 1)
 */
# define TV_VSCALE_INT_MASK		0x00038000
# define TV_VSCALE_INT_SHIFT		15
/*
 * Sets the fractional part of the 3.15 fixed-point vertical scaling factor.
 *
 * \sa TV_VSCALE_INT_MASK
 */
# define TV_VSCALE_FRAC_MASK		0x00007fff
# define TV_VSCALE_FRAC_SHIFT		0

#define TV_FILTER_CTL_3		_MMIO(0x68088)
/*
 * Sets the integer part of the 3.15 fixed-point vertical scaling factor.
 *
 * TV_VSCALE should be (src height - 1) / (1/4 * (dest height - 1))
 *
 * For progressive modes, TV_VSCALE_IP_INT should be set to zeroes.
 */
# define TV_VSCALE_IP_INT_MASK		0x00038000
# define TV_VSCALE_IP_INT_SHIFT		15
/*
 * Sets the fractional part of the 3.15 fixed-point vertical scaling factor.
 *
 * For progressive modes, TV_VSCALE_IP_INT should be set to zeroes.
 *
 * \sa TV_VSCALE_IP_INT_MASK
 */
# define TV_VSCALE_IP_FRAC_MASK		0x00007fff
# define TV_VSCALE_IP_FRAC_SHIFT		0

#define TV_CC_CONTROL		_MMIO(0x68090)
# define TV_CC_ENABLE			(1 << 31)
/*
 * Specifies which field to send the CC data in.
 *
 * CC data is usually sent in field 0.
 */
# define TV_CC_FID_MASK			(1 << 27)
# define TV_CC_FID_SHIFT		27
/* Sets the horizontal position of the CC data.  Usually 135. */
# define TV_CC_HOFF_MASK		0x03ff0000
# define TV_CC_HOFF_SHIFT		16
/* Sets the vertical position of the CC data.  Usually 21 */
# define TV_CC_LINE_MASK		0x0000003f
# define TV_CC_LINE_SHIFT		0

#define TV_CC_DATA		_MMIO(0x68094)
# define TV_CC_RDY			(1 << 31)
/* Second word of CC data to be transmitted. */
# define TV_CC_DATA_2_MASK		0x007f0000
# define TV_CC_DATA_2_SHIFT		16
/* First word of CC data to be transmitted. */
# define TV_CC_DATA_1_MASK		0x0000007f
# define TV_CC_DATA_1_SHIFT		0

#define TV_H_LUMA(i)		_MMIO(0x68100 + (i) * 4) /* 60 registers */
#define TV_H_CHROMA(i)		_MMIO(0x68200 + (i) * 4) /* 60 registers */
#define TV_V_LUMA(i)		_MMIO(0x68300 + (i) * 4) /* 43 registers */
#define TV_V_CHROMA(i)		_MMIO(0x68400 + (i) * 4) /* 43 registers */

/* Display Port */
#define DP_A			_MMIO(0x64000) /* eDP */
#define DP_B			_MMIO(0x64100)
#define DP_C			_MMIO(0x64200)
#define DP_D			_MMIO(0x64300)

#define VLV_DP_B		_MMIO(VLV_DISPLAY_BASE + 0x64100)
#define VLV_DP_C		_MMIO(VLV_DISPLAY_BASE + 0x64200)
#define CHV_DP_D		_MMIO(VLV_DISPLAY_BASE + 0x64300)

#define   DP_PORT_EN			(1 << 31)
#define   DP_PIPE_SEL_SHIFT		30
#define   DP_PIPE_SEL_MASK		(1 << 30)
#define   DP_PIPE_SEL(pipe)		((pipe) << 30)
#define   DP_PIPE_SEL_SHIFT_IVB		29
#define   DP_PIPE_SEL_MASK_IVB		(3 << 29)
#define   DP_PIPE_SEL_IVB(pipe)		((pipe) << 29)
#define   DP_PIPE_SEL_SHIFT_CHV		16
#define   DP_PIPE_SEL_MASK_CHV		(3 << 16)
#define   DP_PIPE_SEL_CHV(pipe)		((pipe) << 16)

/* Link training mode - select a suitable mode for each stage */
#define   DP_LINK_TRAIN_PAT_1		(0 << 28)
#define   DP_LINK_TRAIN_PAT_2		(1 << 28)
#define   DP_LINK_TRAIN_PAT_IDLE	(2 << 28)
#define   DP_LINK_TRAIN_OFF		(3 << 28)
#define   DP_LINK_TRAIN_MASK		(3 << 28)
#define   DP_LINK_TRAIN_SHIFT		28

/* CPT Link training mode */
#define   DP_LINK_TRAIN_PAT_1_CPT	(0 << 8)
#define   DP_LINK_TRAIN_PAT_2_CPT	(1 << 8)
#define   DP_LINK_TRAIN_PAT_IDLE_CPT	(2 << 8)
#define   DP_LINK_TRAIN_OFF_CPT		(3 << 8)
#define   DP_LINK_TRAIN_MASK_CPT	(7 << 8)
#define   DP_LINK_TRAIN_SHIFT_CPT	8

/* Signal voltages. These are mostly controlled by the other end */
#define   DP_VOLTAGE_0_4		(0 << 25)
#define   DP_VOLTAGE_0_6		(1 << 25)
#define   DP_VOLTAGE_0_8		(2 << 25)
#define   DP_VOLTAGE_1_2		(3 << 25)
#define   DP_VOLTAGE_MASK		(7 << 25)
#define   DP_VOLTAGE_SHIFT		25

/* Signal pre-emphasis levels, like voltages, the other end tells us what
 * they want
 */
#define   DP_PRE_EMPHASIS_0		(0 << 22)
#define   DP_PRE_EMPHASIS_3_5		(1 << 22)
#define   DP_PRE_EMPHASIS_6		(2 << 22)
#define   DP_PRE_EMPHASIS_9_5		(3 << 22)
#define   DP_PRE_EMPHASIS_MASK		(7 << 22)
#define   DP_PRE_EMPHASIS_SHIFT		22

/* How many wires to use. I guess 3 was too hard */
#define   DP_PORT_WIDTH(width)		(((width) - 1) << 19)
#define   DP_PORT_WIDTH_MASK		(7 << 19)
#define   DP_PORT_WIDTH_SHIFT		19

/* Mystic DPCD version 1.1 special mode */
#define   DP_ENHANCED_FRAMING		(1 << 18)

/* eDP */
#define   DP_PLL_FREQ_270MHZ		(0 << 16)
#define   DP_PLL_FREQ_162MHZ		(1 << 16)
#define   DP_PLL_FREQ_MASK		(3 << 16)

/* locked once port is enabled */
#define   DP_PORT_REVERSAL		(1 << 15)

/* eDP */
#define   DP_PLL_ENABLE			(1 << 14)

/* sends the clock on lane 15 of the PEG for debug */
#define   DP_CLOCK_OUTPUT_ENABLE	(1 << 13)

#define   DP_SCRAMBLING_DISABLE		(1 << 12)
#define   DP_SCRAMBLING_DISABLE_IRONLAKE	(1 << 7)

/* limit RGB values to avoid confusing TVs */
#define   DP_COLOR_RANGE_16_235		(1 << 8)

/* Turn on the audio link */
#define   DP_AUDIO_OUTPUT_ENABLE	(1 << 6)

/* vs and hs sync polarity */
#define   DP_SYNC_VS_HIGH		(1 << 4)
#define   DP_SYNC_HS_HIGH		(1 << 3)

/* A fantasy */
#define   DP_DETECTED			(1 << 2)

/* The aux channel provides a way to talk to the
 * signal sink for DDC etc. Max packet size supported
 * is 20 bytes in each direction, hence the 5 fixed
 * data registers
 */
#define _DPA_AUX_CH_CTL		(DISPLAY_MMIO_BASE(dev_priv) + 0x64010)
#define _DPA_AUX_CH_DATA1	(DISPLAY_MMIO_BASE(dev_priv) + 0x64014)

#define _DPB_AUX_CH_CTL		(DISPLAY_MMIO_BASE(dev_priv) + 0x64110)
#define _DPB_AUX_CH_DATA1	(DISPLAY_MMIO_BASE(dev_priv) + 0x64114)

#define DP_AUX_CH_CTL(aux_ch)	_MMIO_PORT(aux_ch, _DPA_AUX_CH_CTL, _DPB_AUX_CH_CTL)
#define DP_AUX_CH_DATA(aux_ch, i)	_MMIO(_PORT(aux_ch, _DPA_AUX_CH_DATA1, _DPB_AUX_CH_DATA1) + (i) * 4) /* 5 registers */

#define   DP_AUX_CH_CTL_SEND_BUSY	    (1 << 31)
#define   DP_AUX_CH_CTL_DONE		    (1 << 30)
#define   DP_AUX_CH_CTL_INTERRUPT	    (1 << 29)
#define   DP_AUX_CH_CTL_TIME_OUT_ERROR	    (1 << 28)
#define   DP_AUX_CH_CTL_TIME_OUT_400us	    (0 << 26)
#define   DP_AUX_CH_CTL_TIME_OUT_600us	    (1 << 26)
#define   DP_AUX_CH_CTL_TIME_OUT_800us	    (2 << 26)
#define   DP_AUX_CH_CTL_TIME_OUT_MAX	    (3 << 26) /* Varies per platform */
#define   DP_AUX_CH_CTL_TIME_OUT_MASK	    (3 << 26)
#define   DP_AUX_CH_CTL_RECEIVE_ERROR	    (1 << 25)
#define   DP_AUX_CH_CTL_MESSAGE_SIZE_MASK    (0x1f << 20)
#define   DP_AUX_CH_CTL_MESSAGE_SIZE_SHIFT   20
#define   DP_AUX_CH_CTL_PRECHARGE_2US_MASK   (0xf << 16)
#define   DP_AUX_CH_CTL_PRECHARGE_2US_SHIFT  16
#define   DP_AUX_CH_CTL_AUX_AKSV_SELECT	    (1 << 15)
#define   DP_AUX_CH_CTL_MANCHESTER_TEST	    (1 << 14)
#define   DP_AUX_CH_CTL_SYNC_TEST	    (1 << 13)
#define   DP_AUX_CH_CTL_DEGLITCH_TEST	    (1 << 12)
#define   DP_AUX_CH_CTL_PRECHARGE_TEST	    (1 << 11)
#define   DP_AUX_CH_CTL_BIT_CLOCK_2X_MASK    (0x7ff)
#define   DP_AUX_CH_CTL_BIT_CLOCK_2X_SHIFT   0
#define   DP_AUX_CH_CTL_PSR_DATA_AUX_REG_SKL	(1 << 14)
#define   DP_AUX_CH_CTL_FS_DATA_AUX_REG_SKL	(1 << 13)
#define   DP_AUX_CH_CTL_GTC_DATA_AUX_REG_SKL	(1 << 12)
#define   DP_AUX_CH_CTL_TBT_IO			(1 << 11)
#define   DP_AUX_CH_CTL_FW_SYNC_PULSE_SKL_MASK (0x1f << 5)
#define   DP_AUX_CH_CTL_FW_SYNC_PULSE_SKL(c) (((c) - 1) << 5)
#define   DP_AUX_CH_CTL_SYNC_PULSE_SKL(c)   ((c) - 1)

/*
 * Computing GMCH M and N values for the Display Port link
 *
 * GMCH M/N = dot clock * bytes per pixel / ls_clk * # of lanes
 *
 * ls_clk (we assume) is the DP link clock (1.62 or 2.7 GHz)
 *
 * The GMCH value is used internally
 *
 * bytes_per_pixel is the number of bytes coming out of the plane,
 * which is after the LUTs, so we want the bytes for our color format.
 * For our current usage, this is always 3, one byte for R, G and B.
 */
#define _PIPEA_DATA_M_G4X	0x70050
#define _PIPEB_DATA_M_G4X	0x71050

/* Transfer unit size for display port - 1, default is 0x3f (for TU size 64) */
#define  TU_SIZE(x)             (((x) - 1) << 25) /* default size 64 */
#define  TU_SIZE_SHIFT		25
#define  TU_SIZE_MASK           (0x3f << 25)

#define  DATA_LINK_M_N_MASK	(0xffffff)
#define  DATA_LINK_N_MAX	(0x800000)

#define _PIPEA_DATA_N_G4X	0x70054
#define _PIPEB_DATA_N_G4X	0x71054
#define   PIPE_GMCH_DATA_N_MASK			(0xffffff)

/*
 * Computing Link M and N values for the Display Port link
 *
 * Link M / N = pixel_clock / ls_clk
 *
 * (the DP spec calls pixel_clock the 'strm_clk')
 *
 * The Link value is transmitted in the Main Stream
 * Attributes and VB-ID.
 */

#define _PIPEA_LINK_M_G4X	0x70060
#define _PIPEB_LINK_M_G4X	0x71060
#define   PIPEA_DP_LINK_M_MASK			(0xffffff)

#define _PIPEA_LINK_N_G4X	0x70064
#define _PIPEB_LINK_N_G4X	0x71064
#define   PIPEA_DP_LINK_N_MASK			(0xffffff)

#define PIPE_DATA_M_G4X(pipe) _MMIO_PIPE(pipe, _PIPEA_DATA_M_G4X, _PIPEB_DATA_M_G4X)
#define PIPE_DATA_N_G4X(pipe) _MMIO_PIPE(pipe, _PIPEA_DATA_N_G4X, _PIPEB_DATA_N_G4X)
#define PIPE_LINK_M_G4X(pipe) _MMIO_PIPE(pipe, _PIPEA_LINK_M_G4X, _PIPEB_LINK_M_G4X)
#define PIPE_LINK_N_G4X(pipe) _MMIO_PIPE(pipe, _PIPEA_LINK_N_G4X, _PIPEB_LINK_N_G4X)

/* Display & cursor control */

/* Pipe A */
#define _PIPEADSL		0x70000
#define   DSL_LINEMASK_GEN2	0x00000fff
#define   DSL_LINEMASK_GEN3	0x00001fff
#define _PIPEACONF		0x70008
#define   PIPECONF_ENABLE	(1 << 31)
#define   PIPECONF_DISABLE	0
#define   PIPECONF_DOUBLE_WIDE	(1 << 30)
#define   I965_PIPECONF_ACTIVE	(1 << 30)
#define   PIPECONF_DSI_PLL_LOCKED	(1 << 29) /* vlv & pipe A only */
#define   PIPECONF_FRAME_START_DELAY_MASK (3 << 27)
#define   PIPECONF_SINGLE_WIDE	0
#define   PIPECONF_PIPE_UNLOCKED 0
#define   PIPECONF_PIPE_LOCKED	(1 << 25)
#define   PIPECONF_FORCE_BORDER	(1 << 25)
#define   PIPECONF_GAMMA_MODE_MASK_I9XX	(1 << 24) /* gmch */
#define   PIPECONF_GAMMA_MODE_MASK_ILK	(3 << 24) /* ilk-ivb */
#define   PIPECONF_GAMMA_MODE_8BIT	(0 << 24) /* gmch,ilk-ivb */
#define   PIPECONF_GAMMA_MODE_10BIT	(1 << 24) /* gmch,ilk-ivb */
#define   PIPECONF_GAMMA_MODE_12BIT	(2 << 24) /* ilk-ivb */
#define   PIPECONF_GAMMA_MODE_SPLIT	(3 << 24) /* ivb */
#define   PIPECONF_GAMMA_MODE(x)	((x) << 24) /* pass in GAMMA_MODE_MODE_* */
#define   PIPECONF_GAMMA_MODE_SHIFT	24
#define   PIPECONF_INTERLACE_MASK	(7 << 21)
#define   PIPECONF_INTERLACE_MASK_HSW	(3 << 21)
/* Note that pre-gen3 does not support interlaced display directly. Panel
 * fitting must be disabled on pre-ilk for interlaced. */
#define   PIPECONF_PROGRESSIVE			(0 << 21)
#define   PIPECONF_INTERLACE_W_SYNC_SHIFT_PANEL	(4 << 21) /* gen4 only */
#define   PIPECONF_INTERLACE_W_SYNC_SHIFT	(5 << 21) /* gen4 only */
#define   PIPECONF_INTERLACE_W_FIELD_INDICATION	(6 << 21)
#define   PIPECONF_INTERLACE_FIELD_0_ONLY	(7 << 21) /* gen3 only */
/* Ironlake and later have a complete new set of values for interlaced. PFIT
 * means panel fitter required, PF means progressive fetch, DBL means power
 * saving pixel doubling. */
#define   PIPECONF_PFIT_PF_INTERLACED_ILK	(1 << 21)
#define   PIPECONF_INTERLACED_ILK		(3 << 21)
#define   PIPECONF_INTERLACED_DBL_ILK		(4 << 21) /* ilk/snb only */
#define   PIPECONF_PFIT_PF_INTERLACED_DBL_ILK	(5 << 21) /* ilk/snb only */
#define   PIPECONF_INTERLACE_MODE_MASK		(7 << 21)
#define   PIPECONF_EDP_RR_MODE_SWITCH		(1 << 20)
#define   PIPECONF_CXSR_DOWNCLOCK	(1 << 16)
#define   PIPECONF_EDP_RR_MODE_SWITCH_VLV	(1 << 14)
#define   PIPECONF_COLOR_RANGE_SELECT	(1 << 13)
#define   PIPECONF_OUTPUT_COLORSPACE_MASK	(3 << 11) /* ilk-ivb */
#define   PIPECONF_OUTPUT_COLORSPACE_RGB	(0 << 11) /* ilk-ivb */
#define   PIPECONF_OUTPUT_COLORSPACE_YUV601	(1 << 11) /* ilk-ivb */
#define   PIPECONF_OUTPUT_COLORSPACE_YUV709	(2 << 11) /* ilk-ivb */
#define   PIPECONF_OUTPUT_COLORSPACE_YUV_HSW	(1 << 11) /* hsw only */
#define   PIPECONF_BPC_MASK	(0x7 << 5)
#define   PIPECONF_8BPC		(0 << 5)
#define   PIPECONF_10BPC	(1 << 5)
#define   PIPECONF_6BPC		(2 << 5)
#define   PIPECONF_12BPC	(3 << 5)
#define   PIPECONF_DITHER_EN	(1 << 4)
#define   PIPECONF_DITHER_TYPE_MASK (0x0000000c)
#define   PIPECONF_DITHER_TYPE_SP (0 << 2)
#define   PIPECONF_DITHER_TYPE_ST1 (1 << 2)
#define   PIPECONF_DITHER_TYPE_ST2 (2 << 2)
#define   PIPECONF_DITHER_TYPE_TEMP (3 << 2)
#define _PIPEASTAT		0x70024
#define   PIPE_FIFO_UNDERRUN_STATUS		(1UL << 31)
#define   SPRITE1_FLIP_DONE_INT_EN_VLV		(1UL << 30)
#define   PIPE_CRC_ERROR_ENABLE			(1UL << 29)
#define   PIPE_CRC_DONE_ENABLE			(1UL << 28)
#define   PERF_COUNTER2_INTERRUPT_EN		(1UL << 27)
#define   PIPE_GMBUS_EVENT_ENABLE		(1UL << 27)
#define   PLANE_FLIP_DONE_INT_EN_VLV		(1UL << 26)
#define   PIPE_HOTPLUG_INTERRUPT_ENABLE		(1UL << 26)
#define   PIPE_VSYNC_INTERRUPT_ENABLE		(1UL << 25)
#define   PIPE_DISPLAY_LINE_COMPARE_ENABLE	(1UL << 24)
#define   PIPE_DPST_EVENT_ENABLE		(1UL << 23)
#define   SPRITE0_FLIP_DONE_INT_EN_VLV		(1UL << 22)
#define   PIPE_LEGACY_BLC_EVENT_ENABLE		(1UL << 22)
#define   PIPE_ODD_FIELD_INTERRUPT_ENABLE	(1UL << 21)
#define   PIPE_EVEN_FIELD_INTERRUPT_ENABLE	(1UL << 20)
#define   PIPE_B_PSR_INTERRUPT_ENABLE_VLV	(1UL << 19)
#define   PERF_COUNTER_INTERRUPT_EN		(1UL << 19)
#define   PIPE_HOTPLUG_TV_INTERRUPT_ENABLE	(1UL << 18) /* pre-965 */
#define   PIPE_START_VBLANK_INTERRUPT_ENABLE	(1UL << 18) /* 965 or later */
#define   PIPE_FRAMESTART_INTERRUPT_ENABLE	(1UL << 17)
#define   PIPE_VBLANK_INTERRUPT_ENABLE		(1UL << 17)
#define   PIPEA_HBLANK_INT_EN_VLV		(1UL << 16)
#define   PIPE_OVERLAY_UPDATED_ENABLE		(1UL << 16)
#define   SPRITE1_FLIP_DONE_INT_STATUS_VLV	(1UL << 15)
#define   SPRITE0_FLIP_DONE_INT_STATUS_VLV	(1UL << 14)
#define   PIPE_CRC_ERROR_INTERRUPT_STATUS	(1UL << 13)
#define   PIPE_CRC_DONE_INTERRUPT_STATUS	(1UL << 12)
#define   PERF_COUNTER2_INTERRUPT_STATUS	(1UL << 11)
#define   PIPE_GMBUS_INTERRUPT_STATUS		(1UL << 11)
#define   PLANE_FLIP_DONE_INT_STATUS_VLV	(1UL << 10)
#define   PIPE_HOTPLUG_INTERRUPT_STATUS		(1UL << 10)
#define   PIPE_VSYNC_INTERRUPT_STATUS		(1UL << 9)
#define   PIPE_DISPLAY_LINE_COMPARE_STATUS	(1UL << 8)
#define   PIPE_DPST_EVENT_STATUS		(1UL << 7)
#define   PIPE_A_PSR_STATUS_VLV			(1UL << 6)
#define   PIPE_LEGACY_BLC_EVENT_STATUS		(1UL << 6)
#define   PIPE_ODD_FIELD_INTERRUPT_STATUS	(1UL << 5)
#define   PIPE_EVEN_FIELD_INTERRUPT_STATUS	(1UL << 4)
#define   PIPE_B_PSR_STATUS_VLV			(1UL << 3)
#define   PERF_COUNTER_INTERRUPT_STATUS		(1UL << 3)
#define   PIPE_HOTPLUG_TV_INTERRUPT_STATUS	(1UL << 2) /* pre-965 */
#define   PIPE_START_VBLANK_INTERRUPT_STATUS	(1UL << 2) /* 965 or later */
#define   PIPE_FRAMESTART_INTERRUPT_STATUS	(1UL << 1)
#define   PIPE_VBLANK_INTERRUPT_STATUS		(1UL << 1)
#define   PIPE_HBLANK_INT_STATUS		(1UL << 0)
#define   PIPE_OVERLAY_UPDATED_STATUS		(1UL << 0)

#define PIPESTAT_INT_ENABLE_MASK		0x7fff0000
#define PIPESTAT_INT_STATUS_MASK		0x0000ffff

#define PIPE_A_OFFSET		0x70000
#define PIPE_B_OFFSET		0x71000
#define PIPE_C_OFFSET		0x72000
#define PIPE_D_OFFSET		0x73000
#define CHV_PIPE_C_OFFSET	0x74000
/*
 * There's actually no pipe EDP. Some pipe registers have
 * simply shifted from the pipe to the transcoder, while
 * keeping their original offset. Thus we need PIPE_EDP_OFFSET
 * to access such registers in transcoder EDP.
 */
#define PIPE_EDP_OFFSET	0x7f000

/* ICL DSI 0 and 1 */
#define PIPE_DSI0_OFFSET	0x7b000
#define PIPE_DSI1_OFFSET	0x7b800

#define PIPECONF(pipe)		_MMIO_PIPE2(pipe, _PIPEACONF)
#define PIPEDSL(pipe)		_MMIO_PIPE2(pipe, _PIPEADSL)
#define PIPEFRAME(pipe)		_MMIO_PIPE2(pipe, _PIPEAFRAMEHIGH)
#define PIPEFRAMEPIXEL(pipe)	_MMIO_PIPE2(pipe, _PIPEAFRAMEPIXEL)
#define PIPESTAT(pipe)		_MMIO_PIPE2(pipe, _PIPEASTAT)

#define  _PIPEAGCMAX           0x70010
#define  _PIPEBGCMAX           0x71010
#define PIPEGCMAX_RGB_MASK     REG_GENMASK(15, 0)
#define PIPEGCMAX(pipe, i)     _MMIO_PIPE2(pipe, _PIPEAGCMAX + (i) * 4)

#define _PIPE_MISC_A			0x70030
#define _PIPE_MISC_B			0x71030
#define   PIPEMISC_YUV420_ENABLE	(1 << 27) /* glk+ */
#define   PIPEMISC_YUV420_MODE_FULL_BLEND (1 << 26) /* glk+ */
#define   PIPEMISC_HDR_MODE_PRECISION	(1 << 23) /* icl+ */
#define   PIPEMISC_OUTPUT_COLORSPACE_YUV  (1 << 11)
#define   PIPEMISC_DITHER_BPC_MASK	(7 << 5)
#define   PIPEMISC_DITHER_8_BPC		(0 << 5)
#define   PIPEMISC_DITHER_10_BPC	(1 << 5)
#define   PIPEMISC_DITHER_6_BPC		(2 << 5)
#define   PIPEMISC_DITHER_12_BPC	(3 << 5)
#define   PIPEMISC_DITHER_ENABLE	(1 << 4)
#define   PIPEMISC_DITHER_TYPE_MASK	(3 << 2)
#define   PIPEMISC_DITHER_TYPE_SP	(0 << 2)
#define PIPEMISC(pipe)			_MMIO_PIPE2(pipe, _PIPE_MISC_A)

/* Skylake+ pipe bottom (background) color */
#define _SKL_BOTTOM_COLOR_A		0x70034
#define   SKL_BOTTOM_COLOR_GAMMA_ENABLE	(1 << 31)
#define   SKL_BOTTOM_COLOR_CSC_ENABLE	(1 << 30)
#define SKL_BOTTOM_COLOR(pipe)		_MMIO_PIPE2(pipe, _SKL_BOTTOM_COLOR_A)

#define VLV_DPFLIPSTAT				_MMIO(VLV_DISPLAY_BASE + 0x70028)
#define   PIPEB_LINE_COMPARE_INT_EN		(1 << 29)
#define   PIPEB_HLINE_INT_EN			(1 << 28)
#define   PIPEB_VBLANK_INT_EN			(1 << 27)
#define   SPRITED_FLIP_DONE_INT_EN		(1 << 26)
#define   SPRITEC_FLIP_DONE_INT_EN		(1 << 25)
#define   PLANEB_FLIP_DONE_INT_EN		(1 << 24)
#define   PIPE_PSR_INT_EN			(1 << 22)
#define   PIPEA_LINE_COMPARE_INT_EN		(1 << 21)
#define   PIPEA_HLINE_INT_EN			(1 << 20)
#define   PIPEA_VBLANK_INT_EN			(1 << 19)
#define   SPRITEB_FLIP_DONE_INT_EN		(1 << 18)
#define   SPRITEA_FLIP_DONE_INT_EN		(1 << 17)
#define   PLANEA_FLIPDONE_INT_EN		(1 << 16)
#define   PIPEC_LINE_COMPARE_INT_EN		(1 << 13)
#define   PIPEC_HLINE_INT_EN			(1 << 12)
#define   PIPEC_VBLANK_INT_EN			(1 << 11)
#define   SPRITEF_FLIPDONE_INT_EN		(1 << 10)
#define   SPRITEE_FLIPDONE_INT_EN		(1 << 9)
#define   PLANEC_FLIPDONE_INT_EN		(1 << 8)

#define DPINVGTT				_MMIO(VLV_DISPLAY_BASE + 0x7002c) /* VLV/CHV only */
#define   SPRITEF_INVALID_GTT_INT_EN		(1 << 27)
#define   SPRITEE_INVALID_GTT_INT_EN		(1 << 26)
#define   PLANEC_INVALID_GTT_INT_EN		(1 << 25)
#define   CURSORC_INVALID_GTT_INT_EN		(1 << 24)
#define   CURSORB_INVALID_GTT_INT_EN		(1 << 23)
#define   CURSORA_INVALID_GTT_INT_EN		(1 << 22)
#define   SPRITED_INVALID_GTT_INT_EN		(1 << 21)
#define   SPRITEC_INVALID_GTT_INT_EN		(1 << 20)
#define   PLANEB_INVALID_GTT_INT_EN		(1 << 19)
#define   SPRITEB_INVALID_GTT_INT_EN		(1 << 18)
#define   SPRITEA_INVALID_GTT_INT_EN		(1 << 17)
#define   PLANEA_INVALID_GTT_INT_EN		(1 << 16)
#define   DPINVGTT_EN_MASK			0xff0000
#define   DPINVGTT_EN_MASK_CHV			0xfff0000
#define   SPRITEF_INVALID_GTT_STATUS		(1 << 11)
#define   SPRITEE_INVALID_GTT_STATUS		(1 << 10)
#define   PLANEC_INVALID_GTT_STATUS		(1 << 9)
#define   CURSORC_INVALID_GTT_STATUS		(1 << 8)
#define   CURSORB_INVALID_GTT_STATUS		(1 << 7)
#define   CURSORA_INVALID_GTT_STATUS		(1 << 6)
#define   SPRITED_INVALID_GTT_STATUS		(1 << 5)
#define   SPRITEC_INVALID_GTT_STATUS		(1 << 4)
#define   PLANEB_INVALID_GTT_STATUS		(1 << 3)
#define   SPRITEB_INVALID_GTT_STATUS		(1 << 2)
#define   SPRITEA_INVALID_GTT_STATUS		(1 << 1)
#define   PLANEA_INVALID_GTT_STATUS		(1 << 0)
#define   DPINVGTT_STATUS_MASK			0xff
#define   DPINVGTT_STATUS_MASK_CHV		0xfff

#define DSPARB			_MMIO(DISPLAY_MMIO_BASE(dev_priv) + 0x70030)
#define   DSPARB_CSTART_MASK	(0x7f << 7)
#define   DSPARB_CSTART_SHIFT	7
#define   DSPARB_BSTART_MASK	(0x7f)
#define   DSPARB_BSTART_SHIFT	0
#define   DSPARB_BEND_SHIFT	9 /* on 855 */
#define   DSPARB_AEND_SHIFT	0
#define   DSPARB_SPRITEA_SHIFT_VLV	0
#define   DSPARB_SPRITEA_MASK_VLV	(0xff << 0)
#define   DSPARB_SPRITEB_SHIFT_VLV	8
#define   DSPARB_SPRITEB_MASK_VLV	(0xff << 8)
#define   DSPARB_SPRITEC_SHIFT_VLV	16
#define   DSPARB_SPRITEC_MASK_VLV	(0xff << 16)
#define   DSPARB_SPRITED_SHIFT_VLV	24
#define   DSPARB_SPRITED_MASK_VLV	(0xff << 24)
#define DSPARB2				_MMIO(VLV_DISPLAY_BASE + 0x70060) /* vlv/chv */
#define   DSPARB_SPRITEA_HI_SHIFT_VLV	0
#define   DSPARB_SPRITEA_HI_MASK_VLV	(0x1 << 0)
#define   DSPARB_SPRITEB_HI_SHIFT_VLV	4
#define   DSPARB_SPRITEB_HI_MASK_VLV	(0x1 << 4)
#define   DSPARB_SPRITEC_HI_SHIFT_VLV	8
#define   DSPARB_SPRITEC_HI_MASK_VLV	(0x1 << 8)
#define   DSPARB_SPRITED_HI_SHIFT_VLV	12
#define   DSPARB_SPRITED_HI_MASK_VLV	(0x1 << 12)
#define   DSPARB_SPRITEE_HI_SHIFT_VLV	16
#define   DSPARB_SPRITEE_HI_MASK_VLV	(0x1 << 16)
#define   DSPARB_SPRITEF_HI_SHIFT_VLV	20
#define   DSPARB_SPRITEF_HI_MASK_VLV	(0x1 << 20)
#define DSPARB3				_MMIO(VLV_DISPLAY_BASE + 0x7006c) /* chv */
#define   DSPARB_SPRITEE_SHIFT_VLV	0
#define   DSPARB_SPRITEE_MASK_VLV	(0xff << 0)
#define   DSPARB_SPRITEF_SHIFT_VLV	8
#define   DSPARB_SPRITEF_MASK_VLV	(0xff << 8)

/* pnv/gen4/g4x/vlv/chv */
#define DSPFW1		_MMIO(DISPLAY_MMIO_BASE(dev_priv) + 0x70034)
#define   DSPFW_SR_SHIFT		23
#define   DSPFW_SR_MASK			(0x1ff << 23)
#define   DSPFW_CURSORB_SHIFT		16
#define   DSPFW_CURSORB_MASK		(0x3f << 16)
#define   DSPFW_PLANEB_SHIFT		8
#define   DSPFW_PLANEB_MASK		(0x7f << 8)
#define   DSPFW_PLANEB_MASK_VLV		(0xff << 8) /* vlv/chv */
#define   DSPFW_PLANEA_SHIFT		0
#define   DSPFW_PLANEA_MASK		(0x7f << 0)
#define   DSPFW_PLANEA_MASK_VLV		(0xff << 0) /* vlv/chv */
#define DSPFW2		_MMIO(DISPLAY_MMIO_BASE(dev_priv) + 0x70038)
#define   DSPFW_FBC_SR_EN		(1 << 31)	  /* g4x */
#define   DSPFW_FBC_SR_SHIFT		28
#define   DSPFW_FBC_SR_MASK		(0x7 << 28) /* g4x */
#define   DSPFW_FBC_HPLL_SR_SHIFT	24
#define   DSPFW_FBC_HPLL_SR_MASK	(0xf << 24) /* g4x */
#define   DSPFW_SPRITEB_SHIFT		(16)
#define   DSPFW_SPRITEB_MASK		(0x7f << 16) /* g4x */
#define   DSPFW_SPRITEB_MASK_VLV	(0xff << 16) /* vlv/chv */
#define   DSPFW_CURSORA_SHIFT		8
#define   DSPFW_CURSORA_MASK		(0x3f << 8)
#define   DSPFW_PLANEC_OLD_SHIFT	0
#define   DSPFW_PLANEC_OLD_MASK		(0x7f << 0) /* pre-gen4 sprite C */
#define   DSPFW_SPRITEA_SHIFT		0
#define   DSPFW_SPRITEA_MASK		(0x7f << 0) /* g4x */
#define   DSPFW_SPRITEA_MASK_VLV	(0xff << 0) /* vlv/chv */
#define DSPFW3		_MMIO(DISPLAY_MMIO_BASE(dev_priv) + 0x7003c)
#define   DSPFW_HPLL_SR_EN		(1 << 31)
#define   PINEVIEW_SELF_REFRESH_EN	(1 << 30)
#define   DSPFW_CURSOR_SR_SHIFT		24
#define   DSPFW_CURSOR_SR_MASK		(0x3f << 24)
#define   DSPFW_HPLL_CURSOR_SHIFT	16
#define   DSPFW_HPLL_CURSOR_MASK	(0x3f << 16)
#define   DSPFW_HPLL_SR_SHIFT		0
#define   DSPFW_HPLL_SR_MASK		(0x1ff << 0)

/* vlv/chv */
#define DSPFW4		_MMIO(VLV_DISPLAY_BASE + 0x70070)
#define   DSPFW_SPRITEB_WM1_SHIFT	16
#define   DSPFW_SPRITEB_WM1_MASK	(0xff << 16)
#define   DSPFW_CURSORA_WM1_SHIFT	8
#define   DSPFW_CURSORA_WM1_MASK	(0x3f << 8)
#define   DSPFW_SPRITEA_WM1_SHIFT	0
#define   DSPFW_SPRITEA_WM1_MASK	(0xff << 0)
#define DSPFW5		_MMIO(VLV_DISPLAY_BASE + 0x70074)
#define   DSPFW_PLANEB_WM1_SHIFT	24
#define   DSPFW_PLANEB_WM1_MASK		(0xff << 24)
#define   DSPFW_PLANEA_WM1_SHIFT	16
#define   DSPFW_PLANEA_WM1_MASK		(0xff << 16)
#define   DSPFW_CURSORB_WM1_SHIFT	8
#define   DSPFW_CURSORB_WM1_MASK	(0x3f << 8)
#define   DSPFW_CURSOR_SR_WM1_SHIFT	0
#define   DSPFW_CURSOR_SR_WM1_MASK	(0x3f << 0)
#define DSPFW6		_MMIO(VLV_DISPLAY_BASE + 0x70078)
#define   DSPFW_SR_WM1_SHIFT		0
#define   DSPFW_SR_WM1_MASK		(0x1ff << 0)
#define DSPFW7		_MMIO(VLV_DISPLAY_BASE + 0x7007c)
#define DSPFW7_CHV	_MMIO(VLV_DISPLAY_BASE + 0x700b4) /* wtf #1? */
#define   DSPFW_SPRITED_WM1_SHIFT	24
#define   DSPFW_SPRITED_WM1_MASK	(0xff << 24)
#define   DSPFW_SPRITED_SHIFT		16
#define   DSPFW_SPRITED_MASK_VLV	(0xff << 16)
#define   DSPFW_SPRITEC_WM1_SHIFT	8
#define   DSPFW_SPRITEC_WM1_MASK	(0xff << 8)
#define   DSPFW_SPRITEC_SHIFT		0
#define   DSPFW_SPRITEC_MASK_VLV	(0xff << 0)
#define DSPFW8_CHV	_MMIO(VLV_DISPLAY_BASE + 0x700b8)
#define   DSPFW_SPRITEF_WM1_SHIFT	24
#define   DSPFW_SPRITEF_WM1_MASK	(0xff << 24)
#define   DSPFW_SPRITEF_SHIFT		16
#define   DSPFW_SPRITEF_MASK_VLV	(0xff << 16)
#define   DSPFW_SPRITEE_WM1_SHIFT	8
#define   DSPFW_SPRITEE_WM1_MASK	(0xff << 8)
#define   DSPFW_SPRITEE_SHIFT		0
#define   DSPFW_SPRITEE_MASK_VLV	(0xff << 0)
#define DSPFW9_CHV	_MMIO(VLV_DISPLAY_BASE + 0x7007c) /* wtf #2? */
#define   DSPFW_PLANEC_WM1_SHIFT	24
#define   DSPFW_PLANEC_WM1_MASK		(0xff << 24)
#define   DSPFW_PLANEC_SHIFT		16
#define   DSPFW_PLANEC_MASK_VLV		(0xff << 16)
#define   DSPFW_CURSORC_WM1_SHIFT	8
#define   DSPFW_CURSORC_WM1_MASK	(0x3f << 16)
#define   DSPFW_CURSORC_SHIFT		0
#define   DSPFW_CURSORC_MASK		(0x3f << 0)

/* vlv/chv high order bits */
#define DSPHOWM		_MMIO(VLV_DISPLAY_BASE + 0x70064)
#define   DSPFW_SR_HI_SHIFT		24
#define   DSPFW_SR_HI_MASK		(3 << 24) /* 2 bits for chv, 1 for vlv */
#define   DSPFW_SPRITEF_HI_SHIFT	23
#define   DSPFW_SPRITEF_HI_MASK		(1 << 23)
#define   DSPFW_SPRITEE_HI_SHIFT	22
#define   DSPFW_SPRITEE_HI_MASK		(1 << 22)
#define   DSPFW_PLANEC_HI_SHIFT		21
#define   DSPFW_PLANEC_HI_MASK		(1 << 21)
#define   DSPFW_SPRITED_HI_SHIFT	20
#define   DSPFW_SPRITED_HI_MASK		(1 << 20)
#define   DSPFW_SPRITEC_HI_SHIFT	16
#define   DSPFW_SPRITEC_HI_MASK		(1 << 16)
#define   DSPFW_PLANEB_HI_SHIFT		12
#define   DSPFW_PLANEB_HI_MASK		(1 << 12)
#define   DSPFW_SPRITEB_HI_SHIFT	8
#define   DSPFW_SPRITEB_HI_MASK		(1 << 8)
#define   DSPFW_SPRITEA_HI_SHIFT	4
#define   DSPFW_SPRITEA_HI_MASK		(1 << 4)
#define   DSPFW_PLANEA_HI_SHIFT		0
#define   DSPFW_PLANEA_HI_MASK		(1 << 0)
#define DSPHOWM1	_MMIO(VLV_DISPLAY_BASE + 0x70068)
#define   DSPFW_SR_WM1_HI_SHIFT		24
#define   DSPFW_SR_WM1_HI_MASK		(3 << 24) /* 2 bits for chv, 1 for vlv */
#define   DSPFW_SPRITEF_WM1_HI_SHIFT	23
#define   DSPFW_SPRITEF_WM1_HI_MASK	(1 << 23)
#define   DSPFW_SPRITEE_WM1_HI_SHIFT	22
#define   DSPFW_SPRITEE_WM1_HI_MASK	(1 << 22)
#define   DSPFW_PLANEC_WM1_HI_SHIFT	21
#define   DSPFW_PLANEC_WM1_HI_MASK	(1 << 21)
#define   DSPFW_SPRITED_WM1_HI_SHIFT	20
#define   DSPFW_SPRITED_WM1_HI_MASK	(1 << 20)
#define   DSPFW_SPRITEC_WM1_HI_SHIFT	16
#define   DSPFW_SPRITEC_WM1_HI_MASK	(1 << 16)
#define   DSPFW_PLANEB_WM1_HI_SHIFT	12
#define   DSPFW_PLANEB_WM1_HI_MASK	(1 << 12)
#define   DSPFW_SPRITEB_WM1_HI_SHIFT	8
#define   DSPFW_SPRITEB_WM1_HI_MASK	(1 << 8)
#define   DSPFW_SPRITEA_WM1_HI_SHIFT	4
#define   DSPFW_SPRITEA_WM1_HI_MASK	(1 << 4)
#define   DSPFW_PLANEA_WM1_HI_SHIFT	0
#define   DSPFW_PLANEA_WM1_HI_MASK	(1 << 0)

/* drain latency register values*/
#define VLV_DDL(pipe)			_MMIO(VLV_DISPLAY_BASE + 0x70050 + 4 * (pipe))
#define DDL_CURSOR_SHIFT		24
#define DDL_SPRITE_SHIFT(sprite)	(8 + 8 * (sprite))
#define DDL_PLANE_SHIFT			0
#define DDL_PRECISION_HIGH		(1 << 7)
#define DDL_PRECISION_LOW		(0 << 7)
#define DRAIN_LATENCY_MASK		0x7f

#define CBR1_VLV			_MMIO(VLV_DISPLAY_BASE + 0x70400)
#define  CBR_PND_DEADLINE_DISABLE	(1 << 31)
#define  CBR_PWM_CLOCK_MUX_SELECT	(1 << 30)

#define CBR4_VLV			_MMIO(VLV_DISPLAY_BASE + 0x70450)
#define  CBR_DPLLBMD_PIPE(pipe)		(1 << (7 + (pipe) * 11)) /* pipes B and C */

/* FIFO watermark sizes etc */
#define G4X_FIFO_LINE_SIZE	64
#define I915_FIFO_LINE_SIZE	64
#define I830_FIFO_LINE_SIZE	32

#define VALLEYVIEW_FIFO_SIZE	255
#define G4X_FIFO_SIZE		127
#define I965_FIFO_SIZE		512
#define I945_FIFO_SIZE		127
#define I915_FIFO_SIZE		95
#define I855GM_FIFO_SIZE	127 /* In cachelines */
#define I830_FIFO_SIZE		95

#define VALLEYVIEW_MAX_WM	0xff
#define G4X_MAX_WM		0x3f
#define I915_MAX_WM		0x3f

#define PINEVIEW_DISPLAY_FIFO	512 /* in 64byte unit */
#define PINEVIEW_FIFO_LINE_SIZE	64
#define PINEVIEW_MAX_WM		0x1ff
#define PINEVIEW_DFT_WM		0x3f
#define PINEVIEW_DFT_HPLLOFF_WM	0
#define PINEVIEW_GUARD_WM		10
#define PINEVIEW_CURSOR_FIFO		64
#define PINEVIEW_CURSOR_MAX_WM	0x3f
#define PINEVIEW_CURSOR_DFT_WM	0
#define PINEVIEW_CURSOR_GUARD_WM	5

#define VALLEYVIEW_CURSOR_MAX_WM 64
#define I965_CURSOR_FIFO	64
#define I965_CURSOR_MAX_WM	32
#define I965_CURSOR_DFT_WM	8

/* Watermark register definitions for SKL */
#define _CUR_WM_A_0		0x70140
#define _CUR_WM_B_0		0x71140
#define _PLANE_WM_1_A_0		0x70240
#define _PLANE_WM_1_B_0		0x71240
#define _PLANE_WM_2_A_0		0x70340
#define _PLANE_WM_2_B_0		0x71340
#define _PLANE_WM_TRANS_1_A_0	0x70268
#define _PLANE_WM_TRANS_1_B_0	0x71268
#define _PLANE_WM_TRANS_2_A_0	0x70368
#define _PLANE_WM_TRANS_2_B_0	0x71368
#define _CUR_WM_TRANS_A_0	0x70168
#define _CUR_WM_TRANS_B_0	0x71168
#define   PLANE_WM_EN		(1 << 31)
#define   PLANE_WM_IGNORE_LINES	(1 << 30)
#define   PLANE_WM_LINES_SHIFT	14
#define   PLANE_WM_LINES_MASK	0x1f
#define   PLANE_WM_BLOCKS_MASK	0x7ff /* skl+: 10 bits, icl+ 11 bits */

#define _CUR_WM_0(pipe) _PIPE(pipe, _CUR_WM_A_0, _CUR_WM_B_0)
#define CUR_WM(pipe, level) _MMIO(_CUR_WM_0(pipe) + ((4) * (level)))
#define CUR_WM_TRANS(pipe) _MMIO_PIPE(pipe, _CUR_WM_TRANS_A_0, _CUR_WM_TRANS_B_0)

#define _PLANE_WM_1(pipe) _PIPE(pipe, _PLANE_WM_1_A_0, _PLANE_WM_1_B_0)
#define _PLANE_WM_2(pipe) _PIPE(pipe, _PLANE_WM_2_A_0, _PLANE_WM_2_B_0)
#define _PLANE_WM_BASE(pipe, plane)	\
			_PLANE(plane, _PLANE_WM_1(pipe), _PLANE_WM_2(pipe))
#define PLANE_WM(pipe, plane, level)	\
			_MMIO(_PLANE_WM_BASE(pipe, plane) + ((4) * (level)))
#define _PLANE_WM_TRANS_1(pipe)	\
			_PIPE(pipe, _PLANE_WM_TRANS_1_A_0, _PLANE_WM_TRANS_1_B_0)
#define _PLANE_WM_TRANS_2(pipe)	\
			_PIPE(pipe, _PLANE_WM_TRANS_2_A_0, _PLANE_WM_TRANS_2_B_0)
#define PLANE_WM_TRANS(pipe, plane)	\
	_MMIO(_PLANE(plane, _PLANE_WM_TRANS_1(pipe), _PLANE_WM_TRANS_2(pipe)))

/* define the Watermark register on Ironlake */
#define WM0_PIPEA_ILK		_MMIO(0x45100)
#define  WM0_PIPE_PLANE_MASK	(0xffff << 16)
#define  WM0_PIPE_PLANE_SHIFT	16
#define  WM0_PIPE_SPRITE_MASK	(0xff << 8)
#define  WM0_PIPE_SPRITE_SHIFT	8
#define  WM0_PIPE_CURSOR_MASK	(0xff)

#define WM0_PIPEB_ILK		_MMIO(0x45104)
#define WM0_PIPEC_IVB		_MMIO(0x45200)
#define WM1_LP_ILK		_MMIO(0x45108)
#define  WM1_LP_SR_EN		(1 << 31)
#define  WM1_LP_LATENCY_SHIFT	24
#define  WM1_LP_LATENCY_MASK	(0x7f << 24)
#define  WM1_LP_FBC_MASK	(0xf << 20)
#define  WM1_LP_FBC_SHIFT	20
#define  WM1_LP_FBC_SHIFT_BDW	19
#define  WM1_LP_SR_MASK		(0x7ff << 8)
#define  WM1_LP_SR_SHIFT	8
#define  WM1_LP_CURSOR_MASK	(0xff)
#define WM2_LP_ILK		_MMIO(0x4510c)
#define  WM2_LP_EN		(1 << 31)
#define WM3_LP_ILK		_MMIO(0x45110)
#define  WM3_LP_EN		(1 << 31)
#define WM1S_LP_ILK		_MMIO(0x45120)
#define WM2S_LP_IVB		_MMIO(0x45124)
#define WM3S_LP_IVB		_MMIO(0x45128)
#define  WM1S_LP_EN		(1 << 31)

#define HSW_WM_LP_VAL(lat, fbc, pri, cur) \
	(WM3_LP_EN | ((lat) << WM1_LP_LATENCY_SHIFT) | \
	 ((fbc) << WM1_LP_FBC_SHIFT) | ((pri) << WM1_LP_SR_SHIFT) | (cur))

/* Memory latency timer register */
#define MLTR_ILK		_MMIO(0x11222)
#define  MLTR_WM1_SHIFT		0
#define  MLTR_WM2_SHIFT		8
/* the unit of memory self-refresh latency time is 0.5us */
#define  ILK_SRLT_MASK		0x3f


/* the address where we get all kinds of latency value */
#define SSKPD			_MMIO(0x5d10)
#define SSKPD_WM_MASK		0x3f
#define SSKPD_WM0_SHIFT		0
#define SSKPD_WM1_SHIFT		8
#define SSKPD_WM2_SHIFT		16
#define SSKPD_WM3_SHIFT		24

/*
 * The two pipe frame counter registers are not synchronized, so
 * reading a stable value is somewhat tricky. The following code
 * should work:
 *
 *  do {
 *    high1 = ((INREG(PIPEAFRAMEHIGH) & PIPE_FRAME_HIGH_MASK) >>
 *             PIPE_FRAME_HIGH_SHIFT;
 *    low1 =  ((INREG(PIPEAFRAMEPIXEL) & PIPE_FRAME_LOW_MASK) >>
 *             PIPE_FRAME_LOW_SHIFT);
 *    high2 = ((INREG(PIPEAFRAMEHIGH) & PIPE_FRAME_HIGH_MASK) >>
 *             PIPE_FRAME_HIGH_SHIFT);
 *  } while (high1 != high2);
 *  frame = (high1 << 8) | low1;
 */
#define _PIPEAFRAMEHIGH          0x70040
#define   PIPE_FRAME_HIGH_MASK    0x0000ffff
#define   PIPE_FRAME_HIGH_SHIFT   0
#define _PIPEAFRAMEPIXEL         0x70044
#define   PIPE_FRAME_LOW_MASK     0xff000000
#define   PIPE_FRAME_LOW_SHIFT    24
#define   PIPE_PIXEL_MASK         0x00ffffff
#define   PIPE_PIXEL_SHIFT        0
/* GM45+ just has to be different */
#define _PIPEA_FRMCOUNT_G4X	0x70040
#define _PIPEA_FLIPCOUNT_G4X	0x70044
#define PIPE_FRMCOUNT_G4X(pipe) _MMIO_PIPE2(pipe, _PIPEA_FRMCOUNT_G4X)
#define PIPE_FLIPCOUNT_G4X(pipe) _MMIO_PIPE2(pipe, _PIPEA_FLIPCOUNT_G4X)

/* Cursor A & B regs */
#define _CURACNTR		0x70080
/* Old style CUR*CNTR flags (desktop 8xx) */
#define   CURSOR_ENABLE		0x80000000
#define   CURSOR_GAMMA_ENABLE	0x40000000
#define   CURSOR_STRIDE_SHIFT	28
#define   CURSOR_STRIDE(x)	((ffs(x) - 9) << CURSOR_STRIDE_SHIFT) /* 256,512,1k,2k */
#define   CURSOR_FORMAT_SHIFT	24
#define   CURSOR_FORMAT_MASK	(0x07 << CURSOR_FORMAT_SHIFT)
#define   CURSOR_FORMAT_2C	(0x00 << CURSOR_FORMAT_SHIFT)
#define   CURSOR_FORMAT_3C	(0x01 << CURSOR_FORMAT_SHIFT)
#define   CURSOR_FORMAT_4C	(0x02 << CURSOR_FORMAT_SHIFT)
#define   CURSOR_FORMAT_ARGB	(0x04 << CURSOR_FORMAT_SHIFT)
#define   CURSOR_FORMAT_XRGB	(0x05 << CURSOR_FORMAT_SHIFT)
/* New style CUR*CNTR flags */
#define   MCURSOR_MODE		0x27
#define   MCURSOR_MODE_DISABLE   0x00
#define   MCURSOR_MODE_128_32B_AX 0x02
#define   MCURSOR_MODE_256_32B_AX 0x03
#define   MCURSOR_MODE_64_32B_AX 0x07
#define   MCURSOR_MODE_128_ARGB_AX ((1 << 5) | MCURSOR_MODE_128_32B_AX)
#define   MCURSOR_MODE_256_ARGB_AX ((1 << 5) | MCURSOR_MODE_256_32B_AX)
#define   MCURSOR_MODE_64_ARGB_AX ((1 << 5) | MCURSOR_MODE_64_32B_AX)
#define   MCURSOR_PIPE_SELECT_MASK	(0x3 << 28)
#define   MCURSOR_PIPE_SELECT_SHIFT	28
#define   MCURSOR_PIPE_SELECT(pipe)	((pipe) << 28)
#define   MCURSOR_GAMMA_ENABLE  (1 << 26)
#define   MCURSOR_PIPE_CSC_ENABLE (1 << 24) /* ilk+ */
#define   MCURSOR_ROTATE_180	(1 << 15)
#define   MCURSOR_TRICKLE_FEED_DISABLE	(1 << 14)
#define _CURABASE		0x70084
#define _CURAPOS		0x70088
#define   CURSOR_POS_MASK       0x007FF
#define   CURSOR_POS_SIGN       0x8000
#define   CURSOR_X_SHIFT        0
#define   CURSOR_Y_SHIFT        16
#define CURSIZE			_MMIO(0x700a0) /* 845/865 */
#define _CUR_FBC_CTL_A		0x700a0 /* ivb+ */
#define   CUR_FBC_CTL_EN	(1 << 31)
#define _CURASURFLIVE		0x700ac /* g4x+ */
#define _CURBCNTR		0x700c0
#define _CURBBASE		0x700c4
#define _CURBPOS		0x700c8

#define _CURBCNTR_IVB		0x71080
#define _CURBBASE_IVB		0x71084
#define _CURBPOS_IVB		0x71088

#define CURCNTR(pipe) _CURSOR2(pipe, _CURACNTR)
#define CURBASE(pipe) _CURSOR2(pipe, _CURABASE)
#define CURPOS(pipe) _CURSOR2(pipe, _CURAPOS)
#define CUR_FBC_CTL(pipe) _CURSOR2(pipe, _CUR_FBC_CTL_A)
#define CURSURFLIVE(pipe) _CURSOR2(pipe, _CURASURFLIVE)

#define CURSOR_A_OFFSET 0x70080
#define CURSOR_B_OFFSET 0x700c0
#define CHV_CURSOR_C_OFFSET 0x700e0
#define IVB_CURSOR_B_OFFSET 0x71080
#define IVB_CURSOR_C_OFFSET 0x72080
#define TGL_CURSOR_D_OFFSET 0x73080

/* Display A control */
#define _DSPACNTR				0x70180
#define   DISPLAY_PLANE_ENABLE			(1 << 31)
#define   DISPLAY_PLANE_DISABLE			0
#define   DISPPLANE_GAMMA_ENABLE		(1 << 30)
#define   DISPPLANE_GAMMA_DISABLE		0
#define   DISPPLANE_PIXFORMAT_MASK		(0xf << 26)
#define   DISPPLANE_YUV422			(0x0 << 26)
#define   DISPPLANE_8BPP			(0x2 << 26)
#define   DISPPLANE_BGRA555			(0x3 << 26)
#define   DISPPLANE_BGRX555			(0x4 << 26)
#define   DISPPLANE_BGRX565			(0x5 << 26)
#define   DISPPLANE_BGRX888			(0x6 << 26)
#define   DISPPLANE_BGRA888			(0x7 << 26)
#define   DISPPLANE_RGBX101010			(0x8 << 26)
#define   DISPPLANE_RGBA101010			(0x9 << 26)
#define   DISPPLANE_BGRX101010			(0xa << 26)
#define   DISPPLANE_RGBX161616			(0xc << 26)
#define   DISPPLANE_RGBX888			(0xe << 26)
#define   DISPPLANE_RGBA888			(0xf << 26)
#define   DISPPLANE_STEREO_ENABLE		(1 << 25)
#define   DISPPLANE_STEREO_DISABLE		0
#define   DISPPLANE_PIPE_CSC_ENABLE		(1 << 24) /* ilk+ */
#define   DISPPLANE_SEL_PIPE_SHIFT		24
#define   DISPPLANE_SEL_PIPE_MASK		(3 << DISPPLANE_SEL_PIPE_SHIFT)
#define   DISPPLANE_SEL_PIPE(pipe)		((pipe) << DISPPLANE_SEL_PIPE_SHIFT)
#define   DISPPLANE_SRC_KEY_ENABLE		(1 << 22)
#define   DISPPLANE_SRC_KEY_DISABLE		0
#define   DISPPLANE_LINE_DOUBLE			(1 << 20)
#define   DISPPLANE_NO_LINE_DOUBLE		0
#define   DISPPLANE_STEREO_POLARITY_FIRST	0
#define   DISPPLANE_STEREO_POLARITY_SECOND	(1 << 18)
#define   DISPPLANE_ALPHA_PREMULTIPLY		(1 << 16) /* CHV pipe B */
#define   DISPPLANE_ROTATE_180			(1 << 15)
#define   DISPPLANE_TRICKLE_FEED_DISABLE	(1 << 14) /* Ironlake */
#define   DISPPLANE_TILED			(1 << 10)
#define   DISPPLANE_MIRROR			(1 << 8) /* CHV pipe B */
#define _DSPAADDR				0x70184
#define _DSPASTRIDE				0x70188
#define _DSPAPOS				0x7018C /* reserved */
#define _DSPASIZE				0x70190
#define _DSPASURF				0x7019C /* 965+ only */
#define _DSPATILEOFF				0x701A4 /* 965+ only */
#define _DSPAOFFSET				0x701A4 /* HSW */
#define _DSPASURFLIVE				0x701AC
#define _DSPAGAMC				0x701E0

#define DSPCNTR(plane)		_MMIO_PIPE2(plane, _DSPACNTR)
#define DSPADDR(plane)		_MMIO_PIPE2(plane, _DSPAADDR)
#define DSPSTRIDE(plane)	_MMIO_PIPE2(plane, _DSPASTRIDE)
#define DSPPOS(plane)		_MMIO_PIPE2(plane, _DSPAPOS)
#define DSPSIZE(plane)		_MMIO_PIPE2(plane, _DSPASIZE)
#define DSPSURF(plane)		_MMIO_PIPE2(plane, _DSPASURF)
#define DSPTILEOFF(plane)	_MMIO_PIPE2(plane, _DSPATILEOFF)
#define DSPLINOFF(plane)	DSPADDR(plane)
#define DSPOFFSET(plane)	_MMIO_PIPE2(plane, _DSPAOFFSET)
#define DSPSURFLIVE(plane)	_MMIO_PIPE2(plane, _DSPASURFLIVE)
#define DSPGAMC(plane, i)	_MMIO(_PIPE2(plane, _DSPAGAMC) + (5 - (i)) * 4) /* plane C only, 6 x u0.8 */

/* CHV pipe B blender and primary plane */
#define _CHV_BLEND_A		0x60a00
#define   CHV_BLEND_LEGACY		(0 << 30)
#define   CHV_BLEND_ANDROID		(1 << 30)
#define   CHV_BLEND_MPO			(2 << 30)
#define   CHV_BLEND_MASK		(3 << 30)
#define _CHV_CANVAS_A		0x60a04
#define _PRIMPOS_A		0x60a08
#define _PRIMSIZE_A		0x60a0c
#define _PRIMCNSTALPHA_A	0x60a10
#define   PRIM_CONST_ALPHA_ENABLE	(1 << 31)

#define CHV_BLEND(pipe)		_MMIO_TRANS2(pipe, _CHV_BLEND_A)
#define CHV_CANVAS(pipe)	_MMIO_TRANS2(pipe, _CHV_CANVAS_A)
#define PRIMPOS(plane)		_MMIO_TRANS2(plane, _PRIMPOS_A)
#define PRIMSIZE(plane)		_MMIO_TRANS2(plane, _PRIMSIZE_A)
#define PRIMCNSTALPHA(plane)	_MMIO_TRANS2(plane, _PRIMCNSTALPHA_A)

/* Display/Sprite base address macros */
#define DISP_BASEADDR_MASK	(0xfffff000)
#define I915_LO_DISPBASE(val)	((val) & ~DISP_BASEADDR_MASK)
#define I915_HI_DISPBASE(val)	((val) & DISP_BASEADDR_MASK)

/*
 * VBIOS flags
 * gen2:
 * [00:06] alm,mgm
 * [10:16] all
 * [30:32] alm,mgm
 * gen3+:
 * [00:0f] all
 * [10:1f] all
 * [30:32] all
 */
#define SWF0(i)	_MMIO(DISPLAY_MMIO_BASE(dev_priv) + 0x70410 + (i) * 4)
#define SWF1(i)	_MMIO(DISPLAY_MMIO_BASE(dev_priv) + 0x71410 + (i) * 4)
#define SWF3(i)	_MMIO(DISPLAY_MMIO_BASE(dev_priv) + 0x72414 + (i) * 4)
#define SWF_ILK(i)	_MMIO(0x4F000 + (i) * 4)

/* Pipe B */
#define _PIPEBDSL		(DISPLAY_MMIO_BASE(dev_priv) + 0x71000)
#define _PIPEBCONF		(DISPLAY_MMIO_BASE(dev_priv) + 0x71008)
#define _PIPEBSTAT		(DISPLAY_MMIO_BASE(dev_priv) + 0x71024)
#define _PIPEBFRAMEHIGH		0x71040
#define _PIPEBFRAMEPIXEL	0x71044
#define _PIPEB_FRMCOUNT_G4X	(DISPLAY_MMIO_BASE(dev_priv) + 0x71040)
#define _PIPEB_FLIPCOUNT_G4X	(DISPLAY_MMIO_BASE(dev_priv) + 0x71044)


/* Display B control */
#define _DSPBCNTR		(DISPLAY_MMIO_BASE(dev_priv) + 0x71180)
#define   DISPPLANE_ALPHA_TRANS_ENABLE		(1 << 15)
#define   DISPPLANE_ALPHA_TRANS_DISABLE		0
#define   DISPPLANE_SPRITE_ABOVE_DISPLAY	0
#define   DISPPLANE_SPRITE_ABOVE_OVERLAY	(1)
#define _DSPBADDR		(DISPLAY_MMIO_BASE(dev_priv) + 0x71184)
#define _DSPBSTRIDE		(DISPLAY_MMIO_BASE(dev_priv) + 0x71188)
#define _DSPBPOS		(DISPLAY_MMIO_BASE(dev_priv) + 0x7118C)
#define _DSPBSIZE		(DISPLAY_MMIO_BASE(dev_priv) + 0x71190)
#define _DSPBSURF		(DISPLAY_MMIO_BASE(dev_priv) + 0x7119C)
#define _DSPBTILEOFF		(DISPLAY_MMIO_BASE(dev_priv) + 0x711A4)
#define _DSPBOFFSET		(DISPLAY_MMIO_BASE(dev_priv) + 0x711A4)
#define _DSPBSURFLIVE		(DISPLAY_MMIO_BASE(dev_priv) + 0x711AC)

/* ICL DSI 0 and 1 */
#define _PIPEDSI0CONF		0x7b008
#define _PIPEDSI1CONF		0x7b808

/* Sprite A control */
#define _DVSACNTR		0x72180
#define   DVS_ENABLE		(1 << 31)
#define   DVS_GAMMA_ENABLE	(1 << 30)
#define   DVS_YUV_RANGE_CORRECTION_DISABLE	(1 << 27)
#define   DVS_PIXFORMAT_MASK	(3 << 25)
#define   DVS_FORMAT_YUV422	(0 << 25)
#define   DVS_FORMAT_RGBX101010	(1 << 25)
#define   DVS_FORMAT_RGBX888	(2 << 25)
#define   DVS_FORMAT_RGBX161616	(3 << 25)
#define   DVS_PIPE_CSC_ENABLE   (1 << 24)
#define   DVS_SOURCE_KEY	(1 << 22)
#define   DVS_RGB_ORDER_XBGR	(1 << 20)
#define   DVS_YUV_FORMAT_BT709	(1 << 18)
#define   DVS_YUV_BYTE_ORDER_MASK (3 << 16)
#define   DVS_YUV_ORDER_YUYV	(0 << 16)
#define   DVS_YUV_ORDER_UYVY	(1 << 16)
#define   DVS_YUV_ORDER_YVYU	(2 << 16)
#define   DVS_YUV_ORDER_VYUY	(3 << 16)
#define   DVS_ROTATE_180	(1 << 15)
#define   DVS_DEST_KEY		(1 << 2)
#define   DVS_TRICKLE_FEED_DISABLE (1 << 14)
#define   DVS_TILED		(1 << 10)
#define _DVSALINOFF		0x72184
#define _DVSASTRIDE		0x72188
#define _DVSAPOS		0x7218c
#define _DVSASIZE		0x72190
#define _DVSAKEYVAL		0x72194
#define _DVSAKEYMSK		0x72198
#define _DVSASURF		0x7219c
#define _DVSAKEYMAXVAL		0x721a0
#define _DVSATILEOFF		0x721a4
#define _DVSASURFLIVE		0x721ac
#define _DVSAGAMC_G4X		0x721e0 /* g4x */
#define _DVSASCALE		0x72204
#define   DVS_SCALE_ENABLE	(1 << 31)
#define   DVS_FILTER_MASK	(3 << 29)
#define   DVS_FILTER_MEDIUM	(0 << 29)
#define   DVS_FILTER_ENHANCING	(1 << 29)
#define   DVS_FILTER_SOFTENING	(2 << 29)
#define   DVS_VERTICAL_OFFSET_HALF (1 << 28) /* must be enabled below */
#define   DVS_VERTICAL_OFFSET_ENABLE (1 << 27)
#define _DVSAGAMC_ILK		0x72300 /* ilk/snb */
#define _DVSAGAMCMAX_ILK	0x72340 /* ilk/snb */

#define _DVSBCNTR		0x73180
#define _DVSBLINOFF		0x73184
#define _DVSBSTRIDE		0x73188
#define _DVSBPOS		0x7318c
#define _DVSBSIZE		0x73190
#define _DVSBKEYVAL		0x73194
#define _DVSBKEYMSK		0x73198
#define _DVSBSURF		0x7319c
#define _DVSBKEYMAXVAL		0x731a0
#define _DVSBTILEOFF		0x731a4
#define _DVSBSURFLIVE		0x731ac
#define _DVSBGAMC_G4X		0x731e0 /* g4x */
#define _DVSBSCALE		0x73204
#define _DVSBGAMC_ILK		0x73300 /* ilk/snb */
#define _DVSBGAMCMAX_ILK	0x73340 /* ilk/snb */

#define DVSCNTR(pipe) _MMIO_PIPE(pipe, _DVSACNTR, _DVSBCNTR)
#define DVSLINOFF(pipe) _MMIO_PIPE(pipe, _DVSALINOFF, _DVSBLINOFF)
#define DVSSTRIDE(pipe) _MMIO_PIPE(pipe, _DVSASTRIDE, _DVSBSTRIDE)
#define DVSPOS(pipe) _MMIO_PIPE(pipe, _DVSAPOS, _DVSBPOS)
#define DVSSURF(pipe) _MMIO_PIPE(pipe, _DVSASURF, _DVSBSURF)
#define DVSKEYMAX(pipe) _MMIO_PIPE(pipe, _DVSAKEYMAXVAL, _DVSBKEYMAXVAL)
#define DVSSIZE(pipe) _MMIO_PIPE(pipe, _DVSASIZE, _DVSBSIZE)
#define DVSSCALE(pipe) _MMIO_PIPE(pipe, _DVSASCALE, _DVSBSCALE)
#define DVSTILEOFF(pipe) _MMIO_PIPE(pipe, _DVSATILEOFF, _DVSBTILEOFF)
#define DVSKEYVAL(pipe) _MMIO_PIPE(pipe, _DVSAKEYVAL, _DVSBKEYVAL)
#define DVSKEYMSK(pipe) _MMIO_PIPE(pipe, _DVSAKEYMSK, _DVSBKEYMSK)
#define DVSSURFLIVE(pipe) _MMIO_PIPE(pipe, _DVSASURFLIVE, _DVSBSURFLIVE)
#define DVSGAMC_G4X(pipe, i) _MMIO(_PIPE(pipe, _DVSAGAMC_G4X, _DVSBGAMC_G4X) + (5 - (i)) * 4) /* 6 x u0.8 */
#define DVSGAMC_ILK(pipe, i) _MMIO(_PIPE(pipe, _DVSAGAMC_ILK, _DVSBGAMC_ILK) + (i) * 4) /* 16 x u0.10 */
#define DVSGAMCMAX_ILK(pipe, i) _MMIO(_PIPE(pipe, _DVSAGAMCMAX_ILK, _DVSBGAMCMAX_ILK) + (i) * 4) /* 3 x u1.10 */

#define _SPRA_CTL		0x70280
#define   SPRITE_ENABLE			(1 << 31)
#define   SPRITE_GAMMA_ENABLE		(1 << 30)
#define   SPRITE_YUV_RANGE_CORRECTION_DISABLE	(1 << 28)
#define   SPRITE_PIXFORMAT_MASK		(7 << 25)
#define   SPRITE_FORMAT_YUV422		(0 << 25)
#define   SPRITE_FORMAT_RGBX101010	(1 << 25)
#define   SPRITE_FORMAT_RGBX888		(2 << 25)
#define   SPRITE_FORMAT_RGBX161616	(3 << 25)
#define   SPRITE_FORMAT_YUV444		(4 << 25)
#define   SPRITE_FORMAT_XR_BGR101010	(5 << 25) /* Extended range */
#define   SPRITE_PIPE_CSC_ENABLE	(1 << 24)
#define   SPRITE_SOURCE_KEY		(1 << 22)
#define   SPRITE_RGB_ORDER_RGBX		(1 << 20) /* only for 888 and 161616 */
#define   SPRITE_YUV_TO_RGB_CSC_DISABLE	(1 << 19)
#define   SPRITE_YUV_TO_RGB_CSC_FORMAT_BT709	(1 << 18) /* 0 is BT601 */
#define   SPRITE_YUV_BYTE_ORDER_MASK	(3 << 16)
#define   SPRITE_YUV_ORDER_YUYV		(0 << 16)
#define   SPRITE_YUV_ORDER_UYVY		(1 << 16)
#define   SPRITE_YUV_ORDER_YVYU		(2 << 16)
#define   SPRITE_YUV_ORDER_VYUY		(3 << 16)
#define   SPRITE_ROTATE_180		(1 << 15)
#define   SPRITE_TRICKLE_FEED_DISABLE	(1 << 14)
#define   SPRITE_INT_GAMMA_DISABLE	(1 << 13)
#define   SPRITE_TILED			(1 << 10)
#define   SPRITE_DEST_KEY		(1 << 2)
#define _SPRA_LINOFF		0x70284
#define _SPRA_STRIDE		0x70288
#define _SPRA_POS		0x7028c
#define _SPRA_SIZE		0x70290
#define _SPRA_KEYVAL		0x70294
#define _SPRA_KEYMSK		0x70298
#define _SPRA_SURF		0x7029c
#define _SPRA_KEYMAX		0x702a0
#define _SPRA_TILEOFF		0x702a4
#define _SPRA_OFFSET		0x702a4
#define _SPRA_SURFLIVE		0x702ac
#define _SPRA_SCALE		0x70304
#define   SPRITE_SCALE_ENABLE	(1 << 31)
#define   SPRITE_FILTER_MASK	(3 << 29)
#define   SPRITE_FILTER_MEDIUM	(0 << 29)
#define   SPRITE_FILTER_ENHANCING	(1 << 29)
#define   SPRITE_FILTER_SOFTENING	(2 << 29)
#define   SPRITE_VERTICAL_OFFSET_HALF	(1 << 28) /* must be enabled below */
#define   SPRITE_VERTICAL_OFFSET_ENABLE	(1 << 27)
#define _SPRA_GAMC		0x70400
#define _SPRA_GAMC16		0x70440
#define _SPRA_GAMC17		0x7044c

#define _SPRB_CTL		0x71280
#define _SPRB_LINOFF		0x71284
#define _SPRB_STRIDE		0x71288
#define _SPRB_POS		0x7128c
#define _SPRB_SIZE		0x71290
#define _SPRB_KEYVAL		0x71294
#define _SPRB_KEYMSK		0x71298
#define _SPRB_SURF		0x7129c
#define _SPRB_KEYMAX		0x712a0
#define _SPRB_TILEOFF		0x712a4
#define _SPRB_OFFSET		0x712a4
#define _SPRB_SURFLIVE		0x712ac
#define _SPRB_SCALE		0x71304
#define _SPRB_GAMC		0x71400
#define _SPRB_GAMC16		0x71440
#define _SPRB_GAMC17		0x7144c

#define SPRCTL(pipe) _MMIO_PIPE(pipe, _SPRA_CTL, _SPRB_CTL)
#define SPRLINOFF(pipe) _MMIO_PIPE(pipe, _SPRA_LINOFF, _SPRB_LINOFF)
#define SPRSTRIDE(pipe) _MMIO_PIPE(pipe, _SPRA_STRIDE, _SPRB_STRIDE)
#define SPRPOS(pipe) _MMIO_PIPE(pipe, _SPRA_POS, _SPRB_POS)
#define SPRSIZE(pipe) _MMIO_PIPE(pipe, _SPRA_SIZE, _SPRB_SIZE)
#define SPRKEYVAL(pipe) _MMIO_PIPE(pipe, _SPRA_KEYVAL, _SPRB_KEYVAL)
#define SPRKEYMSK(pipe) _MMIO_PIPE(pipe, _SPRA_KEYMSK, _SPRB_KEYMSK)
#define SPRSURF(pipe) _MMIO_PIPE(pipe, _SPRA_SURF, _SPRB_SURF)
#define SPRKEYMAX(pipe) _MMIO_PIPE(pipe, _SPRA_KEYMAX, _SPRB_KEYMAX)
#define SPRTILEOFF(pipe) _MMIO_PIPE(pipe, _SPRA_TILEOFF, _SPRB_TILEOFF)
#define SPROFFSET(pipe) _MMIO_PIPE(pipe, _SPRA_OFFSET, _SPRB_OFFSET)
#define SPRSCALE(pipe) _MMIO_PIPE(pipe, _SPRA_SCALE, _SPRB_SCALE)
#define SPRGAMC(pipe, i) _MMIO(_PIPE(pipe, _SPRA_GAMC, _SPRB_GAMC) + (i) * 4) /* 16 x u0.10 */
#define SPRGAMC16(pipe, i) _MMIO(_PIPE(pipe, _SPRA_GAMC16, _SPRB_GAMC16) + (i) * 4) /* 3 x u1.10 */
#define SPRGAMC17(pipe, i) _MMIO(_PIPE(pipe, _SPRA_GAMC17, _SPRB_GAMC17) + (i) * 4) /* 3 x u2.10 */
#define SPRSURFLIVE(pipe) _MMIO_PIPE(pipe, _SPRA_SURFLIVE, _SPRB_SURFLIVE)

#define _SPACNTR		(VLV_DISPLAY_BASE + 0x72180)
#define   SP_ENABLE			(1 << 31)
#define   SP_GAMMA_ENABLE		(1 << 30)
#define   SP_PIXFORMAT_MASK		(0xf << 26)
#define   SP_FORMAT_YUV422		(0 << 26)
#define   SP_FORMAT_BGR565		(5 << 26)
#define   SP_FORMAT_BGRX8888		(6 << 26)
#define   SP_FORMAT_BGRA8888		(7 << 26)
#define   SP_FORMAT_RGBX1010102		(8 << 26)
#define   SP_FORMAT_RGBA1010102		(9 << 26)
#define   SP_FORMAT_RGBX8888		(0xe << 26)
#define   SP_FORMAT_RGBA8888		(0xf << 26)
#define   SP_ALPHA_PREMULTIPLY		(1 << 23) /* CHV pipe B */
#define   SP_SOURCE_KEY			(1 << 22)
#define   SP_YUV_FORMAT_BT709		(1 << 18)
#define   SP_YUV_BYTE_ORDER_MASK	(3 << 16)
#define   SP_YUV_ORDER_YUYV		(0 << 16)
#define   SP_YUV_ORDER_UYVY		(1 << 16)
#define   SP_YUV_ORDER_YVYU		(2 << 16)
#define   SP_YUV_ORDER_VYUY		(3 << 16)
#define   SP_ROTATE_180			(1 << 15)
#define   SP_TILED			(1 << 10)
#define   SP_MIRROR			(1 << 8) /* CHV pipe B */
#define _SPALINOFF		(VLV_DISPLAY_BASE + 0x72184)
#define _SPASTRIDE		(VLV_DISPLAY_BASE + 0x72188)
#define _SPAPOS			(VLV_DISPLAY_BASE + 0x7218c)
#define _SPASIZE		(VLV_DISPLAY_BASE + 0x72190)
#define _SPAKEYMINVAL		(VLV_DISPLAY_BASE + 0x72194)
#define _SPAKEYMSK		(VLV_DISPLAY_BASE + 0x72198)
#define _SPASURF		(VLV_DISPLAY_BASE + 0x7219c)
#define _SPAKEYMAXVAL		(VLV_DISPLAY_BASE + 0x721a0)
#define _SPATILEOFF		(VLV_DISPLAY_BASE + 0x721a4)
#define _SPACONSTALPHA		(VLV_DISPLAY_BASE + 0x721a8)
#define   SP_CONST_ALPHA_ENABLE		(1 << 31)
#define _SPACLRC0		(VLV_DISPLAY_BASE + 0x721d0)
#define   SP_CONTRAST(x)		((x) << 18) /* u3.6 */
#define   SP_BRIGHTNESS(x)		((x) & 0xff) /* s8 */
#define _SPACLRC1		(VLV_DISPLAY_BASE + 0x721d4)
#define   SP_SH_SIN(x)			(((x) & 0x7ff) << 16) /* s4.7 */
#define   SP_SH_COS(x)			(x) /* u3.7 */
#define _SPAGAMC		(VLV_DISPLAY_BASE + 0x721e0)

#define _SPBCNTR		(VLV_DISPLAY_BASE + 0x72280)
#define _SPBLINOFF		(VLV_DISPLAY_BASE + 0x72284)
#define _SPBSTRIDE		(VLV_DISPLAY_BASE + 0x72288)
#define _SPBPOS			(VLV_DISPLAY_BASE + 0x7228c)
#define _SPBSIZE		(VLV_DISPLAY_BASE + 0x72290)
#define _SPBKEYMINVAL		(VLV_DISPLAY_BASE + 0x72294)
#define _SPBKEYMSK		(VLV_DISPLAY_BASE + 0x72298)
#define _SPBSURF		(VLV_DISPLAY_BASE + 0x7229c)
#define _SPBKEYMAXVAL		(VLV_DISPLAY_BASE + 0x722a0)
#define _SPBTILEOFF		(VLV_DISPLAY_BASE + 0x722a4)
#define _SPBCONSTALPHA		(VLV_DISPLAY_BASE + 0x722a8)
#define _SPBCLRC0		(VLV_DISPLAY_BASE + 0x722d0)
#define _SPBCLRC1		(VLV_DISPLAY_BASE + 0x722d4)
#define _SPBGAMC		(VLV_DISPLAY_BASE + 0x722e0)

#define _VLV_SPR(pipe, plane_id, reg_a, reg_b) \
	_PIPE((pipe) * 2 + (plane_id) - PLANE_SPRITE0, (reg_a), (reg_b))
#define _MMIO_VLV_SPR(pipe, plane_id, reg_a, reg_b) \
	_MMIO(_VLV_SPR((pipe), (plane_id), (reg_a), (reg_b)))

#define SPCNTR(pipe, plane_id)		_MMIO_VLV_SPR((pipe), (plane_id), _SPACNTR, _SPBCNTR)
#define SPLINOFF(pipe, plane_id)	_MMIO_VLV_SPR((pipe), (plane_id), _SPALINOFF, _SPBLINOFF)
#define SPSTRIDE(pipe, plane_id)	_MMIO_VLV_SPR((pipe), (plane_id), _SPASTRIDE, _SPBSTRIDE)
#define SPPOS(pipe, plane_id)		_MMIO_VLV_SPR((pipe), (plane_id), _SPAPOS, _SPBPOS)
#define SPSIZE(pipe, plane_id)		_MMIO_VLV_SPR((pipe), (plane_id), _SPASIZE, _SPBSIZE)
#define SPKEYMINVAL(pipe, plane_id)	_MMIO_VLV_SPR((pipe), (plane_id), _SPAKEYMINVAL, _SPBKEYMINVAL)
#define SPKEYMSK(pipe, plane_id)	_MMIO_VLV_SPR((pipe), (plane_id), _SPAKEYMSK, _SPBKEYMSK)
#define SPSURF(pipe, plane_id)		_MMIO_VLV_SPR((pipe), (plane_id), _SPASURF, _SPBSURF)
#define SPKEYMAXVAL(pipe, plane_id)	_MMIO_VLV_SPR((pipe), (plane_id), _SPAKEYMAXVAL, _SPBKEYMAXVAL)
#define SPTILEOFF(pipe, plane_id)	_MMIO_VLV_SPR((pipe), (plane_id), _SPATILEOFF, _SPBTILEOFF)
#define SPCONSTALPHA(pipe, plane_id)	_MMIO_VLV_SPR((pipe), (plane_id), _SPACONSTALPHA, _SPBCONSTALPHA)
#define SPCLRC0(pipe, plane_id)		_MMIO_VLV_SPR((pipe), (plane_id), _SPACLRC0, _SPBCLRC0)
#define SPCLRC1(pipe, plane_id)		_MMIO_VLV_SPR((pipe), (plane_id), _SPACLRC1, _SPBCLRC1)
#define SPGAMC(pipe, plane_id, i)	_MMIO(_VLV_SPR((pipe), (plane_id), _SPAGAMC, _SPBGAMC) + (5 - (i)) * 4) /* 6 x u0.10 */

/*
 * CHV pipe B sprite CSC
 *
 * |cr|   |c0 c1 c2|   |cr + cr_ioff|   |cr_ooff|
 * |yg| = |c3 c4 c5| x |yg + yg_ioff| + |yg_ooff|
 * |cb|   |c6 c7 c8|   |cb + cr_ioff|   |cb_ooff|
 */
#define _MMIO_CHV_SPCSC(plane_id, reg) \
	_MMIO(VLV_DISPLAY_BASE + ((plane_id) - PLANE_SPRITE0) * 0x1000 + (reg))

#define SPCSCYGOFF(plane_id)	_MMIO_CHV_SPCSC(plane_id, 0x6d900)
#define SPCSCCBOFF(plane_id)	_MMIO_CHV_SPCSC(plane_id, 0x6d904)
#define SPCSCCROFF(plane_id)	_MMIO_CHV_SPCSC(plane_id, 0x6d908)
#define  SPCSC_OOFF(x)		(((x) & 0x7ff) << 16) /* s11 */
#define  SPCSC_IOFF(x)		(((x) & 0x7ff) << 0) /* s11 */

#define SPCSCC01(plane_id)	_MMIO_CHV_SPCSC(plane_id, 0x6d90c)
#define SPCSCC23(plane_id)	_MMIO_CHV_SPCSC(plane_id, 0x6d910)
#define SPCSCC45(plane_id)	_MMIO_CHV_SPCSC(plane_id, 0x6d914)
#define SPCSCC67(plane_id)	_MMIO_CHV_SPCSC(plane_id, 0x6d918)
#define SPCSCC8(plane_id)	_MMIO_CHV_SPCSC(plane_id, 0x6d91c)
#define  SPCSC_C1(x)		(((x) & 0x7fff) << 16) /* s3.12 */
#define  SPCSC_C0(x)		(((x) & 0x7fff) << 0) /* s3.12 */

#define SPCSCYGICLAMP(plane_id)	_MMIO_CHV_SPCSC(plane_id, 0x6d920)
#define SPCSCCBICLAMP(plane_id)	_MMIO_CHV_SPCSC(plane_id, 0x6d924)
#define SPCSCCRICLAMP(plane_id)	_MMIO_CHV_SPCSC(plane_id, 0x6d928)
#define  SPCSC_IMAX(x)		(((x) & 0x7ff) << 16) /* s11 */
#define  SPCSC_IMIN(x)		(((x) & 0x7ff) << 0) /* s11 */

#define SPCSCYGOCLAMP(plane_id)	_MMIO_CHV_SPCSC(plane_id, 0x6d92c)
#define SPCSCCBOCLAMP(plane_id)	_MMIO_CHV_SPCSC(plane_id, 0x6d930)
#define SPCSCCROCLAMP(plane_id)	_MMIO_CHV_SPCSC(plane_id, 0x6d934)
#define  SPCSC_OMAX(x)		((x) << 16) /* u10 */
#define  SPCSC_OMIN(x)		((x) << 0) /* u10 */

/* Skylake plane registers */

#define _PLANE_CTL_1_A				0x70180
#define _PLANE_CTL_2_A				0x70280
#define _PLANE_CTL_3_A				0x70380
#define   PLANE_CTL_ENABLE			(1 << 31)
#define   PLANE_CTL_PIPE_GAMMA_ENABLE		(1 << 30)   /* Pre-GLK */
#define   PLANE_CTL_YUV_RANGE_CORRECTION_DISABLE	(1 << 28)
/*
 * ICL+ uses the same PLANE_CTL_FORMAT bits, but the field definition
 * expanded to include bit 23 as well. However, the shift-24 based values
 * correctly map to the same formats in ICL, as long as bit 23 is set to 0
 */
#define   PLANE_CTL_FORMAT_MASK			(0xf << 24)
#define   PLANE_CTL_FORMAT_YUV422		(0 << 24)
#define   PLANE_CTL_FORMAT_NV12			(1 << 24)
#define   PLANE_CTL_FORMAT_XRGB_2101010		(2 << 24)
#define   PLANE_CTL_FORMAT_P010			(3 << 24)
#define   PLANE_CTL_FORMAT_XRGB_8888		(4 << 24)
#define   PLANE_CTL_FORMAT_P012			(5 << 24)
#define   PLANE_CTL_FORMAT_XRGB_16161616F	(6 << 24)
#define   PLANE_CTL_FORMAT_P016			(7 << 24)
#define   PLANE_CTL_FORMAT_AYUV			(8 << 24)
#define   PLANE_CTL_FORMAT_INDEXED		(12 << 24)
#define   PLANE_CTL_FORMAT_RGB_565		(14 << 24)
#define   ICL_PLANE_CTL_FORMAT_MASK		(0x1f << 23)
#define   PLANE_CTL_PIPE_CSC_ENABLE		(1 << 23) /* Pre-GLK */
#define   PLANE_CTL_FORMAT_Y210                 (1 << 23)
#define   PLANE_CTL_FORMAT_Y212                 (3 << 23)
#define   PLANE_CTL_FORMAT_Y216                 (5 << 23)
#define   PLANE_CTL_FORMAT_Y410                 (7 << 23)
#define   PLANE_CTL_FORMAT_Y412                 (9 << 23)
#define   PLANE_CTL_FORMAT_Y416                 (0xb << 23)
#define   PLANE_CTL_KEY_ENABLE_MASK		(0x3 << 21)
#define   PLANE_CTL_KEY_ENABLE_SOURCE		(1 << 21)
#define   PLANE_CTL_KEY_ENABLE_DESTINATION	(2 << 21)
#define   PLANE_CTL_ORDER_BGRX			(0 << 20)
#define   PLANE_CTL_ORDER_RGBX			(1 << 20)
#define   PLANE_CTL_YUV420_Y_PLANE		(1 << 19)
#define   PLANE_CTL_YUV_TO_RGB_CSC_FORMAT_BT709	(1 << 18)
#define   PLANE_CTL_YUV422_ORDER_MASK		(0x3 << 16)
#define   PLANE_CTL_YUV422_YUYV			(0 << 16)
#define   PLANE_CTL_YUV422_UYVY			(1 << 16)
#define   PLANE_CTL_YUV422_YVYU			(2 << 16)
#define   PLANE_CTL_YUV422_VYUY			(3 << 16)
#define   PLANE_CTL_RENDER_DECOMPRESSION_ENABLE	(1 << 15)
#define   PLANE_CTL_TRICKLE_FEED_DISABLE	(1 << 14)
#define   PLANE_CTL_PLANE_GAMMA_DISABLE		(1 << 13) /* Pre-GLK */
#define   PLANE_CTL_TILED_MASK			(0x7 << 10)
#define   PLANE_CTL_TILED_LINEAR		(0 << 10)
#define   PLANE_CTL_TILED_X			(1 << 10)
#define   PLANE_CTL_TILED_Y			(4 << 10)
#define   PLANE_CTL_TILED_YF			(5 << 10)
#define   PLANE_CTL_FLIP_HORIZONTAL		(1 << 8)
#define   PLANE_CTL_ALPHA_MASK			(0x3 << 4) /* Pre-GLK */
#define   PLANE_CTL_ALPHA_DISABLE		(0 << 4)
#define   PLANE_CTL_ALPHA_SW_PREMULTIPLY	(2 << 4)
#define   PLANE_CTL_ALPHA_HW_PREMULTIPLY	(3 << 4)
#define   PLANE_CTL_ROTATE_MASK			0x3
#define   PLANE_CTL_ROTATE_0			0x0
#define   PLANE_CTL_ROTATE_90			0x1
#define   PLANE_CTL_ROTATE_180			0x2
#define   PLANE_CTL_ROTATE_270			0x3
#define _PLANE_STRIDE_1_A			0x70188
#define _PLANE_STRIDE_2_A			0x70288
#define _PLANE_STRIDE_3_A			0x70388
#define _PLANE_POS_1_A				0x7018c
#define _PLANE_POS_2_A				0x7028c
#define _PLANE_POS_3_A				0x7038c
#define _PLANE_SIZE_1_A				0x70190
#define _PLANE_SIZE_2_A				0x70290
#define _PLANE_SIZE_3_A				0x70390
#define _PLANE_SURF_1_A				0x7019c
#define _PLANE_SURF_2_A				0x7029c
#define _PLANE_SURF_3_A				0x7039c
#define _PLANE_OFFSET_1_A			0x701a4
#define _PLANE_OFFSET_2_A			0x702a4
#define _PLANE_OFFSET_3_A			0x703a4
#define _PLANE_KEYVAL_1_A			0x70194
#define _PLANE_KEYVAL_2_A			0x70294
#define _PLANE_KEYMSK_1_A			0x70198
#define _PLANE_KEYMSK_2_A			0x70298
#define  PLANE_KEYMSK_ALPHA_ENABLE		(1 << 31)
#define _PLANE_KEYMAX_1_A			0x701a0
#define _PLANE_KEYMAX_2_A			0x702a0
#define  PLANE_KEYMAX_ALPHA(a)			((a) << 24)
#define _PLANE_AUX_DIST_1_A			0x701c0
#define _PLANE_AUX_DIST_2_A			0x702c0
#define _PLANE_AUX_OFFSET_1_A			0x701c4
#define _PLANE_AUX_OFFSET_2_A			0x702c4
#define _PLANE_CUS_CTL_1_A			0x701c8
#define _PLANE_CUS_CTL_2_A			0x702c8
#define  PLANE_CUS_ENABLE			(1 << 31)
#define  PLANE_CUS_PLANE_6			(0 << 30)
#define  PLANE_CUS_PLANE_7			(1 << 30)
#define  PLANE_CUS_HPHASE_SIGN_NEGATIVE		(1 << 19)
#define  PLANE_CUS_HPHASE_0			(0 << 16)
#define  PLANE_CUS_HPHASE_0_25			(1 << 16)
#define  PLANE_CUS_HPHASE_0_5			(2 << 16)
#define  PLANE_CUS_VPHASE_SIGN_NEGATIVE		(1 << 15)
#define  PLANE_CUS_VPHASE_0			(0 << 12)
#define  PLANE_CUS_VPHASE_0_25			(1 << 12)
#define  PLANE_CUS_VPHASE_0_5			(2 << 12)
#define _PLANE_COLOR_CTL_1_A			0x701CC /* GLK+ */
#define _PLANE_COLOR_CTL_2_A			0x702CC /* GLK+ */
#define _PLANE_COLOR_CTL_3_A			0x703CC /* GLK+ */
#define   PLANE_COLOR_PIPE_GAMMA_ENABLE		(1 << 30) /* Pre-ICL */
#define   PLANE_COLOR_YUV_RANGE_CORRECTION_DISABLE	(1 << 28)
#define   PLANE_COLOR_INPUT_CSC_ENABLE		(1 << 20) /* ICL+ */
#define   PLANE_COLOR_PIPE_CSC_ENABLE		(1 << 23) /* Pre-ICL */
#define   PLANE_COLOR_CSC_MODE_BYPASS			(0 << 17)
#define   PLANE_COLOR_CSC_MODE_YUV601_TO_RGB709		(1 << 17)
#define   PLANE_COLOR_CSC_MODE_YUV709_TO_RGB709		(2 << 17)
#define   PLANE_COLOR_CSC_MODE_YUV2020_TO_RGB2020	(3 << 17)
#define   PLANE_COLOR_CSC_MODE_RGB709_TO_RGB2020	(4 << 17)
#define   PLANE_COLOR_PLANE_GAMMA_DISABLE	(1 << 13)
#define   PLANE_COLOR_ALPHA_MASK		(0x3 << 4)
#define   PLANE_COLOR_ALPHA_DISABLE		(0 << 4)
#define   PLANE_COLOR_ALPHA_SW_PREMULTIPLY	(2 << 4)
#define   PLANE_COLOR_ALPHA_HW_PREMULTIPLY	(3 << 4)
#define _PLANE_BUF_CFG_1_A			0x7027c
#define _PLANE_BUF_CFG_2_A			0x7037c
#define _PLANE_NV12_BUF_CFG_1_A		0x70278
#define _PLANE_NV12_BUF_CFG_2_A		0x70378

/* Input CSC Register Definitions */
#define _PLANE_INPUT_CSC_RY_GY_1_A	0x701E0
#define _PLANE_INPUT_CSC_RY_GY_2_A	0x702E0

#define _PLANE_INPUT_CSC_RY_GY_1_B	0x711E0
#define _PLANE_INPUT_CSC_RY_GY_2_B	0x712E0

#define _PLANE_INPUT_CSC_RY_GY_1(pipe)	\
	_PIPE(pipe, _PLANE_INPUT_CSC_RY_GY_1_A, \
	     _PLANE_INPUT_CSC_RY_GY_1_B)
#define _PLANE_INPUT_CSC_RY_GY_2(pipe)	\
	_PIPE(pipe, _PLANE_INPUT_CSC_RY_GY_2_A, \
	     _PLANE_INPUT_CSC_RY_GY_2_B)

#define PLANE_INPUT_CSC_COEFF(pipe, plane, index)	\
	_MMIO_PLANE(plane, _PLANE_INPUT_CSC_RY_GY_1(pipe) +  (index) * 4, \
		    _PLANE_INPUT_CSC_RY_GY_2(pipe) + (index) * 4)

#define _PLANE_INPUT_CSC_PREOFF_HI_1_A		0x701F8
#define _PLANE_INPUT_CSC_PREOFF_HI_2_A		0x702F8

#define _PLANE_INPUT_CSC_PREOFF_HI_1_B		0x711F8
#define _PLANE_INPUT_CSC_PREOFF_HI_2_B		0x712F8

#define _PLANE_INPUT_CSC_PREOFF_HI_1(pipe)	\
	_PIPE(pipe, _PLANE_INPUT_CSC_PREOFF_HI_1_A, \
	     _PLANE_INPUT_CSC_PREOFF_HI_1_B)
#define _PLANE_INPUT_CSC_PREOFF_HI_2(pipe)	\
	_PIPE(pipe, _PLANE_INPUT_CSC_PREOFF_HI_2_A, \
	     _PLANE_INPUT_CSC_PREOFF_HI_2_B)
#define PLANE_INPUT_CSC_PREOFF(pipe, plane, index)	\
	_MMIO_PLANE(plane, _PLANE_INPUT_CSC_PREOFF_HI_1(pipe) + (index) * 4, \
		    _PLANE_INPUT_CSC_PREOFF_HI_2(pipe) + (index) * 4)

#define _PLANE_INPUT_CSC_POSTOFF_HI_1_A		0x70204
#define _PLANE_INPUT_CSC_POSTOFF_HI_2_A		0x70304

#define _PLANE_INPUT_CSC_POSTOFF_HI_1_B		0x71204
#define _PLANE_INPUT_CSC_POSTOFF_HI_2_B		0x71304

#define _PLANE_INPUT_CSC_POSTOFF_HI_1(pipe)	\
	_PIPE(pipe, _PLANE_INPUT_CSC_POSTOFF_HI_1_A, \
	     _PLANE_INPUT_CSC_POSTOFF_HI_1_B)
#define _PLANE_INPUT_CSC_POSTOFF_HI_2(pipe)	\
	_PIPE(pipe, _PLANE_INPUT_CSC_POSTOFF_HI_2_A, \
	     _PLANE_INPUT_CSC_POSTOFF_HI_2_B)
#define PLANE_INPUT_CSC_POSTOFF(pipe, plane, index)	\
	_MMIO_PLANE(plane, _PLANE_INPUT_CSC_POSTOFF_HI_1(pipe) + (index) * 4, \
		    _PLANE_INPUT_CSC_POSTOFF_HI_2(pipe) + (index) * 4)

#define _PLANE_CTL_1_B				0x71180
#define _PLANE_CTL_2_B				0x71280
#define _PLANE_CTL_3_B				0x71380
#define _PLANE_CTL_1(pipe)	_PIPE(pipe, _PLANE_CTL_1_A, _PLANE_CTL_1_B)
#define _PLANE_CTL_2(pipe)	_PIPE(pipe, _PLANE_CTL_2_A, _PLANE_CTL_2_B)
#define _PLANE_CTL_3(pipe)	_PIPE(pipe, _PLANE_CTL_3_A, _PLANE_CTL_3_B)
#define PLANE_CTL(pipe, plane)	\
	_MMIO_PLANE(plane, _PLANE_CTL_1(pipe), _PLANE_CTL_2(pipe))

#define _PLANE_STRIDE_1_B			0x71188
#define _PLANE_STRIDE_2_B			0x71288
#define _PLANE_STRIDE_3_B			0x71388
#define _PLANE_STRIDE_1(pipe)	\
	_PIPE(pipe, _PLANE_STRIDE_1_A, _PLANE_STRIDE_1_B)
#define _PLANE_STRIDE_2(pipe)	\
	_PIPE(pipe, _PLANE_STRIDE_2_A, _PLANE_STRIDE_2_B)
#define _PLANE_STRIDE_3(pipe)	\
	_PIPE(pipe, _PLANE_STRIDE_3_A, _PLANE_STRIDE_3_B)
#define PLANE_STRIDE(pipe, plane)	\
	_MMIO_PLANE(plane, _PLANE_STRIDE_1(pipe), _PLANE_STRIDE_2(pipe))

#define _PLANE_POS_1_B				0x7118c
#define _PLANE_POS_2_B				0x7128c
#define _PLANE_POS_3_B				0x7138c
#define _PLANE_POS_1(pipe)	_PIPE(pipe, _PLANE_POS_1_A, _PLANE_POS_1_B)
#define _PLANE_POS_2(pipe)	_PIPE(pipe, _PLANE_POS_2_A, _PLANE_POS_2_B)
#define _PLANE_POS_3(pipe)	_PIPE(pipe, _PLANE_POS_3_A, _PLANE_POS_3_B)
#define PLANE_POS(pipe, plane)	\
	_MMIO_PLANE(plane, _PLANE_POS_1(pipe), _PLANE_POS_2(pipe))

#define _PLANE_SIZE_1_B				0x71190
#define _PLANE_SIZE_2_B				0x71290
#define _PLANE_SIZE_3_B				0x71390
#define _PLANE_SIZE_1(pipe)	_PIPE(pipe, _PLANE_SIZE_1_A, _PLANE_SIZE_1_B)
#define _PLANE_SIZE_2(pipe)	_PIPE(pipe, _PLANE_SIZE_2_A, _PLANE_SIZE_2_B)
#define _PLANE_SIZE_3(pipe)	_PIPE(pipe, _PLANE_SIZE_3_A, _PLANE_SIZE_3_B)
#define PLANE_SIZE(pipe, plane)	\
	_MMIO_PLANE(plane, _PLANE_SIZE_1(pipe), _PLANE_SIZE_2(pipe))

#define _PLANE_SURF_1_B				0x7119c
#define _PLANE_SURF_2_B				0x7129c
#define _PLANE_SURF_3_B				0x7139c
#define _PLANE_SURF_1(pipe)	_PIPE(pipe, _PLANE_SURF_1_A, _PLANE_SURF_1_B)
#define _PLANE_SURF_2(pipe)	_PIPE(pipe, _PLANE_SURF_2_A, _PLANE_SURF_2_B)
#define _PLANE_SURF_3(pipe)	_PIPE(pipe, _PLANE_SURF_3_A, _PLANE_SURF_3_B)
#define PLANE_SURF(pipe, plane)	\
	_MMIO_PLANE(plane, _PLANE_SURF_1(pipe), _PLANE_SURF_2(pipe))

#define _PLANE_OFFSET_1_B			0x711a4
#define _PLANE_OFFSET_2_B			0x712a4
#define _PLANE_OFFSET_1(pipe) _PIPE(pipe, _PLANE_OFFSET_1_A, _PLANE_OFFSET_1_B)
#define _PLANE_OFFSET_2(pipe) _PIPE(pipe, _PLANE_OFFSET_2_A, _PLANE_OFFSET_2_B)
#define PLANE_OFFSET(pipe, plane)	\
	_MMIO_PLANE(plane, _PLANE_OFFSET_1(pipe), _PLANE_OFFSET_2(pipe))

#define _PLANE_KEYVAL_1_B			0x71194
#define _PLANE_KEYVAL_2_B			0x71294
#define _PLANE_KEYVAL_1(pipe) _PIPE(pipe, _PLANE_KEYVAL_1_A, _PLANE_KEYVAL_1_B)
#define _PLANE_KEYVAL_2(pipe) _PIPE(pipe, _PLANE_KEYVAL_2_A, _PLANE_KEYVAL_2_B)
#define PLANE_KEYVAL(pipe, plane)	\
	_MMIO_PLANE(plane, _PLANE_KEYVAL_1(pipe), _PLANE_KEYVAL_2(pipe))

#define _PLANE_KEYMSK_1_B			0x71198
#define _PLANE_KEYMSK_2_B			0x71298
#define _PLANE_KEYMSK_1(pipe) _PIPE(pipe, _PLANE_KEYMSK_1_A, _PLANE_KEYMSK_1_B)
#define _PLANE_KEYMSK_2(pipe) _PIPE(pipe, _PLANE_KEYMSK_2_A, _PLANE_KEYMSK_2_B)
#define PLANE_KEYMSK(pipe, plane)	\
	_MMIO_PLANE(plane, _PLANE_KEYMSK_1(pipe), _PLANE_KEYMSK_2(pipe))

#define _PLANE_KEYMAX_1_B			0x711a0
#define _PLANE_KEYMAX_2_B			0x712a0
#define _PLANE_KEYMAX_1(pipe) _PIPE(pipe, _PLANE_KEYMAX_1_A, _PLANE_KEYMAX_1_B)
#define _PLANE_KEYMAX_2(pipe) _PIPE(pipe, _PLANE_KEYMAX_2_A, _PLANE_KEYMAX_2_B)
#define PLANE_KEYMAX(pipe, plane)	\
	_MMIO_PLANE(plane, _PLANE_KEYMAX_1(pipe), _PLANE_KEYMAX_2(pipe))

#define _PLANE_BUF_CFG_1_B			0x7127c
#define _PLANE_BUF_CFG_2_B			0x7137c
#define  DDB_ENTRY_MASK				0x7FF /* skl+: 10 bits, icl+ 11 bits */
#define  DDB_ENTRY_END_SHIFT			16
#define _PLANE_BUF_CFG_1(pipe)	\
	_PIPE(pipe, _PLANE_BUF_CFG_1_A, _PLANE_BUF_CFG_1_B)
#define _PLANE_BUF_CFG_2(pipe)	\
	_PIPE(pipe, _PLANE_BUF_CFG_2_A, _PLANE_BUF_CFG_2_B)
#define PLANE_BUF_CFG(pipe, plane)	\
	_MMIO_PLANE(plane, _PLANE_BUF_CFG_1(pipe), _PLANE_BUF_CFG_2(pipe))

#define _PLANE_NV12_BUF_CFG_1_B		0x71278
#define _PLANE_NV12_BUF_CFG_2_B		0x71378
#define _PLANE_NV12_BUF_CFG_1(pipe)	\
	_PIPE(pipe, _PLANE_NV12_BUF_CFG_1_A, _PLANE_NV12_BUF_CFG_1_B)
#define _PLANE_NV12_BUF_CFG_2(pipe)	\
	_PIPE(pipe, _PLANE_NV12_BUF_CFG_2_A, _PLANE_NV12_BUF_CFG_2_B)
#define PLANE_NV12_BUF_CFG(pipe, plane)	\
	_MMIO_PLANE(plane, _PLANE_NV12_BUF_CFG_1(pipe), _PLANE_NV12_BUF_CFG_2(pipe))

#define _PLANE_AUX_DIST_1_B		0x711c0
#define _PLANE_AUX_DIST_2_B		0x712c0
#define _PLANE_AUX_DIST_1(pipe) \
			_PIPE(pipe, _PLANE_AUX_DIST_1_A, _PLANE_AUX_DIST_1_B)
#define _PLANE_AUX_DIST_2(pipe) \
			_PIPE(pipe, _PLANE_AUX_DIST_2_A, _PLANE_AUX_DIST_2_B)
#define PLANE_AUX_DIST(pipe, plane)     \
	_MMIO_PLANE(plane, _PLANE_AUX_DIST_1(pipe), _PLANE_AUX_DIST_2(pipe))

#define _PLANE_AUX_OFFSET_1_B		0x711c4
#define _PLANE_AUX_OFFSET_2_B		0x712c4
#define _PLANE_AUX_OFFSET_1(pipe)       \
		_PIPE(pipe, _PLANE_AUX_OFFSET_1_A, _PLANE_AUX_OFFSET_1_B)
#define _PLANE_AUX_OFFSET_2(pipe)       \
		_PIPE(pipe, _PLANE_AUX_OFFSET_2_A, _PLANE_AUX_OFFSET_2_B)
#define PLANE_AUX_OFFSET(pipe, plane)   \
	_MMIO_PLANE(plane, _PLANE_AUX_OFFSET_1(pipe), _PLANE_AUX_OFFSET_2(pipe))

#define _PLANE_CUS_CTL_1_B		0x711c8
#define _PLANE_CUS_CTL_2_B		0x712c8
#define _PLANE_CUS_CTL_1(pipe)       \
		_PIPE(pipe, _PLANE_CUS_CTL_1_A, _PLANE_CUS_CTL_1_B)
#define _PLANE_CUS_CTL_2(pipe)       \
		_PIPE(pipe, _PLANE_CUS_CTL_2_A, _PLANE_CUS_CTL_2_B)
#define PLANE_CUS_CTL(pipe, plane)   \
	_MMIO_PLANE(plane, _PLANE_CUS_CTL_1(pipe), _PLANE_CUS_CTL_2(pipe))

#define _PLANE_COLOR_CTL_1_B			0x711CC
#define _PLANE_COLOR_CTL_2_B			0x712CC
#define _PLANE_COLOR_CTL_3_B			0x713CC
#define _PLANE_COLOR_CTL_1(pipe)	\
	_PIPE(pipe, _PLANE_COLOR_CTL_1_A, _PLANE_COLOR_CTL_1_B)
#define _PLANE_COLOR_CTL_2(pipe)	\
	_PIPE(pipe, _PLANE_COLOR_CTL_2_A, _PLANE_COLOR_CTL_2_B)
#define PLANE_COLOR_CTL(pipe, plane)	\
	_MMIO_PLANE(plane, _PLANE_COLOR_CTL_1(pipe), _PLANE_COLOR_CTL_2(pipe))

#/* SKL new cursor registers */
#define _CUR_BUF_CFG_A				0x7017c
#define _CUR_BUF_CFG_B				0x7117c
#define CUR_BUF_CFG(pipe)	_MMIO_PIPE(pipe, _CUR_BUF_CFG_A, _CUR_BUF_CFG_B)

/* VBIOS regs */
#define VGACNTRL		_MMIO(0x71400)
# define VGA_DISP_DISABLE			(1 << 31)
# define VGA_2X_MODE				(1 << 30)
# define VGA_PIPE_B_SELECT			(1 << 29)

#define VLV_VGACNTRL		_MMIO(VLV_DISPLAY_BASE + 0x71400)

/* Ironlake */

#define CPU_VGACNTRL	_MMIO(0x41000)

#define DIGITAL_PORT_HOTPLUG_CNTRL	_MMIO(0x44030)
#define  DIGITAL_PORTA_HOTPLUG_ENABLE		(1 << 4)
#define  DIGITAL_PORTA_PULSE_DURATION_2ms	(0 << 2) /* pre-HSW */
#define  DIGITAL_PORTA_PULSE_DURATION_4_5ms	(1 << 2) /* pre-HSW */
#define  DIGITAL_PORTA_PULSE_DURATION_6ms	(2 << 2) /* pre-HSW */
#define  DIGITAL_PORTA_PULSE_DURATION_100ms	(3 << 2) /* pre-HSW */
#define  DIGITAL_PORTA_PULSE_DURATION_MASK	(3 << 2) /* pre-HSW */
#define  DIGITAL_PORTA_HOTPLUG_STATUS_MASK	(3 << 0)
#define  DIGITAL_PORTA_HOTPLUG_NO_DETECT	(0 << 0)
#define  DIGITAL_PORTA_HOTPLUG_SHORT_DETECT	(1 << 0)
#define  DIGITAL_PORTA_HOTPLUG_LONG_DETECT	(2 << 0)

/* refresh rate hardware control */
#define RR_HW_CTL       _MMIO(0x45300)
#define  RR_HW_LOW_POWER_FRAMES_MASK    0xff
#define  RR_HW_HIGH_POWER_FRAMES_MASK   0xff00

#define FDI_PLL_BIOS_0  _MMIO(0x46000)
#define  FDI_PLL_FB_CLOCK_MASK  0xff
#define FDI_PLL_BIOS_1  _MMIO(0x46004)
#define FDI_PLL_BIOS_2  _MMIO(0x46008)
#define DISPLAY_PORT_PLL_BIOS_0         _MMIO(0x4600c)
#define DISPLAY_PORT_PLL_BIOS_1         _MMIO(0x46010)
#define DISPLAY_PORT_PLL_BIOS_2         _MMIO(0x46014)

#define PCH_3DCGDIS0		_MMIO(0x46020)
# define MARIUNIT_CLOCK_GATE_DISABLE		(1 << 18)
# define SVSMUNIT_CLOCK_GATE_DISABLE		(1 << 1)

#define PCH_3DCGDIS1		_MMIO(0x46024)
# define VFMUNIT_CLOCK_GATE_DISABLE		(1 << 11)

#define FDI_PLL_FREQ_CTL        _MMIO(0x46030)
#define  FDI_PLL_FREQ_CHANGE_REQUEST    (1 << 24)
#define  FDI_PLL_FREQ_LOCK_LIMIT_MASK   0xfff00
#define  FDI_PLL_FREQ_DISABLE_COUNT_LIMIT_MASK  0xff


#define _PIPEA_DATA_M1		0x60030
#define  PIPE_DATA_M1_OFFSET    0
#define _PIPEA_DATA_N1		0x60034
#define  PIPE_DATA_N1_OFFSET    0

#define _PIPEA_DATA_M2		0x60038
#define  PIPE_DATA_M2_OFFSET    0
#define _PIPEA_DATA_N2		0x6003c
#define  PIPE_DATA_N2_OFFSET    0

#define _PIPEA_LINK_M1		0x60040
#define  PIPE_LINK_M1_OFFSET    0
#define _PIPEA_LINK_N1		0x60044
#define  PIPE_LINK_N1_OFFSET    0

#define _PIPEA_LINK_M2		0x60048
#define  PIPE_LINK_M2_OFFSET    0
#define _PIPEA_LINK_N2		0x6004c
#define  PIPE_LINK_N2_OFFSET    0

/* PIPEB timing regs are same start from 0x61000 */

#define _PIPEB_DATA_M1		0x61030
#define _PIPEB_DATA_N1		0x61034
#define _PIPEB_DATA_M2		0x61038
#define _PIPEB_DATA_N2		0x6103c
#define _PIPEB_LINK_M1		0x61040
#define _PIPEB_LINK_N1		0x61044
#define _PIPEB_LINK_M2		0x61048
#define _PIPEB_LINK_N2		0x6104c

#define PIPE_DATA_M1(tran) _MMIO_TRANS2(tran, _PIPEA_DATA_M1)
#define PIPE_DATA_N1(tran) _MMIO_TRANS2(tran, _PIPEA_DATA_N1)
#define PIPE_DATA_M2(tran) _MMIO_TRANS2(tran, _PIPEA_DATA_M2)
#define PIPE_DATA_N2(tran) _MMIO_TRANS2(tran, _PIPEA_DATA_N2)
#define PIPE_LINK_M1(tran) _MMIO_TRANS2(tran, _PIPEA_LINK_M1)
#define PIPE_LINK_N1(tran) _MMIO_TRANS2(tran, _PIPEA_LINK_N1)
#define PIPE_LINK_M2(tran) _MMIO_TRANS2(tran, _PIPEA_LINK_M2)
#define PIPE_LINK_N2(tran) _MMIO_TRANS2(tran, _PIPEA_LINK_N2)

/* CPU panel fitter */
/* IVB+ has 3 fitters, 0 is 7x5 capable, the other two only 3x3 */
#define _PFA_CTL_1               0x68080
#define _PFB_CTL_1               0x68880
#define  PF_ENABLE              (1 << 31)
#define  PF_PIPE_SEL_MASK_IVB	(3 << 29)
#define  PF_PIPE_SEL_IVB(pipe)	((pipe) << 29)
#define  PF_FILTER_MASK		(3 << 23)
#define  PF_FILTER_PROGRAMMED	(0 << 23)
#define  PF_FILTER_MED_3x3	(1 << 23)
#define  PF_FILTER_EDGE_ENHANCE	(2 << 23)
#define  PF_FILTER_EDGE_SOFTEN	(3 << 23)
#define _PFA_WIN_SZ		0x68074
#define _PFB_WIN_SZ		0x68874
#define _PFA_WIN_POS		0x68070
#define _PFB_WIN_POS		0x68870
#define _PFA_VSCALE		0x68084
#define _PFB_VSCALE		0x68884
#define _PFA_HSCALE		0x68090
#define _PFB_HSCALE		0x68890

#define PF_CTL(pipe)		_MMIO_PIPE(pipe, _PFA_CTL_1, _PFB_CTL_1)
#define PF_WIN_SZ(pipe)		_MMIO_PIPE(pipe, _PFA_WIN_SZ, _PFB_WIN_SZ)
#define PF_WIN_POS(pipe)	_MMIO_PIPE(pipe, _PFA_WIN_POS, _PFB_WIN_POS)
#define PF_VSCALE(pipe)		_MMIO_PIPE(pipe, _PFA_VSCALE, _PFB_VSCALE)
#define PF_HSCALE(pipe)		_MMIO_PIPE(pipe, _PFA_HSCALE, _PFB_HSCALE)

#define _PSA_CTL		0x68180
#define _PSB_CTL		0x68980
#define PS_ENABLE		(1 << 31)
#define _PSA_WIN_SZ		0x68174
#define _PSB_WIN_SZ		0x68974
#define _PSA_WIN_POS		0x68170
#define _PSB_WIN_POS		0x68970

#define PS_CTL(pipe)		_MMIO_PIPE(pipe, _PSA_CTL, _PSB_CTL)
#define PS_WIN_SZ(pipe)		_MMIO_PIPE(pipe, _PSA_WIN_SZ, _PSB_WIN_SZ)
#define PS_WIN_POS(pipe)	_MMIO_PIPE(pipe, _PSA_WIN_POS, _PSB_WIN_POS)

/*
 * Skylake scalers
 */
#define _PS_1A_CTRL      0x68180
#define _PS_2A_CTRL      0x68280
#define _PS_1B_CTRL      0x68980
#define _PS_2B_CTRL      0x68A80
#define _PS_1C_CTRL      0x69180
#define PS_SCALER_EN        (1 << 31)
#define SKL_PS_SCALER_MODE_MASK (3 << 28)
#define SKL_PS_SCALER_MODE_DYN  (0 << 28)
#define SKL_PS_SCALER_MODE_HQ  (1 << 28)
#define SKL_PS_SCALER_MODE_NV12 (2 << 28)
#define PS_SCALER_MODE_PLANAR (1 << 29)
#define PS_SCALER_MODE_NORMAL (0 << 29)
#define PS_PLANE_SEL_MASK  (7 << 25)
#define PS_PLANE_SEL(plane) (((plane) + 1) << 25)
#define PS_FILTER_MASK         (3 << 23)
#define PS_FILTER_MEDIUM       (0 << 23)
#define PS_FILTER_EDGE_ENHANCE (2 << 23)
#define PS_FILTER_BILINEAR     (3 << 23)
#define PS_VERT3TAP            (1 << 21)
#define PS_VERT_INT_INVERT_FIELD1 (0 << 20)
#define PS_VERT_INT_INVERT_FIELD0 (1 << 20)
#define PS_PWRUP_PROGRESS         (1 << 17)
#define PS_V_FILTER_BYPASS        (1 << 8)
#define PS_VADAPT_EN              (1 << 7)
#define PS_VADAPT_MODE_MASK        (3 << 5)
#define PS_VADAPT_MODE_LEAST_ADAPT (0 << 5)
#define PS_VADAPT_MODE_MOD_ADAPT   (1 << 5)
#define PS_VADAPT_MODE_MOST_ADAPT  (3 << 5)
#define PS_PLANE_Y_SEL_MASK  (7 << 5)
#define PS_PLANE_Y_SEL(plane) (((plane) + 1) << 5)

#define _PS_PWR_GATE_1A     0x68160
#define _PS_PWR_GATE_2A     0x68260
#define _PS_PWR_GATE_1B     0x68960
#define _PS_PWR_GATE_2B     0x68A60
#define _PS_PWR_GATE_1C     0x69160
#define PS_PWR_GATE_DIS_OVERRIDE       (1 << 31)
#define PS_PWR_GATE_SETTLING_TIME_32   (0 << 3)
#define PS_PWR_GATE_SETTLING_TIME_64   (1 << 3)
#define PS_PWR_GATE_SETTLING_TIME_96   (2 << 3)
#define PS_PWR_GATE_SETTLING_TIME_128  (3 << 3)
#define PS_PWR_GATE_SLPEN_8             0
#define PS_PWR_GATE_SLPEN_16            1
#define PS_PWR_GATE_SLPEN_24            2
#define PS_PWR_GATE_SLPEN_32            3

#define _PS_WIN_POS_1A      0x68170
#define _PS_WIN_POS_2A      0x68270
#define _PS_WIN_POS_1B      0x68970
#define _PS_WIN_POS_2B      0x68A70
#define _PS_WIN_POS_1C      0x69170

#define _PS_WIN_SZ_1A       0x68174
#define _PS_WIN_SZ_2A       0x68274
#define _PS_WIN_SZ_1B       0x68974
#define _PS_WIN_SZ_2B       0x68A74
#define _PS_WIN_SZ_1C       0x69174

#define _PS_VSCALE_1A       0x68184
#define _PS_VSCALE_2A       0x68284
#define _PS_VSCALE_1B       0x68984
#define _PS_VSCALE_2B       0x68A84
#define _PS_VSCALE_1C       0x69184

#define _PS_HSCALE_1A       0x68190
#define _PS_HSCALE_2A       0x68290
#define _PS_HSCALE_1B       0x68990
#define _PS_HSCALE_2B       0x68A90
#define _PS_HSCALE_1C       0x69190

#define _PS_VPHASE_1A       0x68188
#define _PS_VPHASE_2A       0x68288
#define _PS_VPHASE_1B       0x68988
#define _PS_VPHASE_2B       0x68A88
#define _PS_VPHASE_1C       0x69188
#define  PS_Y_PHASE(x)		((x) << 16)
#define  PS_UV_RGB_PHASE(x)	((x) << 0)
#define   PS_PHASE_MASK	(0x7fff << 1) /* u2.13 */
#define   PS_PHASE_TRIP	(1 << 0)

#define _PS_HPHASE_1A       0x68194
#define _PS_HPHASE_2A       0x68294
#define _PS_HPHASE_1B       0x68994
#define _PS_HPHASE_2B       0x68A94
#define _PS_HPHASE_1C       0x69194

#define _PS_ECC_STAT_1A     0x681D0
#define _PS_ECC_STAT_2A     0x682D0
#define _PS_ECC_STAT_1B     0x689D0
#define _PS_ECC_STAT_2B     0x68AD0
#define _PS_ECC_STAT_1C     0x691D0

#define _ID(id, a, b) _PICK_EVEN(id, a, b)
#define SKL_PS_CTRL(pipe, id) _MMIO_PIPE(pipe,        \
			_ID(id, _PS_1A_CTRL, _PS_2A_CTRL),       \
			_ID(id, _PS_1B_CTRL, _PS_2B_CTRL))
#define SKL_PS_PWR_GATE(pipe, id) _MMIO_PIPE(pipe,    \
			_ID(id, _PS_PWR_GATE_1A, _PS_PWR_GATE_2A), \
			_ID(id, _PS_PWR_GATE_1B, _PS_PWR_GATE_2B))
#define SKL_PS_WIN_POS(pipe, id) _MMIO_PIPE(pipe,     \
			_ID(id, _PS_WIN_POS_1A, _PS_WIN_POS_2A), \
			_ID(id, _PS_WIN_POS_1B, _PS_WIN_POS_2B))
#define SKL_PS_WIN_SZ(pipe, id)  _MMIO_PIPE(pipe,     \
			_ID(id, _PS_WIN_SZ_1A, _PS_WIN_SZ_2A),   \
			_ID(id, _PS_WIN_SZ_1B, _PS_WIN_SZ_2B))
#define SKL_PS_VSCALE(pipe, id)  _MMIO_PIPE(pipe,     \
			_ID(id, _PS_VSCALE_1A, _PS_VSCALE_2A),   \
			_ID(id, _PS_VSCALE_1B, _PS_VSCALE_2B))
#define SKL_PS_HSCALE(pipe, id)  _MMIO_PIPE(pipe,     \
			_ID(id, _PS_HSCALE_1A, _PS_HSCALE_2A),   \
			_ID(id, _PS_HSCALE_1B, _PS_HSCALE_2B))
#define SKL_PS_VPHASE(pipe, id)  _MMIO_PIPE(pipe,     \
			_ID(id, _PS_VPHASE_1A, _PS_VPHASE_2A),   \
			_ID(id, _PS_VPHASE_1B, _PS_VPHASE_2B))
#define SKL_PS_HPHASE(pipe, id)  _MMIO_PIPE(pipe,     \
			_ID(id, _PS_HPHASE_1A, _PS_HPHASE_2A),   \
			_ID(id, _PS_HPHASE_1B, _PS_HPHASE_2B))
#define SKL_PS_ECC_STAT(pipe, id)  _MMIO_PIPE(pipe,     \
			_ID(id, _PS_ECC_STAT_1A, _PS_ECC_STAT_2A),   \
			_ID(id, _PS_ECC_STAT_1B, _PS_ECC_STAT_2B))

/* legacy palette */
#define _LGC_PALETTE_A           0x4a000
#define _LGC_PALETTE_B           0x4a800
#define LGC_PALETTE_RED_MASK     REG_GENMASK(23, 16)
#define LGC_PALETTE_GREEN_MASK   REG_GENMASK(15, 8)
#define LGC_PALETTE_BLUE_MASK    REG_GENMASK(7, 0)
#define LGC_PALETTE(pipe, i) _MMIO(_PIPE(pipe, _LGC_PALETTE_A, _LGC_PALETTE_B) + (i) * 4)

/* ilk/snb precision palette */
#define _PREC_PALETTE_A           0x4b000
#define _PREC_PALETTE_B           0x4c000
#define   PREC_PALETTE_RED_MASK   REG_GENMASK(29, 20)
#define   PREC_PALETTE_GREEN_MASK REG_GENMASK(19, 10)
#define   PREC_PALETTE_BLUE_MASK  REG_GENMASK(9, 0)
#define PREC_PALETTE(pipe, i) _MMIO(_PIPE(pipe, _PREC_PALETTE_A, _PREC_PALETTE_B) + (i) * 4)

#define  _PREC_PIPEAGCMAX              0x4d000
#define  _PREC_PIPEBGCMAX              0x4d010
#define PREC_PIPEGCMAX(pipe, i)        _MMIO(_PIPE(pipe, _PIPEAGCMAX, _PIPEBGCMAX) + (i) * 4)

#define _GAMMA_MODE_A		0x4a480
#define _GAMMA_MODE_B		0x4ac80
#define GAMMA_MODE(pipe) _MMIO_PIPE(pipe, _GAMMA_MODE_A, _GAMMA_MODE_B)
#define  PRE_CSC_GAMMA_ENABLE	(1 << 31)
#define  POST_CSC_GAMMA_ENABLE	(1 << 30)
#define  GAMMA_MODE_MODE_MASK	(3 << 0)
#define  GAMMA_MODE_MODE_8BIT	(0 << 0)
#define  GAMMA_MODE_MODE_10BIT	(1 << 0)
#define  GAMMA_MODE_MODE_12BIT	(2 << 0)
#define  GAMMA_MODE_MODE_SPLIT	(3 << 0) /* ivb-bdw */
#define  GAMMA_MODE_MODE_12BIT_MULTI_SEGMENTED	(3 << 0) /* icl + */

/* DMC/CSR */
#define CSR_PROGRAM(i)		_MMIO(0x80000 + (i) * 4)
#define CSR_SSP_BASE_ADDR_GEN9	0x00002FC0
#define CSR_HTP_ADDR_SKL	0x00500034
#define CSR_SSP_BASE		_MMIO(0x8F074)
#define CSR_HTP_SKL		_MMIO(0x8F004)
#define CSR_LAST_WRITE		_MMIO(0x8F034)
#define CSR_LAST_WRITE_VALUE	0xc003b400
/* MMIO address range for CSR program (0x80000 - 0x82FFF) */
#define CSR_MMIO_START_RANGE	0x80000
#define CSR_MMIO_END_RANGE	0x8FFFF
#define SKL_CSR_DC3_DC5_COUNT	_MMIO(0x80030)
#define SKL_CSR_DC5_DC6_COUNT	_MMIO(0x8002C)
#define BXT_CSR_DC3_DC5_COUNT	_MMIO(0x80038)
#define TGL_DMC_DEBUG_DC5_COUNT	_MMIO(0x101084)
#define TGL_DMC_DEBUG_DC6_COUNT	_MMIO(0x101088)

#define DMC_DEBUG3		_MMIO(0x101090)

/* Display Internal Timeout Register */
#define RM_TIMEOUT		_MMIO(0x42060)
#define  MMIO_TIMEOUT_US(us)	((us) << 0)

/* interrupts */
#define DE_MASTER_IRQ_CONTROL   (1 << 31)
#define DE_SPRITEB_FLIP_DONE    (1 << 29)
#define DE_SPRITEA_FLIP_DONE    (1 << 28)
#define DE_PLANEB_FLIP_DONE     (1 << 27)
#define DE_PLANEA_FLIP_DONE     (1 << 26)
#define DE_PLANE_FLIP_DONE(plane) (1 << (26 + (plane)))
#define DE_PCU_EVENT            (1 << 25)
#define DE_GTT_FAULT            (1 << 24)
#define DE_POISON               (1 << 23)
#define DE_PERFORM_COUNTER      (1 << 22)
#define DE_PCH_EVENT            (1 << 21)
#define DE_AUX_CHANNEL_A        (1 << 20)
#define DE_DP_A_HOTPLUG         (1 << 19)
#define DE_GSE                  (1 << 18)
#define DE_PIPEB_VBLANK         (1 << 15)
#define DE_PIPEB_EVEN_FIELD     (1 << 14)
#define DE_PIPEB_ODD_FIELD      (1 << 13)
#define DE_PIPEB_LINE_COMPARE   (1 << 12)
#define DE_PIPEB_VSYNC          (1 << 11)
#define DE_PIPEB_CRC_DONE	(1 << 10)
#define DE_PIPEB_FIFO_UNDERRUN  (1 << 8)
#define DE_PIPEA_VBLANK         (1 << 7)
#define DE_PIPE_VBLANK(pipe)    (1 << (7 + 8 * (pipe)))
#define DE_PIPEA_EVEN_FIELD     (1 << 6)
#define DE_PIPEA_ODD_FIELD      (1 << 5)
#define DE_PIPEA_LINE_COMPARE   (1 << 4)
#define DE_PIPEA_VSYNC          (1 << 3)
#define DE_PIPEA_CRC_DONE	(1 << 2)
#define DE_PIPE_CRC_DONE(pipe)	(1 << (2 + 8 * (pipe)))
#define DE_PIPEA_FIFO_UNDERRUN  (1 << 0)
#define DE_PIPE_FIFO_UNDERRUN(pipe)  (1 << (8 * (pipe)))

/* More Ivybridge lolz */
#define DE_ERR_INT_IVB			(1 << 30)
#define DE_GSE_IVB			(1 << 29)
#define DE_PCH_EVENT_IVB		(1 << 28)
#define DE_DP_A_HOTPLUG_IVB		(1 << 27)
#define DE_AUX_CHANNEL_A_IVB		(1 << 26)
#define DE_EDP_PSR_INT_HSW		(1 << 19)
#define DE_SPRITEC_FLIP_DONE_IVB	(1 << 14)
#define DE_PLANEC_FLIP_DONE_IVB		(1 << 13)
#define DE_PIPEC_VBLANK_IVB		(1 << 10)
#define DE_SPRITEB_FLIP_DONE_IVB	(1 << 9)
#define DE_PLANEB_FLIP_DONE_IVB		(1 << 8)
#define DE_PIPEB_VBLANK_IVB		(1 << 5)
#define DE_SPRITEA_FLIP_DONE_IVB	(1 << 4)
#define DE_PLANEA_FLIP_DONE_IVB		(1 << 3)
#define DE_PLANE_FLIP_DONE_IVB(plane)	(1 << (3 + 5 * (plane)))
#define DE_PIPEA_VBLANK_IVB		(1 << 0)
#define DE_PIPE_VBLANK_IVB(pipe)	(1 << ((pipe) * 5))

#define VLV_MASTER_IER			_MMIO(0x4400c) /* Gunit master IER */
#define   MASTER_INTERRUPT_ENABLE	(1 << 31)

#define DEISR   _MMIO(0x44000)
#define DEIMR   _MMIO(0x44004)
#define DEIIR   _MMIO(0x44008)
#define DEIER   _MMIO(0x4400c)

#define GTISR   _MMIO(0x44010)
#define GTIMR   _MMIO(0x44014)
#define GTIIR   _MMIO(0x44018)
#define GTIER   _MMIO(0x4401c)

#define GEN8_MASTER_IRQ			_MMIO(0x44200)
#define  GEN8_MASTER_IRQ_CONTROL	(1 << 31)
#define  GEN8_PCU_IRQ			(1 << 30)
#define  GEN8_DE_PCH_IRQ		(1 << 23)
#define  GEN8_DE_MISC_IRQ		(1 << 22)
#define  GEN8_DE_PORT_IRQ		(1 << 20)
#define  GEN8_DE_PIPE_C_IRQ		(1 << 18)
#define  GEN8_DE_PIPE_B_IRQ		(1 << 17)
#define  GEN8_DE_PIPE_A_IRQ		(1 << 16)
#define  GEN8_DE_PIPE_IRQ(pipe)		(1 << (16 + (pipe)))
#define  GEN8_GT_VECS_IRQ		(1 << 6)
#define  GEN8_GT_GUC_IRQ		(1 << 5)
#define  GEN8_GT_PM_IRQ			(1 << 4)
#define  GEN8_GT_VCS1_IRQ		(1 << 3) /* NB: VCS2 in bspec! */
#define  GEN8_GT_VCS0_IRQ		(1 << 2) /* NB: VCS1 in bpsec! */
#define  GEN8_GT_BCS_IRQ		(1 << 1)
#define  GEN8_GT_RCS_IRQ		(1 << 0)

#define GEN8_GT_ISR(which) _MMIO(0x44300 + (0x10 * (which)))
#define GEN8_GT_IMR(which) _MMIO(0x44304 + (0x10 * (which)))
#define GEN8_GT_IIR(which) _MMIO(0x44308 + (0x10 * (which)))
#define GEN8_GT_IER(which) _MMIO(0x4430c + (0x10 * (which)))

#define GEN8_RCS_IRQ_SHIFT 0
#define GEN8_BCS_IRQ_SHIFT 16
#define GEN8_VCS0_IRQ_SHIFT 0  /* NB: VCS1 in bspec! */
#define GEN8_VCS1_IRQ_SHIFT 16 /* NB: VCS2 in bpsec! */
#define GEN8_VECS_IRQ_SHIFT 0
#define GEN8_WD_IRQ_SHIFT 16

#define GEN8_DE_PIPE_ISR(pipe) _MMIO(0x44400 + (0x10 * (pipe)))
#define GEN8_DE_PIPE_IMR(pipe) _MMIO(0x44404 + (0x10 * (pipe)))
#define GEN8_DE_PIPE_IIR(pipe) _MMIO(0x44408 + (0x10 * (pipe)))
#define GEN8_DE_PIPE_IER(pipe) _MMIO(0x4440c + (0x10 * (pipe)))
#define  GEN8_PIPE_FIFO_UNDERRUN	(1 << 31)
#define  GEN8_PIPE_CDCLK_CRC_ERROR	(1 << 29)
#define  GEN8_PIPE_CDCLK_CRC_DONE	(1 << 28)
#define  GEN8_PIPE_CURSOR_FAULT		(1 << 10)
#define  GEN8_PIPE_SPRITE_FAULT		(1 << 9)
#define  GEN8_PIPE_PRIMARY_FAULT	(1 << 8)
#define  GEN8_PIPE_SPRITE_FLIP_DONE	(1 << 5)
#define  GEN8_PIPE_PRIMARY_FLIP_DONE	(1 << 4)
#define  GEN8_PIPE_SCAN_LINE_EVENT	(1 << 2)
#define  GEN8_PIPE_VSYNC		(1 << 1)
#define  GEN8_PIPE_VBLANK		(1 << 0)
#define  GEN9_PIPE_CURSOR_FAULT		(1 << 11)
#define  GEN11_PIPE_PLANE7_FAULT	(1 << 22)
#define  GEN11_PIPE_PLANE6_FAULT	(1 << 21)
#define  GEN11_PIPE_PLANE5_FAULT	(1 << 20)
#define  GEN9_PIPE_PLANE4_FAULT		(1 << 10)
#define  GEN9_PIPE_PLANE3_FAULT		(1 << 9)
#define  GEN9_PIPE_PLANE2_FAULT		(1 << 8)
#define  GEN9_PIPE_PLANE1_FAULT		(1 << 7)
#define  GEN9_PIPE_PLANE4_FLIP_DONE	(1 << 6)
#define  GEN9_PIPE_PLANE3_FLIP_DONE	(1 << 5)
#define  GEN9_PIPE_PLANE2_FLIP_DONE	(1 << 4)
#define  GEN9_PIPE_PLANE1_FLIP_DONE	(1 << 3)
#define  GEN9_PIPE_PLANE_FLIP_DONE(p)	(1 << (3 + (p)))
#define GEN8_DE_PIPE_IRQ_FAULT_ERRORS \
	(GEN8_PIPE_CURSOR_FAULT | \
	 GEN8_PIPE_SPRITE_FAULT | \
	 GEN8_PIPE_PRIMARY_FAULT)
#define GEN9_DE_PIPE_IRQ_FAULT_ERRORS \
	(GEN9_PIPE_CURSOR_FAULT | \
	 GEN9_PIPE_PLANE4_FAULT | \
	 GEN9_PIPE_PLANE3_FAULT | \
	 GEN9_PIPE_PLANE2_FAULT | \
	 GEN9_PIPE_PLANE1_FAULT)
#define GEN11_DE_PIPE_IRQ_FAULT_ERRORS \
	(GEN9_DE_PIPE_IRQ_FAULT_ERRORS | \
	 GEN11_PIPE_PLANE7_FAULT | \
	 GEN11_PIPE_PLANE6_FAULT | \
	 GEN11_PIPE_PLANE5_FAULT)

#define GEN8_DE_PORT_ISR _MMIO(0x44440)
#define GEN8_DE_PORT_IMR _MMIO(0x44444)
#define GEN8_DE_PORT_IIR _MMIO(0x44448)
#define GEN8_DE_PORT_IER _MMIO(0x4444c)
#define  ICL_AUX_CHANNEL_E		(1 << 29)
#define  CNL_AUX_CHANNEL_F		(1 << 28)
#define  GEN9_AUX_CHANNEL_D		(1 << 27)
#define  GEN9_AUX_CHANNEL_C		(1 << 26)
#define  GEN9_AUX_CHANNEL_B		(1 << 25)
#define  BXT_DE_PORT_HP_DDIC		(1 << 5)
#define  BXT_DE_PORT_HP_DDIB		(1 << 4)
#define  BXT_DE_PORT_HP_DDIA		(1 << 3)
#define  BXT_DE_PORT_HOTPLUG_MASK	(BXT_DE_PORT_HP_DDIA | \
					 BXT_DE_PORT_HP_DDIB | \
					 BXT_DE_PORT_HP_DDIC)
#define  GEN8_PORT_DP_A_HOTPLUG		(1 << 3)
#define  BXT_DE_PORT_GMBUS		(1 << 1)
#define  GEN8_AUX_CHANNEL_A		(1 << 0)
#define  TGL_DE_PORT_AUX_USBC6		(1 << 13)
#define  TGL_DE_PORT_AUX_USBC5		(1 << 12)
#define  TGL_DE_PORT_AUX_USBC4		(1 << 11)
#define  TGL_DE_PORT_AUX_USBC3		(1 << 10)
#define  TGL_DE_PORT_AUX_USBC2		(1 << 9)
#define  TGL_DE_PORT_AUX_USBC1		(1 << 8)
#define  TGL_DE_PORT_AUX_DDIC		(1 << 2)
#define  TGL_DE_PORT_AUX_DDIB		(1 << 1)
#define  TGL_DE_PORT_AUX_DDIA		(1 << 0)

#define GEN8_DE_MISC_ISR _MMIO(0x44460)
#define GEN8_DE_MISC_IMR _MMIO(0x44464)
#define GEN8_DE_MISC_IIR _MMIO(0x44468)
#define GEN8_DE_MISC_IER _MMIO(0x4446c)
#define  GEN8_DE_MISC_GSE		(1 << 27)
#define  GEN8_DE_EDP_PSR		(1 << 19)

#define GEN8_PCU_ISR _MMIO(0x444e0)
#define GEN8_PCU_IMR _MMIO(0x444e4)
#define GEN8_PCU_IIR _MMIO(0x444e8)
#define GEN8_PCU_IER _MMIO(0x444ec)

#define GEN11_GU_MISC_ISR	_MMIO(0x444f0)
#define GEN11_GU_MISC_IMR	_MMIO(0x444f4)
#define GEN11_GU_MISC_IIR	_MMIO(0x444f8)
#define GEN11_GU_MISC_IER	_MMIO(0x444fc)
#define  GEN11_GU_MISC_GSE	(1 << 27)

#define GEN11_GFX_MSTR_IRQ		_MMIO(0x190010)
#define  GEN11_MASTER_IRQ		(1 << 31)
#define  GEN11_PCU_IRQ			(1 << 30)
#define  GEN11_GU_MISC_IRQ		(1 << 29)
#define  GEN11_DISPLAY_IRQ		(1 << 16)
#define  GEN11_GT_DW_IRQ(x)		(1 << (x))
#define  GEN11_GT_DW1_IRQ		(1 << 1)
#define  GEN11_GT_DW0_IRQ		(1 << 0)

#define GEN11_DISPLAY_INT_CTL		_MMIO(0x44200)
#define  GEN11_DISPLAY_IRQ_ENABLE	(1 << 31)
#define  GEN11_AUDIO_CODEC_IRQ		(1 << 24)
#define  GEN11_DE_PCH_IRQ		(1 << 23)
#define  GEN11_DE_MISC_IRQ		(1 << 22)
#define  GEN11_DE_HPD_IRQ		(1 << 21)
#define  GEN11_DE_PORT_IRQ		(1 << 20)
#define  GEN11_DE_PIPE_C		(1 << 18)
#define  GEN11_DE_PIPE_B		(1 << 17)
#define  GEN11_DE_PIPE_A		(1 << 16)

#define GEN11_DE_HPD_ISR		_MMIO(0x44470)
#define GEN11_DE_HPD_IMR		_MMIO(0x44474)
#define GEN11_DE_HPD_IIR		_MMIO(0x44478)
#define GEN11_DE_HPD_IER		_MMIO(0x4447c)
#define  GEN12_TC6_HOTPLUG			(1 << 21)
#define  GEN12_TC5_HOTPLUG			(1 << 20)
#define  GEN11_TC4_HOTPLUG			(1 << 19)
#define  GEN11_TC3_HOTPLUG			(1 << 18)
#define  GEN11_TC2_HOTPLUG			(1 << 17)
#define  GEN11_TC1_HOTPLUG			(1 << 16)
#define  GEN11_TC_HOTPLUG(tc_port)		(1 << ((tc_port) + 16))
#define  GEN11_DE_TC_HOTPLUG_MASK		(GEN12_TC6_HOTPLUG | \
						 GEN12_TC5_HOTPLUG | \
						 GEN11_TC4_HOTPLUG | \
						 GEN11_TC3_HOTPLUG | \
						 GEN11_TC2_HOTPLUG | \
						 GEN11_TC1_HOTPLUG)
#define  GEN12_TBT6_HOTPLUG			(1 << 5)
#define  GEN12_TBT5_HOTPLUG			(1 << 4)
#define  GEN11_TBT4_HOTPLUG			(1 << 3)
#define  GEN11_TBT3_HOTPLUG			(1 << 2)
#define  GEN11_TBT2_HOTPLUG			(1 << 1)
#define  GEN11_TBT1_HOTPLUG			(1 << 0)
#define  GEN11_TBT_HOTPLUG(tc_port)		(1 << (tc_port))
#define  GEN11_DE_TBT_HOTPLUG_MASK		(GEN12_TBT6_HOTPLUG | \
						 GEN12_TBT5_HOTPLUG | \
						 GEN11_TBT4_HOTPLUG | \
						 GEN11_TBT3_HOTPLUG | \
						 GEN11_TBT2_HOTPLUG | \
						 GEN11_TBT1_HOTPLUG)

#define GEN11_TBT_HOTPLUG_CTL				_MMIO(0x44030)
#define GEN11_TC_HOTPLUG_CTL				_MMIO(0x44038)
#define  GEN11_HOTPLUG_CTL_ENABLE(tc_port)		(8 << (tc_port) * 4)
#define  GEN11_HOTPLUG_CTL_LONG_DETECT(tc_port)		(2 << (tc_port) * 4)
#define  GEN11_HOTPLUG_CTL_SHORT_DETECT(tc_port)	(1 << (tc_port) * 4)
#define  GEN11_HOTPLUG_CTL_NO_DETECT(tc_port)		(0 << (tc_port) * 4)

#define GEN11_GT_INTR_DW0		_MMIO(0x190018)
#define  GEN11_CSME			(31)
#define  GEN11_GUNIT			(28)
#define  GEN11_GUC			(25)
#define  GEN11_WDPERF			(20)
#define  GEN11_KCR			(19)
#define  GEN11_GTPM			(16)
#define  GEN11_BCS			(15)
#define  GEN11_RCS0			(0)

#define GEN11_GT_INTR_DW1		_MMIO(0x19001c)
#define  GEN11_VECS(x)			(31 - (x))
#define  GEN11_VCS(x)			(x)

#define GEN11_GT_INTR_DW(x)		_MMIO(0x190018 + ((x) * 4))

#define GEN11_INTR_IDENTITY_REG0	_MMIO(0x190060)
#define GEN11_INTR_IDENTITY_REG1	_MMIO(0x190064)
#define  GEN11_INTR_DATA_VALID		(1 << 31)
#define  GEN11_INTR_ENGINE_CLASS(x)	(((x) & GENMASK(18, 16)) >> 16)
#define  GEN11_INTR_ENGINE_INSTANCE(x)	(((x) & GENMASK(25, 20)) >> 20)
#define  GEN11_INTR_ENGINE_INTR(x)	((x) & 0xffff)
/* irq instances for OTHER_CLASS */
#define OTHER_GUC_INSTANCE	0
#define OTHER_GTPM_INSTANCE	1

#define GEN11_INTR_IDENTITY_REG(x)	_MMIO(0x190060 + ((x) * 4))

#define GEN11_IIR_REG0_SELECTOR		_MMIO(0x190070)
#define GEN11_IIR_REG1_SELECTOR		_MMIO(0x190074)

#define GEN11_IIR_REG_SELECTOR(x)	_MMIO(0x190070 + ((x) * 4))

#define GEN11_RENDER_COPY_INTR_ENABLE	_MMIO(0x190030)
#define GEN11_VCS_VECS_INTR_ENABLE	_MMIO(0x190034)
#define GEN11_GUC_SG_INTR_ENABLE	_MMIO(0x190038)
#define GEN11_GPM_WGBOXPERF_INTR_ENABLE	_MMIO(0x19003c)
#define GEN11_CRYPTO_RSVD_INTR_ENABLE	_MMIO(0x190040)
#define GEN11_GUNIT_CSME_INTR_ENABLE	_MMIO(0x190044)

#define GEN11_RCS0_RSVD_INTR_MASK	_MMIO(0x190090)
#define GEN11_BCS_RSVD_INTR_MASK	_MMIO(0x1900a0)
#define GEN11_VCS0_VCS1_INTR_MASK	_MMIO(0x1900a8)
#define GEN11_VCS2_VCS3_INTR_MASK	_MMIO(0x1900ac)
#define GEN11_VECS0_VECS1_INTR_MASK	_MMIO(0x1900d0)
#define GEN11_GUC_SG_INTR_MASK		_MMIO(0x1900e8)
#define GEN11_GPM_WGBOXPERF_INTR_MASK	_MMIO(0x1900ec)
#define GEN11_CRYPTO_RSVD_INTR_MASK	_MMIO(0x1900f0)
#define GEN11_GUNIT_CSME_INTR_MASK	_MMIO(0x1900f4)

#define   ENGINE1_MASK			REG_GENMASK(31, 16)
#define   ENGINE0_MASK			REG_GENMASK(15, 0)

#define ILK_DISPLAY_CHICKEN2	_MMIO(0x42004)
/* Required on all Ironlake and Sandybridge according to the B-Spec. */
#define  ILK_ELPIN_409_SELECT	(1 << 25)
#define  ILK_DPARB_GATE	(1 << 22)
#define  ILK_VSDPFD_FULL	(1 << 21)
#define FUSE_STRAP			_MMIO(0x42014)
#define  ILK_INTERNAL_GRAPHICS_DISABLE	(1 << 31)
#define  ILK_INTERNAL_DISPLAY_DISABLE	(1 << 30)
#define  ILK_DISPLAY_DEBUG_DISABLE	(1 << 29)
#define  IVB_PIPE_C_DISABLE		(1 << 28)
#define  ILK_HDCP_DISABLE		(1 << 25)
#define  ILK_eDP_A_DISABLE		(1 << 24)
#define  HSW_CDCLK_LIMIT		(1 << 24)
#define  ILK_DESKTOP			(1 << 23)
#define  HSW_CPU_SSC_ENABLE		(1 << 21)

#define FUSE_STRAP3			_MMIO(0x42020)
#define  HSW_REF_CLK_SELECT		(1 << 1)

#define ILK_DSPCLK_GATE_D			_MMIO(0x42020)
#define   ILK_VRHUNIT_CLOCK_GATE_DISABLE	(1 << 28)
#define   ILK_DPFCUNIT_CLOCK_GATE_DISABLE	(1 << 9)
#define   ILK_DPFCRUNIT_CLOCK_GATE_DISABLE	(1 << 8)
#define   ILK_DPFDUNIT_CLOCK_GATE_ENABLE	(1 << 7)
#define   ILK_DPARBUNIT_CLOCK_GATE_ENABLE	(1 << 5)

#define IVB_CHICKEN3	_MMIO(0x4200c)
# define CHICKEN3_DGMG_REQ_OUT_FIX_DISABLE	(1 << 5)
# define CHICKEN3_DGMG_DONE_FIX_DISABLE		(1 << 2)

#define CHICKEN_PAR1_1		_MMIO(0x42080)
#define  SKL_DE_COMPRESSED_HASH_MODE	(1 << 15)
#define  DPA_MASK_VBLANK_SRD	(1 << 15)
#define  FORCE_ARB_IDLE_PLANES	(1 << 14)
#define  SKL_EDP_PSR_FIX_RDWRAP	(1 << 3)

#define CHICKEN_PAR2_1		_MMIO(0x42090)
#define  KVM_CONFIG_CHANGE_NOTIFICATION_SELECT	(1 << 14)

#define CHICKEN_MISC_2		_MMIO(0x42084)
#define  CNL_COMP_PWR_DOWN	(1 << 23)
#define  GLK_CL2_PWR_DOWN	(1 << 12)
#define  GLK_CL1_PWR_DOWN	(1 << 11)
#define  GLK_CL0_PWR_DOWN	(1 << 10)

#define CHICKEN_MISC_4		_MMIO(0x4208c)
#define   FBC_STRIDE_OVERRIDE	(1 << 13)
#define   FBC_STRIDE_MASK	0x1FFF

#define _CHICKEN_PIPESL_1_A	0x420b0
#define _CHICKEN_PIPESL_1_B	0x420b4
#define  HSW_FBCQ_DIS			(1 << 22)
#define  BDW_DPRS_MASK_VBLANK_SRD	(1 << 0)
#define CHICKEN_PIPESL_1(pipe) _MMIO_PIPE(pipe, _CHICKEN_PIPESL_1_A, _CHICKEN_PIPESL_1_B)

#define _CHICKEN_TRANS_A	0x420c0
#define _CHICKEN_TRANS_B	0x420c4
#define _CHICKEN_TRANS_C	0x420c8
#define _CHICKEN_TRANS_EDP	0x420cc
#define _CHICKEN_TRANS_D	0x420d8
#define CHICKEN_TRANS(trans)	_MMIO(_PICK((trans), \
					    [TRANSCODER_EDP] = _CHICKEN_TRANS_EDP, \
					    [TRANSCODER_A] = _CHICKEN_TRANS_A, \
					    [TRANSCODER_B] = _CHICKEN_TRANS_B, \
					    [TRANSCODER_C] = _CHICKEN_TRANS_C, \
					    [TRANSCODER_D] = _CHICKEN_TRANS_D))
#define  VSC_DATA_SEL_SOFTWARE_CONTROL	(1 << 25) /* GLK and CNL+ */
#define  DDI_TRAINING_OVERRIDE_ENABLE	(1 << 19)
#define  DDI_TRAINING_OVERRIDE_VALUE	(1 << 18)
#define  DDIE_TRAINING_OVERRIDE_ENABLE	(1 << 17) /* CHICKEN_TRANS_A only */
#define  DDIE_TRAINING_OVERRIDE_VALUE	(1 << 16) /* CHICKEN_TRANS_A only */
#define  PSR2_ADD_VERTICAL_LINE_COUNT   (1 << 15)
#define  PSR2_VSC_ENABLE_PROG_HEADER    (1 << 12)

#define DISP_ARB_CTL	_MMIO(0x45000)
#define  DISP_FBC_MEMORY_WAKE		(1 << 31)
#define  DISP_TILE_SURFACE_SWIZZLING	(1 << 13)
#define  DISP_FBC_WM_DIS		(1 << 15)
#define DISP_ARB_CTL2	_MMIO(0x45004)
#define  DISP_DATA_PARTITION_5_6	(1 << 6)
#define  DISP_IPC_ENABLE		(1 << 3)
#define DBUF_CTL	_MMIO(0x45008)
#define DBUF_CTL_S1	_MMIO(0x45008)
#define DBUF_CTL_S2	_MMIO(0x44FE8)
#define  DBUF_POWER_REQUEST		(1 << 31)
#define  DBUF_POWER_STATE		(1 << 30)
#define GEN7_MSG_CTL	_MMIO(0x45010)
#define  WAIT_FOR_PCH_RESET_ACK		(1 << 1)
#define  WAIT_FOR_PCH_FLR_ACK		(1 << 0)
#define HSW_NDE_RSTWRN_OPT	_MMIO(0x46408)
#define  RESET_PCH_HANDSHAKE_ENABLE	(1 << 4)

#define GEN8_CHICKEN_DCPR_1		_MMIO(0x46430)
#define   SKL_SELECT_ALTERNATE_DC_EXIT	(1 << 30)
#define   MASK_WAKEMEM			(1 << 13)
#define   CNL_DDI_CLOCK_REG_ACCESS_ON	(1 << 7)

#define SKL_DFSM			_MMIO(0x51000)
#define   SKL_DFSM_DISPLAY_PM_DISABLE	(1 << 27)
#define   SKL_DFSM_DISPLAY_HDCP_DISABLE	(1 << 25)
#define   SKL_DFSM_CDCLK_LIMIT_MASK	(3 << 23)
#define   SKL_DFSM_CDCLK_LIMIT_675	(0 << 23)
#define   SKL_DFSM_CDCLK_LIMIT_540	(1 << 23)
#define   SKL_DFSM_CDCLK_LIMIT_450	(2 << 23)
#define   SKL_DFSM_CDCLK_LIMIT_337_5	(3 << 23)
#define   ICL_DFSM_DMC_DISABLE		(1 << 23)
#define   SKL_DFSM_PIPE_A_DISABLE	(1 << 30)
#define   SKL_DFSM_PIPE_B_DISABLE	(1 << 21)
#define   SKL_DFSM_PIPE_C_DISABLE	(1 << 28)
#define   TGL_DFSM_PIPE_D_DISABLE	(1 << 22)
#define   CNL_DFSM_DISPLAY_DSC_DISABLE	(1 << 7)

#define SKL_DSSM				_MMIO(0x51004)
#define CNL_DSSM_CDCLK_PLL_REFCLK_24MHz		(1 << 31)
#define ICL_DSSM_CDCLK_PLL_REFCLK_MASK		(7 << 29)
#define ICL_DSSM_CDCLK_PLL_REFCLK_24MHz		(0 << 29)
#define ICL_DSSM_CDCLK_PLL_REFCLK_19_2MHz	(1 << 29)
#define ICL_DSSM_CDCLK_PLL_REFCLK_38_4MHz	(2 << 29)

#define GEN7_FF_SLICE_CS_CHICKEN1	_MMIO(0x20e0)
#define   GEN9_FFSC_PERCTX_PREEMPT_CTRL	(1 << 14)

#define FF_SLICE_CS_CHICKEN2			_MMIO(0x20e4)
#define  GEN9_TSG_BARRIER_ACK_DISABLE		(1 << 8)
#define  GEN9_POOLED_EU_LOAD_BALANCING_FIX_DISABLE  (1 << 10)

#define GEN9_CS_DEBUG_MODE1		_MMIO(0x20ec)
#define   FF_DOP_CLOCK_GATE_DISABLE	REG_BIT(1)
#define GEN9_CTX_PREEMPT_REG		_MMIO(0x2248)
#define   GEN12_DISABLE_POSH_BUSY_FF_DOP_CG REG_BIT(11)

#define GEN8_CS_CHICKEN1		_MMIO(0x2580)
#define GEN9_PREEMPT_3D_OBJECT_LEVEL		(1 << 0)
#define GEN9_PREEMPT_GPGPU_LEVEL(hi, lo)	(((hi) << 2) | ((lo) << 1))
#define GEN9_PREEMPT_GPGPU_MID_THREAD_LEVEL	GEN9_PREEMPT_GPGPU_LEVEL(0, 0)
#define GEN9_PREEMPT_GPGPU_THREAD_GROUP_LEVEL	GEN9_PREEMPT_GPGPU_LEVEL(0, 1)
#define GEN9_PREEMPT_GPGPU_COMMAND_LEVEL	GEN9_PREEMPT_GPGPU_LEVEL(1, 0)
#define GEN9_PREEMPT_GPGPU_LEVEL_MASK		GEN9_PREEMPT_GPGPU_LEVEL(1, 1)

/* GEN7 chicken */
#define GEN7_COMMON_SLICE_CHICKEN1		_MMIO(0x7010)
  #define GEN7_CSC1_RHWO_OPT_DISABLE_IN_RCC	((1 << 10) | (1 << 26))
  #define GEN9_RHWO_OPTIMIZATION_DISABLE	(1 << 14)

#define COMMON_SLICE_CHICKEN2					_MMIO(0x7014)
  #define GEN9_PBE_COMPRESSED_HASH_SELECTION			(1 << 13)
  #define GEN9_DISABLE_GATHER_AT_SET_SHADER_COMMON_SLICE	(1 << 12)
  #define GEN8_SBE_DISABLE_REPLAY_BUF_OPTIMIZATION		(1 << 8)
  #define GEN8_CSC2_SBE_VUE_CACHE_CONSERVATIVE			(1 << 0)

#define GEN8_L3CNTLREG	_MMIO(0x7034)
  #define GEN8_ERRDETBCTRL (1 << 9)

#define GEN11_COMMON_SLICE_CHICKEN3		_MMIO(0x7304)
  #define GEN11_BLEND_EMB_FIX_DISABLE_IN_RCC	(1 << 11)
  #define GEN12_DISABLE_CPS_AWARE_COLOR_PIPE	(1 << 9)

#define HIZ_CHICKEN					_MMIO(0x7018)
# define CHV_HZ_8X8_MODE_IN_1X				(1 << 15)
# define BDW_HIZ_POWER_COMPILER_CLOCK_GATING_DISABLE	(1 << 3)

#define GEN9_SLICE_COMMON_ECO_CHICKEN0		_MMIO(0x7308)
#define  DISABLE_PIXEL_MASK_CAMMING		(1 << 14)

#define GEN9_SLICE_COMMON_ECO_CHICKEN1		_MMIO(0x731c)
#define   GEN11_STATE_CACHE_REDIRECT_TO_CS	(1 << 11)

#define GEN7_SARCHKMD				_MMIO(0xB000)
#define GEN7_DISABLE_DEMAND_PREFETCH		(1 << 31)
#define GEN7_DISABLE_SAMPLER_PREFETCH           (1 << 30)

#define GEN7_L3SQCREG1				_MMIO(0xB010)
#define  VLV_B0_WA_L3SQCREG1_VALUE		0x00D30000

#define GEN8_L3SQCREG1				_MMIO(0xB100)
/*
 * Note that on CHV the following has an off-by-one error wrt. to BSpec.
 * Using the formula in BSpec leads to a hang, while the formula here works
 * fine and matches the formulas for all other platforms. A BSpec change
 * request has been filed to clarify this.
 */
#define  L3_GENERAL_PRIO_CREDITS(x)		(((x) >> 1) << 19)
#define  L3_HIGH_PRIO_CREDITS(x)		(((x) >> 1) << 14)
#define  L3_PRIO_CREDITS_MASK			((0x1f << 19) | (0x1f << 14))

#define GEN7_L3CNTLREG1				_MMIO(0xB01C)
#define  GEN7_WA_FOR_GEN7_L3_CONTROL			0x3C47FF8C
#define  GEN7_L3AGDIS				(1 << 19)
#define GEN7_L3CNTLREG2				_MMIO(0xB020)
#define GEN7_L3CNTLREG3				_MMIO(0xB024)

#define GEN7_L3_CHICKEN_MODE_REGISTER		_MMIO(0xB030)
#define   GEN7_WA_L3_CHICKEN_MODE		0x20000000
#define GEN10_L3_CHICKEN_MODE_REGISTER		_MMIO(0xB114)
#define   GEN11_I2M_WRITE_DISABLE		(1 << 28)

#define GEN7_L3SQCREG4				_MMIO(0xb034)
#define  L3SQ_URB_READ_CAM_MATCH_DISABLE	(1 << 27)

#define GEN11_SCRATCH2					_MMIO(0xb140)
#define  GEN11_COHERENT_PARTIAL_WRITE_MERGE_ENABLE	(1 << 19)

#define GEN8_L3SQCREG4				_MMIO(0xb118)
#define  GEN11_LQSC_CLEAN_EVICT_DISABLE		(1 << 6)
#define  GEN8_LQSC_RO_PERF_DIS			(1 << 27)
#define  GEN8_LQSC_FLUSH_COHERENT_LINES		(1 << 21)

/* GEN8 chicken */
#define HDC_CHICKEN0				_MMIO(0x7300)
#define CNL_HDC_CHICKEN0			_MMIO(0xE5F0)
#define ICL_HDC_MODE				_MMIO(0xE5F4)
#define  HDC_FORCE_CSR_NON_COHERENT_OVR_DISABLE	(1 << 15)
#define  HDC_FENCE_DEST_SLM_DISABLE		(1 << 14)
#define  HDC_DONOT_FETCH_MEM_WHEN_MASKED	(1 << 11)
#define  HDC_FORCE_CONTEXT_SAVE_RESTORE_NON_COHERENT	(1 << 5)
#define  HDC_FORCE_NON_COHERENT			(1 << 4)
#define  HDC_BARRIER_PERFORMANCE_DISABLE	(1 << 10)

#define GEN8_HDC_CHICKEN1			_MMIO(0x7304)

/* GEN9 chicken */
#define SLICE_ECO_CHICKEN0			_MMIO(0x7308)
#define   PIXEL_MASK_CAMMING_DISABLE		(1 << 14)

#define GEN9_WM_CHICKEN3			_MMIO(0x5588)
#define   GEN9_FACTOR_IN_CLR_VAL_HIZ		(1 << 9)

/* WaCatErrorRejectionIssue */
#define GEN7_SQ_CHICKEN_MBCUNIT_CONFIG		_MMIO(0x9030)
#define  GEN7_SQ_CHICKEN_MBCUNIT_SQINTMOB	(1 << 11)

#define HSW_SCRATCH1				_MMIO(0xb038)
#define  HSW_SCRATCH1_L3_DATA_ATOMICS_DISABLE	(1 << 27)

#define BDW_SCRATCH1					_MMIO(0xb11c)
#define  GEN9_LBS_SLA_RETRY_TIMER_DECREMENT_ENABLE	(1 << 2)

/*GEN11 chicken */
#define _PIPEA_CHICKEN				0x70038
#define _PIPEB_CHICKEN				0x71038
#define _PIPEC_CHICKEN				0x72038
#define PIPE_CHICKEN(pipe)			_MMIO_PIPE(pipe, _PIPEA_CHICKEN,\
							   _PIPEB_CHICKEN)
#define   PIXEL_ROUNDING_TRUNC_FB_PASSTHRU 	(1 << 15)
#define   PER_PIXEL_ALPHA_BYPASS_EN		(1 << 7)

/* PCH */

#define PCH_DISPLAY_BASE	0xc0000u

/* south display engine interrupt: IBX */
#define SDE_AUDIO_POWER_D	(1 << 27)
#define SDE_AUDIO_POWER_C	(1 << 26)
#define SDE_AUDIO_POWER_B	(1 << 25)
#define SDE_AUDIO_POWER_SHIFT	(25)
#define SDE_AUDIO_POWER_MASK	(7 << SDE_AUDIO_POWER_SHIFT)
#define SDE_GMBUS		(1 << 24)
#define SDE_AUDIO_HDCP_TRANSB	(1 << 23)
#define SDE_AUDIO_HDCP_TRANSA	(1 << 22)
#define SDE_AUDIO_HDCP_MASK	(3 << 22)
#define SDE_AUDIO_TRANSB	(1 << 21)
#define SDE_AUDIO_TRANSA	(1 << 20)
#define SDE_AUDIO_TRANS_MASK	(3 << 20)
#define SDE_POISON		(1 << 19)
/* 18 reserved */
#define SDE_FDI_RXB		(1 << 17)
#define SDE_FDI_RXA		(1 << 16)
#define SDE_FDI_MASK		(3 << 16)
#define SDE_AUXD		(1 << 15)
#define SDE_AUXC		(1 << 14)
#define SDE_AUXB		(1 << 13)
#define SDE_AUX_MASK		(7 << 13)
/* 12 reserved */
#define SDE_CRT_HOTPLUG         (1 << 11)
#define SDE_PORTD_HOTPLUG       (1 << 10)
#define SDE_PORTC_HOTPLUG       (1 << 9)
#define SDE_PORTB_HOTPLUG       (1 << 8)
#define SDE_SDVOB_HOTPLUG       (1 << 6)
#define SDE_HOTPLUG_MASK        (SDE_CRT_HOTPLUG | \
				 SDE_SDVOB_HOTPLUG |	\
				 SDE_PORTB_HOTPLUG |	\
				 SDE_PORTC_HOTPLUG |	\
				 SDE_PORTD_HOTPLUG)
#define SDE_TRANSB_CRC_DONE	(1 << 5)
#define SDE_TRANSB_CRC_ERR	(1 << 4)
#define SDE_TRANSB_FIFO_UNDER	(1 << 3)
#define SDE_TRANSA_CRC_DONE	(1 << 2)
#define SDE_TRANSA_CRC_ERR	(1 << 1)
#define SDE_TRANSA_FIFO_UNDER	(1 << 0)
#define SDE_TRANS_MASK		(0x3f)

/* south display engine interrupt: CPT - CNP */
#define SDE_AUDIO_POWER_D_CPT	(1 << 31)
#define SDE_AUDIO_POWER_C_CPT	(1 << 30)
#define SDE_AUDIO_POWER_B_CPT	(1 << 29)
#define SDE_AUDIO_POWER_SHIFT_CPT   29
#define SDE_AUDIO_POWER_MASK_CPT    (7 << 29)
#define SDE_AUXD_CPT		(1 << 27)
#define SDE_AUXC_CPT		(1 << 26)
#define SDE_AUXB_CPT		(1 << 25)
#define SDE_AUX_MASK_CPT	(7 << 25)
#define SDE_PORTE_HOTPLUG_SPT	(1 << 25)
#define SDE_PORTA_HOTPLUG_SPT	(1 << 24)
#define SDE_PORTD_HOTPLUG_CPT	(1 << 23)
#define SDE_PORTC_HOTPLUG_CPT	(1 << 22)
#define SDE_PORTB_HOTPLUG_CPT	(1 << 21)
#define SDE_CRT_HOTPLUG_CPT	(1 << 19)
#define SDE_SDVOB_HOTPLUG_CPT	(1 << 18)
#define SDE_HOTPLUG_MASK_CPT	(SDE_CRT_HOTPLUG_CPT |		\
				 SDE_SDVOB_HOTPLUG_CPT |	\
				 SDE_PORTD_HOTPLUG_CPT |	\
				 SDE_PORTC_HOTPLUG_CPT |	\
				 SDE_PORTB_HOTPLUG_CPT)
#define SDE_HOTPLUG_MASK_SPT	(SDE_PORTE_HOTPLUG_SPT |	\
				 SDE_PORTD_HOTPLUG_CPT |	\
				 SDE_PORTC_HOTPLUG_CPT |	\
				 SDE_PORTB_HOTPLUG_CPT |	\
				 SDE_PORTA_HOTPLUG_SPT)
#define SDE_GMBUS_CPT		(1 << 17)
#define SDE_ERROR_CPT		(1 << 16)
#define SDE_AUDIO_CP_REQ_C_CPT	(1 << 10)
#define SDE_AUDIO_CP_CHG_C_CPT	(1 << 9)
#define SDE_FDI_RXC_CPT		(1 << 8)
#define SDE_AUDIO_CP_REQ_B_CPT	(1 << 6)
#define SDE_AUDIO_CP_CHG_B_CPT	(1 << 5)
#define SDE_FDI_RXB_CPT		(1 << 4)
#define SDE_AUDIO_CP_REQ_A_CPT	(1 << 2)
#define SDE_AUDIO_CP_CHG_A_CPT	(1 << 1)
#define SDE_FDI_RXA_CPT		(1 << 0)
#define SDE_AUDIO_CP_REQ_CPT	(SDE_AUDIO_CP_REQ_C_CPT | \
				 SDE_AUDIO_CP_REQ_B_CPT | \
				 SDE_AUDIO_CP_REQ_A_CPT)
#define SDE_AUDIO_CP_CHG_CPT	(SDE_AUDIO_CP_CHG_C_CPT | \
				 SDE_AUDIO_CP_CHG_B_CPT | \
				 SDE_AUDIO_CP_CHG_A_CPT)
#define SDE_FDI_MASK_CPT	(SDE_FDI_RXC_CPT | \
				 SDE_FDI_RXB_CPT | \
				 SDE_FDI_RXA_CPT)

/* south display engine interrupt: ICP/TGP */
#define SDE_GMBUS_ICP			(1 << 23)
#define SDE_TC_HOTPLUG_ICP(tc_port)	(1 << ((tc_port) + 24))
#define SDE_DDI_HOTPLUG_ICP(port)	(1 << ((port) + 16))
#define SDE_DDI_MASK_ICP		(SDE_DDI_HOTPLUG_ICP(PORT_B) | \
					 SDE_DDI_HOTPLUG_ICP(PORT_A))
#define SDE_TC_MASK_ICP			(SDE_TC_HOTPLUG_ICP(PORT_TC4) | \
					 SDE_TC_HOTPLUG_ICP(PORT_TC3) | \
					 SDE_TC_HOTPLUG_ICP(PORT_TC2) | \
					 SDE_TC_HOTPLUG_ICP(PORT_TC1))
#define SDE_DDI_MASK_TGP		(SDE_DDI_HOTPLUG_ICP(PORT_C) | \
					 SDE_DDI_HOTPLUG_ICP(PORT_B) | \
					 SDE_DDI_HOTPLUG_ICP(PORT_A))
#define SDE_TC_MASK_TGP			(SDE_TC_HOTPLUG_ICP(PORT_TC6) | \
					 SDE_TC_HOTPLUG_ICP(PORT_TC5) | \
					 SDE_TC_HOTPLUG_ICP(PORT_TC4) | \
					 SDE_TC_HOTPLUG_ICP(PORT_TC3) | \
					 SDE_TC_HOTPLUG_ICP(PORT_TC2) | \
					 SDE_TC_HOTPLUG_ICP(PORT_TC1))

#define SDEISR  _MMIO(0xc4000)
#define SDEIMR  _MMIO(0xc4004)
#define SDEIIR  _MMIO(0xc4008)
#define SDEIER  _MMIO(0xc400c)

#define SERR_INT			_MMIO(0xc4040)
#define  SERR_INT_POISON		(1 << 31)
#define  SERR_INT_TRANS_FIFO_UNDERRUN(pipe)	(1 << ((pipe) * 3))

/* digital port hotplug */
#define PCH_PORT_HOTPLUG		_MMIO(0xc4030)	/* SHOTPLUG_CTL */
#define  PORTA_HOTPLUG_ENABLE		(1 << 28) /* LPT:LP+ & BXT */
#define  BXT_DDIA_HPD_INVERT            (1 << 27)
#define  PORTA_HOTPLUG_STATUS_MASK	(3 << 24) /* SPT+ & BXT */
#define  PORTA_HOTPLUG_NO_DETECT	(0 << 24) /* SPT+ & BXT */
#define  PORTA_HOTPLUG_SHORT_DETECT	(1 << 24) /* SPT+ & BXT */
#define  PORTA_HOTPLUG_LONG_DETECT	(2 << 24) /* SPT+ & BXT */
#define  PORTD_HOTPLUG_ENABLE		(1 << 20)
#define  PORTD_PULSE_DURATION_2ms	(0 << 18) /* pre-LPT */
#define  PORTD_PULSE_DURATION_4_5ms	(1 << 18) /* pre-LPT */
#define  PORTD_PULSE_DURATION_6ms	(2 << 18) /* pre-LPT */
#define  PORTD_PULSE_DURATION_100ms	(3 << 18) /* pre-LPT */
#define  PORTD_PULSE_DURATION_MASK	(3 << 18) /* pre-LPT */
#define  PORTD_HOTPLUG_STATUS_MASK	(3 << 16)
#define  PORTD_HOTPLUG_NO_DETECT	(0 << 16)
#define  PORTD_HOTPLUG_SHORT_DETECT	(1 << 16)
#define  PORTD_HOTPLUG_LONG_DETECT	(2 << 16)
#define  PORTC_HOTPLUG_ENABLE		(1 << 12)
#define  BXT_DDIC_HPD_INVERT            (1 << 11)
#define  PORTC_PULSE_DURATION_2ms	(0 << 10) /* pre-LPT */
#define  PORTC_PULSE_DURATION_4_5ms	(1 << 10) /* pre-LPT */
#define  PORTC_PULSE_DURATION_6ms	(2 << 10) /* pre-LPT */
#define  PORTC_PULSE_DURATION_100ms	(3 << 10) /* pre-LPT */
#define  PORTC_PULSE_DURATION_MASK	(3 << 10) /* pre-LPT */
#define  PORTC_HOTPLUG_STATUS_MASK	(3 << 8)
#define  PORTC_HOTPLUG_NO_DETECT	(0 << 8)
#define  PORTC_HOTPLUG_SHORT_DETECT	(1 << 8)
#define  PORTC_HOTPLUG_LONG_DETECT	(2 << 8)
#define  PORTB_HOTPLUG_ENABLE		(1 << 4)
#define  BXT_DDIB_HPD_INVERT            (1 << 3)
#define  PORTB_PULSE_DURATION_2ms	(0 << 2) /* pre-LPT */
#define  PORTB_PULSE_DURATION_4_5ms	(1 << 2) /* pre-LPT */
#define  PORTB_PULSE_DURATION_6ms	(2 << 2) /* pre-LPT */
#define  PORTB_PULSE_DURATION_100ms	(3 << 2) /* pre-LPT */
#define  PORTB_PULSE_DURATION_MASK	(3 << 2) /* pre-LPT */
#define  PORTB_HOTPLUG_STATUS_MASK	(3 << 0)
#define  PORTB_HOTPLUG_NO_DETECT	(0 << 0)
#define  PORTB_HOTPLUG_SHORT_DETECT	(1 << 0)
#define  PORTB_HOTPLUG_LONG_DETECT	(2 << 0)
#define  BXT_DDI_HPD_INVERT_MASK	(BXT_DDIA_HPD_INVERT | \
					BXT_DDIB_HPD_INVERT | \
					BXT_DDIC_HPD_INVERT)

#define PCH_PORT_HOTPLUG2		_MMIO(0xc403C)	/* SHOTPLUG_CTL2 SPT+ */
#define  PORTE_HOTPLUG_ENABLE		(1 << 4)
#define  PORTE_HOTPLUG_STATUS_MASK	(3 << 0)
#define  PORTE_HOTPLUG_NO_DETECT	(0 << 0)
#define  PORTE_HOTPLUG_SHORT_DETECT	(1 << 0)
#define  PORTE_HOTPLUG_LONG_DETECT	(2 << 0)

/* This register is a reuse of PCH_PORT_HOTPLUG register. The
 * functionality covered in PCH_PORT_HOTPLUG is split into
 * SHOTPLUG_CTL_DDI and SHOTPLUG_CTL_TC.
 */

#define SHOTPLUG_CTL_DDI				_MMIO(0xc4030)
#define   SHOTPLUG_CTL_DDI_HPD_ENABLE(port)		(0x8 << (4 * (port)))
#define   SHOTPLUG_CTL_DDI_HPD_STATUS_MASK(port)	(0x3 << (4 * (port)))
#define   SHOTPLUG_CTL_DDI_HPD_NO_DETECT(port)		(0x0 << (4 * (port)))
#define   SHOTPLUG_CTL_DDI_HPD_SHORT_DETECT(port)	(0x1 << (4 * (port)))
#define   SHOTPLUG_CTL_DDI_HPD_LONG_DETECT(port)	(0x2 << (4 * (port)))
#define   SHOTPLUG_CTL_DDI_HPD_SHORT_LONG_DETECT(port)	(0x3 << (4 * (port)))

#define SHOTPLUG_CTL_TC				_MMIO(0xc4034)
#define   ICP_TC_HPD_ENABLE(tc_port)		(8 << (tc_port) * 4)
/* Icelake DSC Rate Control Range Parameter Registers */
#define DSCA_RC_RANGE_PARAMETERS_0		_MMIO(0x6B240)
#define DSCA_RC_RANGE_PARAMETERS_0_UDW		_MMIO(0x6B240 + 4)
#define DSCC_RC_RANGE_PARAMETERS_0		_MMIO(0x6BA40)
#define DSCC_RC_RANGE_PARAMETERS_0_UDW		_MMIO(0x6BA40 + 4)
#define _ICL_DSC0_RC_RANGE_PARAMETERS_0_PB	(0x78208)
#define _ICL_DSC0_RC_RANGE_PARAMETERS_0_UDW_PB	(0x78208 + 4)
#define _ICL_DSC1_RC_RANGE_PARAMETERS_0_PB	(0x78308)
#define _ICL_DSC1_RC_RANGE_PARAMETERS_0_UDW_PB	(0x78308 + 4)
#define _ICL_DSC0_RC_RANGE_PARAMETERS_0_PC	(0x78408)
#define _ICL_DSC0_RC_RANGE_PARAMETERS_0_UDW_PC	(0x78408 + 4)
#define _ICL_DSC1_RC_RANGE_PARAMETERS_0_PC	(0x78508)
#define _ICL_DSC1_RC_RANGE_PARAMETERS_0_UDW_PC	(0x78508 + 4)
#define ICL_DSC0_RC_RANGE_PARAMETERS_0(pipe)		_MMIO_PIPE((pipe) - PIPE_B, \
							_ICL_DSC0_RC_RANGE_PARAMETERS_0_PB, \
							_ICL_DSC0_RC_RANGE_PARAMETERS_0_PC)
#define ICL_DSC0_RC_RANGE_PARAMETERS_0_UDW(pipe)	_MMIO_PIPE((pipe) - PIPE_B, \
							_ICL_DSC0_RC_RANGE_PARAMETERS_0_UDW_PB, \
							_ICL_DSC0_RC_RANGE_PARAMETERS_0_UDW_PC)
#define ICL_DSC1_RC_RANGE_PARAMETERS_0(pipe)		_MMIO_PIPE((pipe) - PIPE_B, \
							_ICL_DSC1_RC_RANGE_PARAMETERS_0_PB, \
							_ICL_DSC1_RC_RANGE_PARAMETERS_0_PC)
#define ICL_DSC1_RC_RANGE_PARAMETERS_0_UDW(pipe)	_MMIO_PIPE((pipe) - PIPE_B, \
							_ICL_DSC1_RC_RANGE_PARAMETERS_0_UDW_PB, \
							_ICL_DSC1_RC_RANGE_PARAMETERS_0_UDW_PC)
#define RC_BPG_OFFSET_SHIFT			10
#define RC_MAX_QP_SHIFT				5
#define RC_MIN_QP_SHIFT				0

#define DSCA_RC_RANGE_PARAMETERS_1		_MMIO(0x6B248)
#define DSCA_RC_RANGE_PARAMETERS_1_UDW		_MMIO(0x6B248 + 4)
#define DSCC_RC_RANGE_PARAMETERS_1		_MMIO(0x6BA48)
#define DSCC_RC_RANGE_PARAMETERS_1_UDW		_MMIO(0x6BA48 + 4)
#define _ICL_DSC0_RC_RANGE_PARAMETERS_1_PB	(0x78210)
#define _ICL_DSC0_RC_RANGE_PARAMETERS_1_UDW_PB	(0x78210 + 4)
#define _ICL_DSC1_RC_RANGE_PARAMETERS_1_PB	(0x78310)
#define _ICL_DSC1_RC_RANGE_PARAMETERS_1_UDW_PB	(0x78310 + 4)
#define _ICL_DSC0_RC_RANGE_PARAMETERS_1_PC	(0x78410)
#define _ICL_DSC0_RC_RANGE_PARAMETERS_1_UDW_PC	(0x78410 + 4)
#define _ICL_DSC1_RC_RANGE_PARAMETERS_1_PC	(0x78510)
#define _ICL_DSC1_RC_RANGE_PARAMETERS_1_UDW_PC	(0x78510 + 4)
#define ICL_DSC0_RC_RANGE_PARAMETERS_1(pipe)		_MMIO_PIPE((pipe) - PIPE_B, \
							_ICL_DSC0_RC_RANGE_PARAMETERS_1_PB, \
							_ICL_DSC0_RC_RANGE_PARAMETERS_1_PC)
#define ICL_DSC0_RC_RANGE_PARAMETERS_1_UDW(pipe)	_MMIO_PIPE((pipe) - PIPE_B, \
							_ICL_DSC0_RC_RANGE_PARAMETERS_1_UDW_PB, \
							_ICL_DSC0_RC_RANGE_PARAMETERS_1_UDW_PC)
#define ICL_DSC1_RC_RANGE_PARAMETERS_1(pipe)		_MMIO_PIPE((pipe) - PIPE_B, \
							_ICL_DSC1_RC_RANGE_PARAMETERS_1_PB, \
							_ICL_DSC1_RC_RANGE_PARAMETERS_1_PC)
#define ICL_DSC1_RC_RANGE_PARAMETERS_1_UDW(pipe)	_MMIO_PIPE((pipe) - PIPE_B, \
							_ICL_DSC1_RC_RANGE_PARAMETERS_1_UDW_PB, \
							_ICL_DSC1_RC_RANGE_PARAMETERS_1_UDW_PC)

#define DSCA_RC_RANGE_PARAMETERS_2		_MMIO(0x6B250)
#define DSCA_RC_RANGE_PARAMETERS_2_UDW		_MMIO(0x6B250 + 4)
#define DSCC_RC_RANGE_PARAMETERS_2		_MMIO(0x6BA50)
#define DSCC_RC_RANGE_PARAMETERS_2_UDW		_MMIO(0x6BA50 + 4)
#define _ICL_DSC0_RC_RANGE_PARAMETERS_2_PB	(0x78218)
#define _ICL_DSC0_RC_RANGE_PARAMETERS_2_UDW_PB	(0x78218 + 4)
#define _ICL_DSC1_RC_RANGE_PARAMETERS_2_PB	(0x78318)
#define _ICL_DSC1_RC_RANGE_PARAMETERS_2_UDW_PB	(0x78318 + 4)
#define _ICL_DSC0_RC_RANGE_PARAMETERS_2_PC	(0x78418)
#define _ICL_DSC0_RC_RANGE_PARAMETERS_2_UDW_PC	(0x78418 + 4)
#define _ICL_DSC1_RC_RANGE_PARAMETERS_2_PC	(0x78518)
#define _ICL_DSC1_RC_RANGE_PARAMETERS_2_UDW_PC	(0x78518 + 4)
#define ICL_DSC0_RC_RANGE_PARAMETERS_2(pipe)		_MMIO_PIPE((pipe) - PIPE_B, \
							_ICL_DSC0_RC_RANGE_PARAMETERS_2_PB, \
							_ICL_DSC0_RC_RANGE_PARAMETERS_2_PC)
#define ICL_DSC0_RC_RANGE_PARAMETERS_2_UDW(pipe)	_MMIO_PIPE((pipe) - PIPE_B, \
							_ICL_DSC0_RC_RANGE_PARAMETERS_2_UDW_PB, \
							_ICL_DSC0_RC_RANGE_PARAMETERS_2_UDW_PC)
#define ICL_DSC1_RC_RANGE_PARAMETERS_2(pipe)		_MMIO_PIPE((pipe) - PIPE_B, \
							_ICL_DSC1_RC_RANGE_PARAMETERS_2_PB, \
							_ICL_DSC1_RC_RANGE_PARAMETERS_2_PC)
#define ICL_DSC1_RC_RANGE_PARAMETERS_2_UDW(pipe)	_MMIO_PIPE((pipe) - PIPE_B, \
							_ICL_DSC1_RC_RANGE_PARAMETERS_2_UDW_PB, \
							_ICL_DSC1_RC_RANGE_PARAMETERS_2_UDW_PC)

#define DSCA_RC_RANGE_PARAMETERS_3		_MMIO(0x6B258)
#define DSCA_RC_RANGE_PARAMETERS_3_UDW		_MMIO(0x6B258 + 4)
#define DSCC_RC_RANGE_PARAMETERS_3		_MMIO(0x6BA58)
#define DSCC_RC_RANGE_PARAMETERS_3_UDW		_MMIO(0x6BA58 + 4)
#define _ICL_DSC0_RC_RANGE_PARAMETERS_3_PB	(0x78220)
#define _ICL_DSC0_RC_RANGE_PARAMETERS_3_UDW_PB	(0x78220 + 4)
#define _ICL_DSC1_RC_RANGE_PARAMETERS_3_PB	(0x78320)
#define _ICL_DSC1_RC_RANGE_PARAMETERS_3_UDW_PB	(0x78320 + 4)
#define _ICL_DSC0_RC_RANGE_PARAMETERS_3_PC	(0x78420)
#define _ICL_DSC0_RC_RANGE_PARAMETERS_3_UDW_PC	(0x78420 + 4)
#define _ICL_DSC1_RC_RANGE_PARAMETERS_3_PC	(0x78520)
#define _ICL_DSC1_RC_RANGE_PARAMETERS_3_UDW_PC	(0x78520 + 4)
#define ICL_DSC0_RC_RANGE_PARAMETERS_3(pipe)		_MMIO_PIPE((pipe) - PIPE_B, \
							_ICL_DSC0_RC_RANGE_PARAMETERS_3_PB, \
							_ICL_DSC0_RC_RANGE_PARAMETERS_3_PC)
#define ICL_DSC0_RC_RANGE_PARAMETERS_3_UDW(pipe)	_MMIO_PIPE((pipe) - PIPE_B, \
							_ICL_DSC0_RC_RANGE_PARAMETERS_3_UDW_PB, \
							_ICL_DSC0_RC_RANGE_PARAMETERS_3_UDW_PC)
#define ICL_DSC1_RC_RANGE_PARAMETERS_3(pipe)		_MMIO_PIPE((pipe) - PIPE_B, \
							_ICL_DSC1_RC_RANGE_PARAMETERS_3_PB, \
							_ICL_DSC1_RC_RANGE_PARAMETERS_3_PC)
#define ICL_DSC1_RC_RANGE_PARAMETERS_3_UDW(pipe)	_MMIO_PIPE((pipe) - PIPE_B, \
							_ICL_DSC1_RC_RANGE_PARAMETERS_3_UDW_PB, \
							_ICL_DSC1_RC_RANGE_PARAMETERS_3_UDW_PC)

#define   ICP_TC_HPD_LONG_DETECT(tc_port)	(2 << (tc_port) * 4)
#define   ICP_TC_HPD_SHORT_DETECT(tc_port)	(1 << (tc_port) * 4)

#define ICP_DDI_HPD_ENABLE_MASK		(SHOTPLUG_CTL_DDI_HPD_ENABLE(PORT_B) | \
					 SHOTPLUG_CTL_DDI_HPD_ENABLE(PORT_A))
#define ICP_TC_HPD_ENABLE_MASK		(ICP_TC_HPD_ENABLE(PORT_TC4) | \
					 ICP_TC_HPD_ENABLE(PORT_TC3) | \
					 ICP_TC_HPD_ENABLE(PORT_TC2) | \
					 ICP_TC_HPD_ENABLE(PORT_TC1))
#define TGP_DDI_HPD_ENABLE_MASK		(SHOTPLUG_CTL_DDI_HPD_ENABLE(PORT_C) | \
					 SHOTPLUG_CTL_DDI_HPD_ENABLE(PORT_B) | \
					 SHOTPLUG_CTL_DDI_HPD_ENABLE(PORT_A))
#define TGP_TC_HPD_ENABLE_MASK		(ICP_TC_HPD_ENABLE(PORT_TC6) | \
					 ICP_TC_HPD_ENABLE(PORT_TC5) | \
					 ICP_TC_HPD_ENABLE_MASK)

#define _PCH_DPLL_A              0xc6014
#define _PCH_DPLL_B              0xc6018
#define PCH_DPLL(pll) _MMIO((pll) == 0 ? _PCH_DPLL_A : _PCH_DPLL_B)

#define _PCH_FPA0                0xc6040
#define  FP_CB_TUNE		(0x3 << 22)
#define _PCH_FPA1                0xc6044
#define _PCH_FPB0                0xc6048
#define _PCH_FPB1                0xc604c
#define PCH_FP0(pll) _MMIO((pll) == 0 ? _PCH_FPA0 : _PCH_FPB0)
#define PCH_FP1(pll) _MMIO((pll) == 0 ? _PCH_FPA1 : _PCH_FPB1)

#define PCH_DPLL_TEST           _MMIO(0xc606c)

#define PCH_DREF_CONTROL        _MMIO(0xC6200)
#define  DREF_CONTROL_MASK      0x7fc3
#define  DREF_CPU_SOURCE_OUTPUT_DISABLE         (0 << 13)
#define  DREF_CPU_SOURCE_OUTPUT_DOWNSPREAD      (2 << 13)
#define  DREF_CPU_SOURCE_OUTPUT_NONSPREAD       (3 << 13)
#define  DREF_CPU_SOURCE_OUTPUT_MASK		(3 << 13)
#define  DREF_SSC_SOURCE_DISABLE                (0 << 11)
#define  DREF_SSC_SOURCE_ENABLE                 (2 << 11)
#define  DREF_SSC_SOURCE_MASK			(3 << 11)
#define  DREF_NONSPREAD_SOURCE_DISABLE          (0 << 9)
#define  DREF_NONSPREAD_CK505_ENABLE		(1 << 9)
#define  DREF_NONSPREAD_SOURCE_ENABLE           (2 << 9)
#define  DREF_NONSPREAD_SOURCE_MASK		(3 << 9)
#define  DREF_SUPERSPREAD_SOURCE_DISABLE        (0 << 7)
#define  DREF_SUPERSPREAD_SOURCE_ENABLE         (2 << 7)
#define  DREF_SUPERSPREAD_SOURCE_MASK		(3 << 7)
#define  DREF_SSC4_DOWNSPREAD                   (0 << 6)
#define  DREF_SSC4_CENTERSPREAD                 (1 << 6)
#define  DREF_SSC1_DISABLE                      (0 << 1)
#define  DREF_SSC1_ENABLE                       (1 << 1)
#define  DREF_SSC4_DISABLE                      (0)
#define  DREF_SSC4_ENABLE                       (1)

#define PCH_RAWCLK_FREQ         _MMIO(0xc6204)
#define  FDL_TP1_TIMER_SHIFT    12
#define  FDL_TP1_TIMER_MASK     (3 << 12)
#define  FDL_TP2_TIMER_SHIFT    10
#define  FDL_TP2_TIMER_MASK     (3 << 10)
#define  RAWCLK_FREQ_MASK       0x3ff
#define  CNP_RAWCLK_DIV_MASK	(0x3ff << 16)
#define  CNP_RAWCLK_DIV(div)	((div) << 16)
#define  CNP_RAWCLK_FRAC_MASK	(0xf << 26)
#define  CNP_RAWCLK_DEN(den)	((den) << 26)
#define  ICP_RAWCLK_NUM(num)	((num) << 11)

#define PCH_DPLL_TMR_CFG        _MMIO(0xc6208)

#define PCH_SSC4_PARMS          _MMIO(0xc6210)
#define PCH_SSC4_AUX_PARMS      _MMIO(0xc6214)

#define PCH_DPLL_SEL		_MMIO(0xc7000)
#define	 TRANS_DPLLB_SEL(pipe)		(1 << ((pipe) * 4))
#define	 TRANS_DPLLA_SEL(pipe)		0
#define  TRANS_DPLL_ENABLE(pipe)	(1 << ((pipe) * 4 + 3))

/* transcoder */

#define _PCH_TRANS_HTOTAL_A		0xe0000
#define  TRANS_HTOTAL_SHIFT		16
#define  TRANS_HACTIVE_SHIFT		0
#define _PCH_TRANS_HBLANK_A		0xe0004
#define  TRANS_HBLANK_END_SHIFT		16
#define  TRANS_HBLANK_START_SHIFT	0
#define _PCH_TRANS_HSYNC_A		0xe0008
#define  TRANS_HSYNC_END_SHIFT		16
#define  TRANS_HSYNC_START_SHIFT	0
#define _PCH_TRANS_VTOTAL_A		0xe000c
#define  TRANS_VTOTAL_SHIFT		16
#define  TRANS_VACTIVE_SHIFT		0
#define _PCH_TRANS_VBLANK_A		0xe0010
#define  TRANS_VBLANK_END_SHIFT		16
#define  TRANS_VBLANK_START_SHIFT	0
#define _PCH_TRANS_VSYNC_A		0xe0014
#define  TRANS_VSYNC_END_SHIFT		16
#define  TRANS_VSYNC_START_SHIFT	0
#define _PCH_TRANS_VSYNCSHIFT_A		0xe0028

#define _PCH_TRANSA_DATA_M1	0xe0030
#define _PCH_TRANSA_DATA_N1	0xe0034
#define _PCH_TRANSA_DATA_M2	0xe0038
#define _PCH_TRANSA_DATA_N2	0xe003c
#define _PCH_TRANSA_LINK_M1	0xe0040
#define _PCH_TRANSA_LINK_N1	0xe0044
#define _PCH_TRANSA_LINK_M2	0xe0048
#define _PCH_TRANSA_LINK_N2	0xe004c

/* Per-transcoder DIP controls (PCH) */
#define _VIDEO_DIP_CTL_A         0xe0200
#define _VIDEO_DIP_DATA_A        0xe0208
#define _VIDEO_DIP_GCP_A         0xe0210
#define  GCP_COLOR_INDICATION		(1 << 2)
#define  GCP_DEFAULT_PHASE_ENABLE	(1 << 1)
#define  GCP_AV_MUTE			(1 << 0)

#define _VIDEO_DIP_CTL_B         0xe1200
#define _VIDEO_DIP_DATA_B        0xe1208
#define _VIDEO_DIP_GCP_B         0xe1210

#define TVIDEO_DIP_CTL(pipe) _MMIO_PIPE(pipe, _VIDEO_DIP_CTL_A, _VIDEO_DIP_CTL_B)
#define TVIDEO_DIP_DATA(pipe) _MMIO_PIPE(pipe, _VIDEO_DIP_DATA_A, _VIDEO_DIP_DATA_B)
#define TVIDEO_DIP_GCP(pipe) _MMIO_PIPE(pipe, _VIDEO_DIP_GCP_A, _VIDEO_DIP_GCP_B)

/* Per-transcoder DIP controls (VLV) */
#define _VLV_VIDEO_DIP_CTL_A		(VLV_DISPLAY_BASE + 0x60200)
#define _VLV_VIDEO_DIP_DATA_A		(VLV_DISPLAY_BASE + 0x60208)
#define _VLV_VIDEO_DIP_GDCP_PAYLOAD_A	(VLV_DISPLAY_BASE + 0x60210)

#define _VLV_VIDEO_DIP_CTL_B		(VLV_DISPLAY_BASE + 0x61170)
#define _VLV_VIDEO_DIP_DATA_B		(VLV_DISPLAY_BASE + 0x61174)
#define _VLV_VIDEO_DIP_GDCP_PAYLOAD_B	(VLV_DISPLAY_BASE + 0x61178)

#define _CHV_VIDEO_DIP_CTL_C		(VLV_DISPLAY_BASE + 0x611f0)
#define _CHV_VIDEO_DIP_DATA_C		(VLV_DISPLAY_BASE + 0x611f4)
#define _CHV_VIDEO_DIP_GDCP_PAYLOAD_C	(VLV_DISPLAY_BASE + 0x611f8)

#define VLV_TVIDEO_DIP_CTL(pipe) \
	_MMIO_PIPE3((pipe), _VLV_VIDEO_DIP_CTL_A, \
	       _VLV_VIDEO_DIP_CTL_B, _CHV_VIDEO_DIP_CTL_C)
#define VLV_TVIDEO_DIP_DATA(pipe) \
	_MMIO_PIPE3((pipe), _VLV_VIDEO_DIP_DATA_A, \
	       _VLV_VIDEO_DIP_DATA_B, _CHV_VIDEO_DIP_DATA_C)
#define VLV_TVIDEO_DIP_GCP(pipe) \
	_MMIO_PIPE3((pipe), _VLV_VIDEO_DIP_GDCP_PAYLOAD_A, \
		_VLV_VIDEO_DIP_GDCP_PAYLOAD_B, _CHV_VIDEO_DIP_GDCP_PAYLOAD_C)

/* Haswell DIP controls */

#define _HSW_VIDEO_DIP_CTL_A		0x60200
#define _HSW_VIDEO_DIP_AVI_DATA_A	0x60220
#define _HSW_VIDEO_DIP_VS_DATA_A	0x60260
#define _HSW_VIDEO_DIP_SPD_DATA_A	0x602A0
#define _HSW_VIDEO_DIP_GMP_DATA_A	0x602E0
#define _HSW_VIDEO_DIP_VSC_DATA_A	0x60320
#define _GLK_VIDEO_DIP_DRM_DATA_A	0x60440
#define _HSW_VIDEO_DIP_AVI_ECC_A	0x60240
#define _HSW_VIDEO_DIP_VS_ECC_A		0x60280
#define _HSW_VIDEO_DIP_SPD_ECC_A	0x602C0
#define _HSW_VIDEO_DIP_GMP_ECC_A	0x60300
#define _HSW_VIDEO_DIP_VSC_ECC_A	0x60344
#define _HSW_VIDEO_DIP_GCP_A		0x60210

#define _HSW_VIDEO_DIP_CTL_B		0x61200
#define _HSW_VIDEO_DIP_AVI_DATA_B	0x61220
#define _HSW_VIDEO_DIP_VS_DATA_B	0x61260
#define _HSW_VIDEO_DIP_SPD_DATA_B	0x612A0
#define _HSW_VIDEO_DIP_GMP_DATA_B	0x612E0
#define _HSW_VIDEO_DIP_VSC_DATA_B	0x61320
#define _GLK_VIDEO_DIP_DRM_DATA_B	0x61440
#define _HSW_VIDEO_DIP_BVI_ECC_B	0x61240
#define _HSW_VIDEO_DIP_VS_ECC_B		0x61280
#define _HSW_VIDEO_DIP_SPD_ECC_B	0x612C0
#define _HSW_VIDEO_DIP_GMP_ECC_B	0x61300
#define _HSW_VIDEO_DIP_VSC_ECC_B	0x61344
#define _HSW_VIDEO_DIP_GCP_B		0x61210

/* Icelake PPS_DATA and _ECC DIP Registers.
 * These are available for transcoders B,C and eDP.
 * Adding the _A so as to reuse the _MMIO_TRANS2
 * definition, with which it offsets to the right location.
 */

#define _ICL_VIDEO_DIP_PPS_DATA_A	0x60350
#define _ICL_VIDEO_DIP_PPS_DATA_B	0x61350
#define _ICL_VIDEO_DIP_PPS_ECC_A	0x603D4
#define _ICL_VIDEO_DIP_PPS_ECC_B	0x613D4

#define HSW_TVIDEO_DIP_CTL(trans)		_MMIO_TRANS2(trans, _HSW_VIDEO_DIP_CTL_A)
#define HSW_TVIDEO_DIP_GCP(trans)		_MMIO_TRANS2(trans, _HSW_VIDEO_DIP_GCP_A)
#define HSW_TVIDEO_DIP_AVI_DATA(trans, i)	_MMIO_TRANS2(trans, _HSW_VIDEO_DIP_AVI_DATA_A + (i) * 4)
#define HSW_TVIDEO_DIP_VS_DATA(trans, i)	_MMIO_TRANS2(trans, _HSW_VIDEO_DIP_VS_DATA_A + (i) * 4)
#define HSW_TVIDEO_DIP_SPD_DATA(trans, i)	_MMIO_TRANS2(trans, _HSW_VIDEO_DIP_SPD_DATA_A + (i) * 4)
#define HSW_TVIDEO_DIP_GMP_DATA(trans, i)	_MMIO_TRANS2(trans, _HSW_VIDEO_DIP_GMP_DATA_A + (i) * 4)
#define HSW_TVIDEO_DIP_VSC_DATA(trans, i)	_MMIO_TRANS2(trans, _HSW_VIDEO_DIP_VSC_DATA_A + (i) * 4)
#define GLK_TVIDEO_DIP_DRM_DATA(trans, i)	_MMIO_TRANS2(trans, _GLK_VIDEO_DIP_DRM_DATA_A + (i) * 4)
#define ICL_VIDEO_DIP_PPS_DATA(trans, i)	_MMIO_TRANS2(trans, _ICL_VIDEO_DIP_PPS_DATA_A + (i) * 4)
#define ICL_VIDEO_DIP_PPS_ECC(trans, i)		_MMIO_TRANS2(trans, _ICL_VIDEO_DIP_PPS_ECC_A + (i) * 4)

#define _HSW_STEREO_3D_CTL_A		0x70020
#define   S3D_ENABLE			(1 << 31)
#define _HSW_STEREO_3D_CTL_B		0x71020

#define HSW_STEREO_3D_CTL(trans)	_MMIO_PIPE2(trans, _HSW_STEREO_3D_CTL_A)

#define _PCH_TRANS_HTOTAL_B          0xe1000
#define _PCH_TRANS_HBLANK_B          0xe1004
#define _PCH_TRANS_HSYNC_B           0xe1008
#define _PCH_TRANS_VTOTAL_B          0xe100c
#define _PCH_TRANS_VBLANK_B          0xe1010
#define _PCH_TRANS_VSYNC_B           0xe1014
#define _PCH_TRANS_VSYNCSHIFT_B 0xe1028

#define PCH_TRANS_HTOTAL(pipe)		_MMIO_PIPE(pipe, _PCH_TRANS_HTOTAL_A, _PCH_TRANS_HTOTAL_B)
#define PCH_TRANS_HBLANK(pipe)		_MMIO_PIPE(pipe, _PCH_TRANS_HBLANK_A, _PCH_TRANS_HBLANK_B)
#define PCH_TRANS_HSYNC(pipe)		_MMIO_PIPE(pipe, _PCH_TRANS_HSYNC_A, _PCH_TRANS_HSYNC_B)
#define PCH_TRANS_VTOTAL(pipe)		_MMIO_PIPE(pipe, _PCH_TRANS_VTOTAL_A, _PCH_TRANS_VTOTAL_B)
#define PCH_TRANS_VBLANK(pipe)		_MMIO_PIPE(pipe, _PCH_TRANS_VBLANK_A, _PCH_TRANS_VBLANK_B)
#define PCH_TRANS_VSYNC(pipe)		_MMIO_PIPE(pipe, _PCH_TRANS_VSYNC_A, _PCH_TRANS_VSYNC_B)
#define PCH_TRANS_VSYNCSHIFT(pipe)	_MMIO_PIPE(pipe, _PCH_TRANS_VSYNCSHIFT_A, _PCH_TRANS_VSYNCSHIFT_B)

#define _PCH_TRANSB_DATA_M1	0xe1030
#define _PCH_TRANSB_DATA_N1	0xe1034
#define _PCH_TRANSB_DATA_M2	0xe1038
#define _PCH_TRANSB_DATA_N2	0xe103c
#define _PCH_TRANSB_LINK_M1	0xe1040
#define _PCH_TRANSB_LINK_N1	0xe1044
#define _PCH_TRANSB_LINK_M2	0xe1048
#define _PCH_TRANSB_LINK_N2	0xe104c

#define PCH_TRANS_DATA_M1(pipe)	_MMIO_PIPE(pipe, _PCH_TRANSA_DATA_M1, _PCH_TRANSB_DATA_M1)
#define PCH_TRANS_DATA_N1(pipe)	_MMIO_PIPE(pipe, _PCH_TRANSA_DATA_N1, _PCH_TRANSB_DATA_N1)
#define PCH_TRANS_DATA_M2(pipe)	_MMIO_PIPE(pipe, _PCH_TRANSA_DATA_M2, _PCH_TRANSB_DATA_M2)
#define PCH_TRANS_DATA_N2(pipe)	_MMIO_PIPE(pipe, _PCH_TRANSA_DATA_N2, _PCH_TRANSB_DATA_N2)
#define PCH_TRANS_LINK_M1(pipe)	_MMIO_PIPE(pipe, _PCH_TRANSA_LINK_M1, _PCH_TRANSB_LINK_M1)
#define PCH_TRANS_LINK_N1(pipe)	_MMIO_PIPE(pipe, _PCH_TRANSA_LINK_N1, _PCH_TRANSB_LINK_N1)
#define PCH_TRANS_LINK_M2(pipe)	_MMIO_PIPE(pipe, _PCH_TRANSA_LINK_M2, _PCH_TRANSB_LINK_M2)
#define PCH_TRANS_LINK_N2(pipe)	_MMIO_PIPE(pipe, _PCH_TRANSA_LINK_N2, _PCH_TRANSB_LINK_N2)

#define _PCH_TRANSACONF              0xf0008
#define _PCH_TRANSBCONF              0xf1008
#define PCH_TRANSCONF(pipe)	_MMIO_PIPE(pipe, _PCH_TRANSACONF, _PCH_TRANSBCONF)
#define LPT_TRANSCONF		PCH_TRANSCONF(PIPE_A) /* lpt has only one transcoder */
#define  TRANS_DISABLE          (0 << 31)
#define  TRANS_ENABLE           (1 << 31)
#define  TRANS_STATE_MASK       (1 << 30)
#define  TRANS_STATE_DISABLE    (0 << 30)
#define  TRANS_STATE_ENABLE     (1 << 30)
#define  TRANS_FSYNC_DELAY_HB1  (0 << 27)
#define  TRANS_FSYNC_DELAY_HB2  (1 << 27)
#define  TRANS_FSYNC_DELAY_HB3  (2 << 27)
#define  TRANS_FSYNC_DELAY_HB4  (3 << 27)
#define  TRANS_INTERLACE_MASK   (7 << 21)
#define  TRANS_PROGRESSIVE      (0 << 21)
#define  TRANS_INTERLACED       (3 << 21)
#define  TRANS_LEGACY_INTERLACED_ILK (2 << 21)
#define  TRANS_8BPC             (0 << 5)
#define  TRANS_10BPC            (1 << 5)
#define  TRANS_6BPC             (2 << 5)
#define  TRANS_12BPC            (3 << 5)

#define _TRANSA_CHICKEN1	 0xf0060
#define _TRANSB_CHICKEN1	 0xf1060
#define TRANS_CHICKEN1(pipe)	_MMIO_PIPE(pipe, _TRANSA_CHICKEN1, _TRANSB_CHICKEN1)
#define  TRANS_CHICKEN1_HDMIUNIT_GC_DISABLE	(1 << 10)
#define  TRANS_CHICKEN1_DP0UNIT_GC_DISABLE	(1 << 4)
#define _TRANSA_CHICKEN2	 0xf0064
#define _TRANSB_CHICKEN2	 0xf1064
#define TRANS_CHICKEN2(pipe)	_MMIO_PIPE(pipe, _TRANSA_CHICKEN2, _TRANSB_CHICKEN2)
#define  TRANS_CHICKEN2_TIMING_OVERRIDE			(1 << 31)
#define  TRANS_CHICKEN2_FDI_POLARITY_REVERSED		(1 << 29)
#define  TRANS_CHICKEN2_FRAME_START_DELAY_MASK		(3 << 27)
#define  TRANS_CHICKEN2_DISABLE_DEEP_COLOR_COUNTER	(1 << 26)
#define  TRANS_CHICKEN2_DISABLE_DEEP_COLOR_MODESWITCH	(1 << 25)

#define SOUTH_CHICKEN1		_MMIO(0xc2000)
#define  FDIA_PHASE_SYNC_SHIFT_OVR	19
#define  FDIA_PHASE_SYNC_SHIFT_EN	18
#define  FDI_PHASE_SYNC_OVR(pipe) (1 << (FDIA_PHASE_SYNC_SHIFT_OVR - ((pipe) * 2)))
#define  FDI_PHASE_SYNC_EN(pipe) (1 << (FDIA_PHASE_SYNC_SHIFT_EN - ((pipe) * 2)))
#define  FDI_BC_BIFURCATION_SELECT	(1 << 12)
#define  CHASSIS_CLK_REQ_DURATION_MASK	(0xf << 8)
#define  CHASSIS_CLK_REQ_DURATION(x)	((x) << 8)
#define  SPT_PWM_GRANULARITY		(1 << 0)
#define SOUTH_CHICKEN2		_MMIO(0xc2004)
#define  FDI_MPHY_IOSFSB_RESET_STATUS	(1 << 13)
#define  FDI_MPHY_IOSFSB_RESET_CTL	(1 << 12)
#define  LPT_PWM_GRANULARITY		(1 << 5)
#define  DPLS_EDP_PPS_FIX_DIS		(1 << 0)

#define _FDI_RXA_CHICKEN        0xc200c
#define _FDI_RXB_CHICKEN        0xc2010
#define  FDI_RX_PHASE_SYNC_POINTER_OVR	(1 << 1)
#define  FDI_RX_PHASE_SYNC_POINTER_EN	(1 << 0)
#define FDI_RX_CHICKEN(pipe)	_MMIO_PIPE(pipe, _FDI_RXA_CHICKEN, _FDI_RXB_CHICKEN)

#define SOUTH_DSPCLK_GATE_D	_MMIO(0xc2020)
#define  PCH_GMBUSUNIT_CLOCK_GATE_DISABLE (1 << 31)
#define  PCH_DPLUNIT_CLOCK_GATE_DISABLE (1 << 30)
#define  PCH_DPLSUNIT_CLOCK_GATE_DISABLE (1 << 29)
#define  PCH_CPUNIT_CLOCK_GATE_DISABLE (1 << 14)
#define  CNP_PWM_CGE_GATING_DISABLE (1 << 13)
#define  PCH_LP_PARTITION_LEVEL_DISABLE  (1 << 12)

/* CPU: FDI_TX */
#define _FDI_TXA_CTL            0x60100
#define _FDI_TXB_CTL            0x61100
#define FDI_TX_CTL(pipe)	_MMIO_PIPE(pipe, _FDI_TXA_CTL, _FDI_TXB_CTL)
#define  FDI_TX_DISABLE         (0 << 31)
#define  FDI_TX_ENABLE          (1 << 31)
#define  FDI_LINK_TRAIN_PATTERN_1       (0 << 28)
#define  FDI_LINK_TRAIN_PATTERN_2       (1 << 28)
#define  FDI_LINK_TRAIN_PATTERN_IDLE    (2 << 28)
#define  FDI_LINK_TRAIN_NONE            (3 << 28)
#define  FDI_LINK_TRAIN_VOLTAGE_0_4V    (0 << 25)
#define  FDI_LINK_TRAIN_VOLTAGE_0_6V    (1 << 25)
#define  FDI_LINK_TRAIN_VOLTAGE_0_8V    (2 << 25)
#define  FDI_LINK_TRAIN_VOLTAGE_1_2V    (3 << 25)
#define  FDI_LINK_TRAIN_PRE_EMPHASIS_NONE (0 << 22)
#define  FDI_LINK_TRAIN_PRE_EMPHASIS_1_5X (1 << 22)
#define  FDI_LINK_TRAIN_PRE_EMPHASIS_2X   (2 << 22)
#define  FDI_LINK_TRAIN_PRE_EMPHASIS_3X   (3 << 22)
/* ILK always use 400mV 0dB for voltage swing and pre-emphasis level.
   SNB has different settings. */
/* SNB A-stepping */
#define  FDI_LINK_TRAIN_400MV_0DB_SNB_A		(0x38 << 22)
#define  FDI_LINK_TRAIN_400MV_6DB_SNB_A		(0x02 << 22)
#define  FDI_LINK_TRAIN_600MV_3_5DB_SNB_A	(0x01 << 22)
#define  FDI_LINK_TRAIN_800MV_0DB_SNB_A		(0x0 << 22)
/* SNB B-stepping */
#define  FDI_LINK_TRAIN_400MV_0DB_SNB_B		(0x0 << 22)
#define  FDI_LINK_TRAIN_400MV_6DB_SNB_B		(0x3a << 22)
#define  FDI_LINK_TRAIN_600MV_3_5DB_SNB_B	(0x39 << 22)
#define  FDI_LINK_TRAIN_800MV_0DB_SNB_B		(0x38 << 22)
#define  FDI_LINK_TRAIN_VOL_EMP_MASK		(0x3f << 22)
#define  FDI_DP_PORT_WIDTH_SHIFT		19
#define  FDI_DP_PORT_WIDTH_MASK			(7 << FDI_DP_PORT_WIDTH_SHIFT)
#define  FDI_DP_PORT_WIDTH(width)           (((width) - 1) << FDI_DP_PORT_WIDTH_SHIFT)
#define  FDI_TX_ENHANCE_FRAME_ENABLE    (1 << 18)
/* Ironlake: hardwired to 1 */
#define  FDI_TX_PLL_ENABLE              (1 << 14)

/* Ivybridge has different bits for lolz */
#define  FDI_LINK_TRAIN_PATTERN_1_IVB       (0 << 8)
#define  FDI_LINK_TRAIN_PATTERN_2_IVB       (1 << 8)
#define  FDI_LINK_TRAIN_PATTERN_IDLE_IVB    (2 << 8)
#define  FDI_LINK_TRAIN_NONE_IVB            (3 << 8)

/* both Tx and Rx */
#define  FDI_COMPOSITE_SYNC		(1 << 11)
#define  FDI_LINK_TRAIN_AUTO		(1 << 10)
#define  FDI_SCRAMBLING_ENABLE          (0 << 7)
#define  FDI_SCRAMBLING_DISABLE         (1 << 7)

/* FDI_RX, FDI_X is hard-wired to Transcoder_X */
#define _FDI_RXA_CTL             0xf000c
#define _FDI_RXB_CTL             0xf100c
#define FDI_RX_CTL(pipe)	_MMIO_PIPE(pipe, _FDI_RXA_CTL, _FDI_RXB_CTL)
#define  FDI_RX_ENABLE          (1 << 31)
/* train, dp width same as FDI_TX */
#define  FDI_FS_ERRC_ENABLE		(1 << 27)
#define  FDI_FE_ERRC_ENABLE		(1 << 26)
#define  FDI_RX_POLARITY_REVERSED_LPT	(1 << 16)
#define  FDI_8BPC                       (0 << 16)
#define  FDI_10BPC                      (1 << 16)
#define  FDI_6BPC                       (2 << 16)
#define  FDI_12BPC                      (3 << 16)
#define  FDI_RX_LINK_REVERSAL_OVERRIDE  (1 << 15)
#define  FDI_DMI_LINK_REVERSE_MASK      (1 << 14)
#define  FDI_RX_PLL_ENABLE              (1 << 13)
#define  FDI_FS_ERR_CORRECT_ENABLE      (1 << 11)
#define  FDI_FE_ERR_CORRECT_ENABLE      (1 << 10)
#define  FDI_FS_ERR_REPORT_ENABLE       (1 << 9)
#define  FDI_FE_ERR_REPORT_ENABLE       (1 << 8)
#define  FDI_RX_ENHANCE_FRAME_ENABLE    (1 << 6)
#define  FDI_PCDCLK	                (1 << 4)
/* CPT */
#define  FDI_AUTO_TRAINING			(1 << 10)
#define  FDI_LINK_TRAIN_PATTERN_1_CPT		(0 << 8)
#define  FDI_LINK_TRAIN_PATTERN_2_CPT		(1 << 8)
#define  FDI_LINK_TRAIN_PATTERN_IDLE_CPT	(2 << 8)
#define  FDI_LINK_TRAIN_NORMAL_CPT		(3 << 8)
#define  FDI_LINK_TRAIN_PATTERN_MASK_CPT	(3 << 8)

#define _FDI_RXA_MISC			0xf0010
#define _FDI_RXB_MISC			0xf1010
#define  FDI_RX_PWRDN_LANE1_MASK	(3 << 26)
#define  FDI_RX_PWRDN_LANE1_VAL(x)	((x) << 26)
#define  FDI_RX_PWRDN_LANE0_MASK	(3 << 24)
#define  FDI_RX_PWRDN_LANE0_VAL(x)	((x) << 24)
#define  FDI_RX_TP1_TO_TP2_48		(2 << 20)
#define  FDI_RX_TP1_TO_TP2_64		(3 << 20)
#define  FDI_RX_FDI_DELAY_90		(0x90 << 0)
#define FDI_RX_MISC(pipe)	_MMIO_PIPE(pipe, _FDI_RXA_MISC, _FDI_RXB_MISC)

#define _FDI_RXA_TUSIZE1        0xf0030
#define _FDI_RXA_TUSIZE2        0xf0038
#define _FDI_RXB_TUSIZE1        0xf1030
#define _FDI_RXB_TUSIZE2        0xf1038
#define FDI_RX_TUSIZE1(pipe)	_MMIO_PIPE(pipe, _FDI_RXA_TUSIZE1, _FDI_RXB_TUSIZE1)
#define FDI_RX_TUSIZE2(pipe)	_MMIO_PIPE(pipe, _FDI_RXA_TUSIZE2, _FDI_RXB_TUSIZE2)

/* FDI_RX interrupt register format */
#define FDI_RX_INTER_LANE_ALIGN         (1 << 10)
#define FDI_RX_SYMBOL_LOCK              (1 << 9) /* train 2 */
#define FDI_RX_BIT_LOCK                 (1 << 8) /* train 1 */
#define FDI_RX_TRAIN_PATTERN_2_FAIL     (1 << 7)
#define FDI_RX_FS_CODE_ERR              (1 << 6)
#define FDI_RX_FE_CODE_ERR              (1 << 5)
#define FDI_RX_SYMBOL_ERR_RATE_ABOVE    (1 << 4)
#define FDI_RX_HDCP_LINK_FAIL           (1 << 3)
#define FDI_RX_PIXEL_FIFO_OVERFLOW      (1 << 2)
#define FDI_RX_CROSS_CLOCK_OVERFLOW     (1 << 1)
#define FDI_RX_SYMBOL_QUEUE_OVERFLOW    (1 << 0)

#define _FDI_RXA_IIR            0xf0014
#define _FDI_RXA_IMR            0xf0018
#define _FDI_RXB_IIR            0xf1014
#define _FDI_RXB_IMR            0xf1018
#define FDI_RX_IIR(pipe)	_MMIO_PIPE(pipe, _FDI_RXA_IIR, _FDI_RXB_IIR)
#define FDI_RX_IMR(pipe)	_MMIO_PIPE(pipe, _FDI_RXA_IMR, _FDI_RXB_IMR)

#define FDI_PLL_CTL_1           _MMIO(0xfe000)
#define FDI_PLL_CTL_2           _MMIO(0xfe004)

#define PCH_LVDS	_MMIO(0xe1180)
#define  LVDS_DETECTED	(1 << 1)

#define _PCH_DP_B		0xe4100
#define PCH_DP_B		_MMIO(_PCH_DP_B)
#define _PCH_DPB_AUX_CH_CTL	0xe4110
#define _PCH_DPB_AUX_CH_DATA1	0xe4114
#define _PCH_DPB_AUX_CH_DATA2	0xe4118
#define _PCH_DPB_AUX_CH_DATA3	0xe411c
#define _PCH_DPB_AUX_CH_DATA4	0xe4120
#define _PCH_DPB_AUX_CH_DATA5	0xe4124

#define _PCH_DP_C		0xe4200
#define PCH_DP_C		_MMIO(_PCH_DP_C)
#define _PCH_DPC_AUX_CH_CTL	0xe4210
#define _PCH_DPC_AUX_CH_DATA1	0xe4214
#define _PCH_DPC_AUX_CH_DATA2	0xe4218
#define _PCH_DPC_AUX_CH_DATA3	0xe421c
#define _PCH_DPC_AUX_CH_DATA4	0xe4220
#define _PCH_DPC_AUX_CH_DATA5	0xe4224

#define _PCH_DP_D		0xe4300
#define PCH_DP_D		_MMIO(_PCH_DP_D)
#define _PCH_DPD_AUX_CH_CTL	0xe4310
#define _PCH_DPD_AUX_CH_DATA1	0xe4314
#define _PCH_DPD_AUX_CH_DATA2	0xe4318
#define _PCH_DPD_AUX_CH_DATA3	0xe431c
#define _PCH_DPD_AUX_CH_DATA4	0xe4320
#define _PCH_DPD_AUX_CH_DATA5	0xe4324

#define PCH_DP_AUX_CH_CTL(aux_ch)		_MMIO_PORT((aux_ch) - AUX_CH_B, _PCH_DPB_AUX_CH_CTL, _PCH_DPC_AUX_CH_CTL)
#define PCH_DP_AUX_CH_DATA(aux_ch, i)	_MMIO(_PORT((aux_ch) - AUX_CH_B, _PCH_DPB_AUX_CH_DATA1, _PCH_DPC_AUX_CH_DATA1) + (i) * 4) /* 5 registers */

/* CPT */
#define _TRANS_DP_CTL_A		0xe0300
#define _TRANS_DP_CTL_B		0xe1300
#define _TRANS_DP_CTL_C		0xe2300
#define TRANS_DP_CTL(pipe)	_MMIO_PIPE(pipe, _TRANS_DP_CTL_A, _TRANS_DP_CTL_B)
#define  TRANS_DP_OUTPUT_ENABLE	(1 << 31)
#define  TRANS_DP_PORT_SEL_MASK		(3 << 29)
#define  TRANS_DP_PORT_SEL_NONE		(3 << 29)
#define  TRANS_DP_PORT_SEL(port)	(((port) - PORT_B) << 29)
#define  TRANS_DP_AUDIO_ONLY	(1 << 26)
#define  TRANS_DP_ENH_FRAMING	(1 << 18)
#define  TRANS_DP_8BPC		(0 << 9)
#define  TRANS_DP_10BPC		(1 << 9)
#define  TRANS_DP_6BPC		(2 << 9)
#define  TRANS_DP_12BPC		(3 << 9)
#define  TRANS_DP_BPC_MASK	(3 << 9)
#define  TRANS_DP_VSYNC_ACTIVE_HIGH	(1 << 4)
#define  TRANS_DP_VSYNC_ACTIVE_LOW	0
#define  TRANS_DP_HSYNC_ACTIVE_HIGH	(1 << 3)
#define  TRANS_DP_HSYNC_ACTIVE_LOW	0
#define  TRANS_DP_SYNC_MASK	(3 << 3)

/* SNB eDP training params */
/* SNB A-stepping */
#define  EDP_LINK_TRAIN_400MV_0DB_SNB_A		(0x38 << 22)
#define  EDP_LINK_TRAIN_400MV_6DB_SNB_A		(0x02 << 22)
#define  EDP_LINK_TRAIN_600MV_3_5DB_SNB_A	(0x01 << 22)
#define  EDP_LINK_TRAIN_800MV_0DB_SNB_A		(0x0 << 22)
/* SNB B-stepping */
#define  EDP_LINK_TRAIN_400_600MV_0DB_SNB_B	(0x0 << 22)
#define  EDP_LINK_TRAIN_400MV_3_5DB_SNB_B	(0x1 << 22)
#define  EDP_LINK_TRAIN_400_600MV_6DB_SNB_B	(0x3a << 22)
#define  EDP_LINK_TRAIN_600_800MV_3_5DB_SNB_B	(0x39 << 22)
#define  EDP_LINK_TRAIN_800_1200MV_0DB_SNB_B	(0x38 << 22)
#define  EDP_LINK_TRAIN_VOL_EMP_MASK_SNB	(0x3f << 22)

/* IVB */
#define EDP_LINK_TRAIN_400MV_0DB_IVB		(0x24 << 22)
#define EDP_LINK_TRAIN_400MV_3_5DB_IVB		(0x2a << 22)
#define EDP_LINK_TRAIN_400MV_6DB_IVB		(0x2f << 22)
#define EDP_LINK_TRAIN_600MV_0DB_IVB		(0x30 << 22)
#define EDP_LINK_TRAIN_600MV_3_5DB_IVB		(0x36 << 22)
#define EDP_LINK_TRAIN_800MV_0DB_IVB		(0x38 << 22)
#define EDP_LINK_TRAIN_800MV_3_5DB_IVB		(0x3e << 22)

/* legacy values */
#define EDP_LINK_TRAIN_500MV_0DB_IVB		(0x00 << 22)
#define EDP_LINK_TRAIN_1000MV_0DB_IVB		(0x20 << 22)
#define EDP_LINK_TRAIN_500MV_3_5DB_IVB		(0x02 << 22)
#define EDP_LINK_TRAIN_1000MV_3_5DB_IVB		(0x22 << 22)
#define EDP_LINK_TRAIN_1000MV_6DB_IVB		(0x23 << 22)

#define  EDP_LINK_TRAIN_VOL_EMP_MASK_IVB	(0x3f << 22)

#define  VLV_PMWGICZ				_MMIO(0x1300a4)

#define  RC6_LOCATION				_MMIO(0xD40)
#define	   RC6_CTX_IN_DRAM			(1 << 0)
#define  RC6_CTX_BASE				_MMIO(0xD48)
#define    RC6_CTX_BASE_MASK			0xFFFFFFF0
#define  PWRCTX_MAXCNT_RCSUNIT			_MMIO(0x2054)
#define  PWRCTX_MAXCNT_VCSUNIT0			_MMIO(0x12054)
#define  PWRCTX_MAXCNT_BCSUNIT			_MMIO(0x22054)
#define  PWRCTX_MAXCNT_VECSUNIT			_MMIO(0x1A054)
#define  PWRCTX_MAXCNT_VCSUNIT1			_MMIO(0x1C054)
#define    IDLE_TIME_MASK			0xFFFFF
#define  FORCEWAKE				_MMIO(0xA18C)
#define  FORCEWAKE_VLV				_MMIO(0x1300b0)
#define  FORCEWAKE_ACK_VLV			_MMIO(0x1300b4)
#define  FORCEWAKE_MEDIA_VLV			_MMIO(0x1300b8)
#define  FORCEWAKE_ACK_MEDIA_VLV		_MMIO(0x1300bc)
#define  FORCEWAKE_ACK_HSW			_MMIO(0x130044)
#define  FORCEWAKE_ACK				_MMIO(0x130090)
#define  VLV_GTLC_WAKE_CTRL			_MMIO(0x130090)
#define   VLV_GTLC_RENDER_CTX_EXISTS		(1 << 25)
#define   VLV_GTLC_MEDIA_CTX_EXISTS		(1 << 24)
#define   VLV_GTLC_ALLOWWAKEREQ			(1 << 0)

#define  VLV_GTLC_PW_STATUS			_MMIO(0x130094)
#define   VLV_GTLC_ALLOWWAKEACK			(1 << 0)
#define   VLV_GTLC_ALLOWWAKEERR			(1 << 1)
#define   VLV_GTLC_PW_MEDIA_STATUS_MASK		(1 << 5)
#define   VLV_GTLC_PW_RENDER_STATUS_MASK	(1 << 7)
#define  FORCEWAKE_MT				_MMIO(0xa188) /* multi-threaded */
#define  FORCEWAKE_MEDIA_GEN9			_MMIO(0xa270)
#define  FORCEWAKE_MEDIA_VDBOX_GEN11(n)		_MMIO(0xa540 + (n) * 4)
#define  FORCEWAKE_MEDIA_VEBOX_GEN11(n)		_MMIO(0xa560 + (n) * 4)
#define  FORCEWAKE_RENDER_GEN9			_MMIO(0xa278)
#define  FORCEWAKE_BLITTER_GEN9			_MMIO(0xa188)
#define  FORCEWAKE_ACK_MEDIA_GEN9		_MMIO(0x0D88)
#define  FORCEWAKE_ACK_MEDIA_VDBOX_GEN11(n)	_MMIO(0x0D50 + (n) * 4)
#define  FORCEWAKE_ACK_MEDIA_VEBOX_GEN11(n)	_MMIO(0x0D70 + (n) * 4)
#define  FORCEWAKE_ACK_RENDER_GEN9		_MMIO(0x0D84)
#define  FORCEWAKE_ACK_BLITTER_GEN9		_MMIO(0x130044)
#define   FORCEWAKE_KERNEL			BIT(0)
#define   FORCEWAKE_USER			BIT(1)
#define   FORCEWAKE_KERNEL_FALLBACK		BIT(15)
#define  FORCEWAKE_MT_ACK			_MMIO(0x130040)
#define  ECOBUS					_MMIO(0xa180)
#define    FORCEWAKE_MT_ENABLE			(1 << 5)
#define  VLV_SPAREG2H				_MMIO(0xA194)
#define  GEN9_PWRGT_DOMAIN_STATUS		_MMIO(0xA2A0)
#define   GEN9_PWRGT_MEDIA_STATUS_MASK		(1 << 0)
#define   GEN9_PWRGT_RENDER_STATUS_MASK		(1 << 1)

#define POWERGATE_ENABLE			_MMIO(0xa210)
#define    VDN_HCP_POWERGATE_ENABLE(n)		BIT(((n) * 2) + 3)
#define    VDN_MFX_POWERGATE_ENABLE(n)		BIT(((n) * 2) + 4)

#define  GTFIFODBG				_MMIO(0x120000)
#define    GT_FIFO_SBDEDICATE_FREE_ENTRY_CHV	(0x1f << 20)
#define    GT_FIFO_FREE_ENTRIES_CHV		(0x7f << 13)
#define    GT_FIFO_SBDROPERR			(1 << 6)
#define    GT_FIFO_BLOBDROPERR			(1 << 5)
#define    GT_FIFO_SB_READ_ABORTERR		(1 << 4)
#define    GT_FIFO_DROPERR			(1 << 3)
#define    GT_FIFO_OVFERR			(1 << 2)
#define    GT_FIFO_IAWRERR			(1 << 1)
#define    GT_FIFO_IARDERR			(1 << 0)

#define  GTFIFOCTL				_MMIO(0x120008)
#define    GT_FIFO_FREE_ENTRIES_MASK		0x7f
#define    GT_FIFO_NUM_RESERVED_ENTRIES		20
#define    GT_FIFO_CTL_BLOCK_ALL_POLICY_STALL	(1 << 12)
#define    GT_FIFO_CTL_RC6_POLICY_STALL		(1 << 11)

#define  HSW_IDICR				_MMIO(0x9008)
#define    IDIHASHMSK(x)			(((x) & 0x3f) << 16)
#define  HSW_EDRAM_CAP				_MMIO(0x120010)
#define    EDRAM_ENABLED			0x1
#define    EDRAM_NUM_BANKS(cap)			(((cap) >> 1) & 0xf)
#define    EDRAM_WAYS_IDX(cap)			(((cap) >> 5) & 0x7)
#define    EDRAM_SETS_IDX(cap)			(((cap) >> 8) & 0x3)

#define GEN6_UCGCTL1				_MMIO(0x9400)
# define GEN6_GAMUNIT_CLOCK_GATE_DISABLE		(1 << 22)
# define GEN6_EU_TCUNIT_CLOCK_GATE_DISABLE		(1 << 16)
# define GEN6_BLBUNIT_CLOCK_GATE_DISABLE		(1 << 5)
# define GEN6_CSUNIT_CLOCK_GATE_DISABLE			(1 << 7)

#define GEN6_UCGCTL2				_MMIO(0x9404)
# define GEN6_VFUNIT_CLOCK_GATE_DISABLE			(1 << 31)
# define GEN7_VDSUNIT_CLOCK_GATE_DISABLE		(1 << 30)
# define GEN7_TDLUNIT_CLOCK_GATE_DISABLE		(1 << 22)
# define GEN6_RCZUNIT_CLOCK_GATE_DISABLE		(1 << 13)
# define GEN6_RCPBUNIT_CLOCK_GATE_DISABLE		(1 << 12)
# define GEN6_RCCUNIT_CLOCK_GATE_DISABLE		(1 << 11)

#define GEN6_UCGCTL3				_MMIO(0x9408)
# define GEN6_OACSUNIT_CLOCK_GATE_DISABLE		(1 << 20)

#define GEN7_UCGCTL4				_MMIO(0x940c)
#define  GEN7_L3BANK2X_CLOCK_GATE_DISABLE	(1 << 25)
#define  GEN8_EU_GAUNIT_CLOCK_GATE_DISABLE	(1 << 14)

#define GEN6_RCGCTL1				_MMIO(0x9410)
#define GEN6_RCGCTL2				_MMIO(0x9414)
#define GEN6_RSTCTL				_MMIO(0x9420)

#define GEN8_UCGCTL6				_MMIO(0x9430)
#define   GEN8_GAPSUNIT_CLOCK_GATE_DISABLE	(1 << 24)
#define   GEN8_SDEUNIT_CLOCK_GATE_DISABLE	(1 << 14)
#define   GEN8_HDCUNIT_CLOCK_GATE_DISABLE_HDCREQ (1 << 28)

#define GEN6_GFXPAUSE				_MMIO(0xA000)
#define GEN6_RPNSWREQ				_MMIO(0xA008)
#define   GEN6_TURBO_DISABLE			(1 << 31)
#define   GEN6_FREQUENCY(x)			((x) << 25)
#define   HSW_FREQUENCY(x)			((x) << 24)
#define   GEN9_FREQUENCY(x)			((x) << 23)
#define   GEN6_OFFSET(x)			((x) << 19)
#define   GEN6_AGGRESSIVE_TURBO			(0 << 15)
#define GEN6_RC_VIDEO_FREQ			_MMIO(0xA00C)
#define GEN6_RC_CONTROL				_MMIO(0xA090)
#define   GEN6_RC_CTL_RC6pp_ENABLE		(1 << 16)
#define   GEN6_RC_CTL_RC6p_ENABLE		(1 << 17)
#define   GEN6_RC_CTL_RC6_ENABLE		(1 << 18)
#define   GEN6_RC_CTL_RC1e_ENABLE		(1 << 20)
#define   GEN6_RC_CTL_RC7_ENABLE		(1 << 22)
#define   VLV_RC_CTL_CTX_RST_PARALLEL		(1 << 24)
#define   GEN7_RC_CTL_TO_MODE			(1 << 28)
#define   GEN6_RC_CTL_EI_MODE(x)		((x) << 27)
#define   GEN6_RC_CTL_HW_ENABLE			(1 << 31)
#define GEN6_RP_DOWN_TIMEOUT			_MMIO(0xA010)
#define GEN6_RP_INTERRUPT_LIMITS		_MMIO(0xA014)
#define GEN6_RPSTAT1				_MMIO(0xA01C)
#define   GEN6_CAGF_SHIFT			8
#define   HSW_CAGF_SHIFT			7
#define   GEN9_CAGF_SHIFT			23
#define   GEN6_CAGF_MASK			(0x7f << GEN6_CAGF_SHIFT)
#define   HSW_CAGF_MASK				(0x7f << HSW_CAGF_SHIFT)
#define   GEN9_CAGF_MASK			(0x1ff << GEN9_CAGF_SHIFT)
#define GEN6_RP_CONTROL				_MMIO(0xA024)
#define   GEN6_RP_MEDIA_TURBO			(1 << 11)
#define   GEN6_RP_MEDIA_MODE_MASK		(3 << 9)
#define   GEN6_RP_MEDIA_HW_TURBO_MODE		(3 << 9)
#define   GEN6_RP_MEDIA_HW_NORMAL_MODE		(2 << 9)
#define   GEN6_RP_MEDIA_HW_MODE			(1 << 9)
#define   GEN6_RP_MEDIA_SW_MODE			(0 << 9)
#define   GEN6_RP_MEDIA_IS_GFX			(1 << 8)
#define   GEN6_RP_ENABLE			(1 << 7)
#define   GEN6_RP_UP_IDLE_MIN			(0x1 << 3)
#define   GEN6_RP_UP_BUSY_AVG			(0x2 << 3)
#define   GEN6_RP_UP_BUSY_CONT			(0x4 << 3)
#define   GEN6_RP_DOWN_IDLE_AVG			(0x2 << 0)
#define   GEN6_RP_DOWN_IDLE_CONT		(0x1 << 0)
#define GEN6_RP_UP_THRESHOLD			_MMIO(0xA02C)
#define GEN6_RP_DOWN_THRESHOLD			_MMIO(0xA030)
#define GEN6_RP_CUR_UP_EI			_MMIO(0xA050)
#define   GEN6_RP_EI_MASK			0xffffff
#define   GEN6_CURICONT_MASK			GEN6_RP_EI_MASK
#define GEN6_RP_CUR_UP				_MMIO(0xA054)
#define   GEN6_CURBSYTAVG_MASK			GEN6_RP_EI_MASK
#define GEN6_RP_PREV_UP				_MMIO(0xA058)
#define GEN6_RP_CUR_DOWN_EI			_MMIO(0xA05C)
#define   GEN6_CURIAVG_MASK			GEN6_RP_EI_MASK
#define GEN6_RP_CUR_DOWN			_MMIO(0xA060)
#define GEN6_RP_PREV_DOWN			_MMIO(0xA064)
#define GEN6_RP_UP_EI				_MMIO(0xA068)
#define GEN6_RP_DOWN_EI				_MMIO(0xA06C)
#define GEN6_RP_IDLE_HYSTERSIS			_MMIO(0xA070)
#define GEN6_RPDEUHWTC				_MMIO(0xA080)
#define GEN6_RPDEUC				_MMIO(0xA084)
#define GEN6_RPDEUCSW				_MMIO(0xA088)
#define GEN6_RC_STATE				_MMIO(0xA094)
#define   RC_SW_TARGET_STATE_SHIFT		16
#define   RC_SW_TARGET_STATE_MASK		(7 << RC_SW_TARGET_STATE_SHIFT)
#define GEN6_RC1_WAKE_RATE_LIMIT		_MMIO(0xA098)
#define GEN6_RC6_WAKE_RATE_LIMIT		_MMIO(0xA09C)
#define GEN6_RC6pp_WAKE_RATE_LIMIT		_MMIO(0xA0A0)
#define GEN10_MEDIA_WAKE_RATE_LIMIT		_MMIO(0xA0A0)
#define GEN6_RC_EVALUATION_INTERVAL		_MMIO(0xA0A8)
#define GEN6_RC_IDLE_HYSTERSIS			_MMIO(0xA0AC)
#define GEN6_RC_SLEEP				_MMIO(0xA0B0)
#define GEN6_RCUBMABDTMR			_MMIO(0xA0B0)
#define GEN6_RC1e_THRESHOLD			_MMIO(0xA0B4)
#define GEN6_RC6_THRESHOLD			_MMIO(0xA0B8)
#define GEN6_RC6p_THRESHOLD			_MMIO(0xA0BC)
#define VLV_RCEDATA				_MMIO(0xA0BC)
#define GEN6_RC6pp_THRESHOLD			_MMIO(0xA0C0)
#define GEN6_PMINTRMSK				_MMIO(0xA168)
#define   GEN8_PMINTR_DISABLE_REDIRECT_TO_GUC	(1 << 31)
#define   ARAT_EXPIRED_INTRMSK			(1 << 9)
#define GEN8_MISC_CTRL0				_MMIO(0xA180)
#define VLV_PWRDWNUPCTL				_MMIO(0xA294)
#define GEN9_MEDIA_PG_IDLE_HYSTERESIS		_MMIO(0xA0C4)
#define GEN9_RENDER_PG_IDLE_HYSTERESIS		_MMIO(0xA0C8)
#define GEN9_PG_ENABLE				_MMIO(0xA210)
#define GEN9_RENDER_PG_ENABLE			REG_BIT(0)
#define GEN9_MEDIA_PG_ENABLE			REG_BIT(1)
#define GEN11_MEDIA_SAMPLER_PG_ENABLE		REG_BIT(2)
#define GEN8_PUSHBUS_CONTROL			_MMIO(0xA248)
#define GEN8_PUSHBUS_ENABLE			_MMIO(0xA250)
#define GEN8_PUSHBUS_SHIFT			_MMIO(0xA25C)

#define VLV_CHICKEN_3				_MMIO(VLV_DISPLAY_BASE + 0x7040C)
#define  PIXEL_OVERLAP_CNT_MASK			(3 << 30)
#define  PIXEL_OVERLAP_CNT_SHIFT		30

#define GEN6_PMISR				_MMIO(0x44020)
#define GEN6_PMIMR				_MMIO(0x44024) /* rps_lock */
#define GEN6_PMIIR				_MMIO(0x44028)
#define GEN6_PMIER				_MMIO(0x4402C)
#define  GEN6_PM_MBOX_EVENT			(1 << 25)
#define  GEN6_PM_THERMAL_EVENT			(1 << 24)

/*
 * For Gen11 these are in the upper word of the GPM_WGBOXPERF
 * registers. Shifting is handled on accessing the imr and ier.
 */
#define  GEN6_PM_RP_DOWN_TIMEOUT		(1 << 6)
#define  GEN6_PM_RP_UP_THRESHOLD		(1 << 5)
#define  GEN6_PM_RP_DOWN_THRESHOLD		(1 << 4)
#define  GEN6_PM_RP_UP_EI_EXPIRED		(1 << 2)
#define  GEN6_PM_RP_DOWN_EI_EXPIRED		(1 << 1)
#define  GEN6_PM_RPS_EVENTS			(GEN6_PM_RP_UP_EI_EXPIRED   | \
						 GEN6_PM_RP_UP_THRESHOLD    | \
						 GEN6_PM_RP_DOWN_EI_EXPIRED | \
						 GEN6_PM_RP_DOWN_THRESHOLD  | \
						 GEN6_PM_RP_DOWN_TIMEOUT)

#define GEN7_GT_SCRATCH(i)			_MMIO(0x4F100 + (i) * 4)
#define GEN7_GT_SCRATCH_REG_NUM			8

#define VLV_GTLC_SURVIVABILITY_REG              _MMIO(0x130098)
#define VLV_GFX_CLK_STATUS_BIT			(1 << 3)
#define VLV_GFX_CLK_FORCE_ON_BIT		(1 << 2)

#define GEN6_GT_GFX_RC6_LOCKED			_MMIO(0x138104)
#define VLV_COUNTER_CONTROL			_MMIO(0x138104)
#define   VLV_COUNT_RANGE_HIGH			(1 << 15)
#define   VLV_MEDIA_RC0_COUNT_EN		(1 << 5)
#define   VLV_RENDER_RC0_COUNT_EN		(1 << 4)
#define   VLV_MEDIA_RC6_COUNT_EN		(1 << 1)
#define   VLV_RENDER_RC6_COUNT_EN		(1 << 0)
#define GEN6_GT_GFX_RC6				_MMIO(0x138108)
#define VLV_GT_RENDER_RC6			_MMIO(0x138108)
#define VLV_GT_MEDIA_RC6			_MMIO(0x13810C)

#define GEN6_GT_GFX_RC6p			_MMIO(0x13810C)
#define GEN6_GT_GFX_RC6pp			_MMIO(0x138110)
#define VLV_RENDER_C0_COUNT			_MMIO(0x138118)
#define VLV_MEDIA_C0_COUNT			_MMIO(0x13811C)

#define GEN6_PCODE_MAILBOX			_MMIO(0x138124)
#define   GEN6_PCODE_READY			(1 << 31)
#define   GEN6_PCODE_ERROR_MASK			0xFF
#define     GEN6_PCODE_SUCCESS			0x0
#define     GEN6_PCODE_ILLEGAL_CMD		0x1
#define     GEN6_PCODE_MIN_FREQ_TABLE_GT_RATIO_OUT_OF_RANGE 0x2
#define     GEN6_PCODE_TIMEOUT			0x3
#define     GEN6_PCODE_UNIMPLEMENTED_CMD	0xFF
#define     GEN7_PCODE_TIMEOUT			0x2
#define     GEN7_PCODE_ILLEGAL_DATA		0x3
#define     GEN7_PCODE_MIN_FREQ_TABLE_GT_RATIO_OUT_OF_RANGE 0x10
#define   GEN6_PCODE_WRITE_RC6VIDS		0x4
#define   GEN6_PCODE_READ_RC6VIDS		0x5
#define     GEN6_ENCODE_RC6_VID(mv)		(((mv) - 245) / 5)
#define     GEN6_DECODE_RC6_VID(vids)		(((vids) * 5) + 245)
#define   BDW_PCODE_DISPLAY_FREQ_CHANGE_REQ	0x18
#define   GEN9_PCODE_READ_MEM_LATENCY		0x6
#define     GEN9_MEM_LATENCY_LEVEL_MASK		0xFF
#define     GEN9_MEM_LATENCY_LEVEL_1_5_SHIFT	8
#define     GEN9_MEM_LATENCY_LEVEL_2_6_SHIFT	16
#define     GEN9_MEM_LATENCY_LEVEL_3_7_SHIFT	24
#define   SKL_PCODE_LOAD_HDCP_KEYS		0x5
#define   SKL_PCODE_CDCLK_CONTROL		0x7
#define     SKL_CDCLK_PREPARE_FOR_CHANGE	0x3
#define     SKL_CDCLK_READY_FOR_CHANGE		0x1
#define   GEN6_PCODE_WRITE_MIN_FREQ_TABLE	0x8
#define   GEN6_PCODE_READ_MIN_FREQ_TABLE	0x9
#define   GEN6_READ_OC_PARAMS			0xc
#define   ICL_PCODE_MEM_SUBSYSYSTEM_INFO	0xd
#define     ICL_PCODE_MEM_SS_READ_GLOBAL_INFO	(0x0 << 8)
#define     ICL_PCODE_MEM_SS_READ_QGV_POINT_INFO(point)	(((point) << 16) | (0x1 << 8))
#define   GEN6_PCODE_READ_D_COMP		0x10
#define   GEN6_PCODE_WRITE_D_COMP		0x11
#define   HSW_PCODE_DE_WRITE_FREQ_REQ		0x17
#define   DISPLAY_IPS_CONTROL			0x19
            /* See also IPS_CTL */
#define     IPS_PCODE_CONTROL			(1 << 30)
#define   HSW_PCODE_DYNAMIC_DUTY_CYCLE_CONTROL	0x1A
#define   GEN9_PCODE_SAGV_CONTROL		0x21
#define     GEN9_SAGV_DISABLE			0x0
#define     GEN9_SAGV_IS_DISABLED		0x1
#define     GEN9_SAGV_ENABLE			0x3
#define GEN12_PCODE_READ_SAGV_BLOCK_TIME_US	0x23
#define GEN6_PCODE_DATA				_MMIO(0x138128)
#define   GEN6_PCODE_FREQ_IA_RATIO_SHIFT	8
#define   GEN6_PCODE_FREQ_RING_RATIO_SHIFT	16
#define GEN6_PCODE_DATA1			_MMIO(0x13812C)

#define GEN6_GT_CORE_STATUS		_MMIO(0x138060)
#define   GEN6_CORE_CPD_STATE_MASK	(7 << 4)
#define   GEN6_RCn_MASK			7
#define   GEN6_RC0			0
#define   GEN6_RC3			2
#define   GEN6_RC6			3
#define   GEN6_RC7			4

#define GEN8_GT_SLICE_INFO		_MMIO(0x138064)
#define   GEN8_LSLICESTAT_MASK		0x7

#define CHV_POWER_SS0_SIG1		_MMIO(0xa720)
#define CHV_POWER_SS1_SIG1		_MMIO(0xa728)
#define   CHV_SS_PG_ENABLE		(1 << 1)
#define   CHV_EU08_PG_ENABLE		(1 << 9)
#define   CHV_EU19_PG_ENABLE		(1 << 17)
#define   CHV_EU210_PG_ENABLE		(1 << 25)

#define CHV_POWER_SS0_SIG2		_MMIO(0xa724)
#define CHV_POWER_SS1_SIG2		_MMIO(0xa72c)
#define   CHV_EU311_PG_ENABLE		(1 << 1)

#define GEN9_SLICE_PGCTL_ACK(slice)	_MMIO(0x804c + (slice) * 0x4)
#define GEN10_SLICE_PGCTL_ACK(slice)	_MMIO(0x804c + ((slice) / 3) * 0x34 + \
					      ((slice) % 3) * 0x4)
#define   GEN9_PGCTL_SLICE_ACK		(1 << 0)
#define   GEN9_PGCTL_SS_ACK(subslice)	(1 << (2 + (subslice) * 2))
#define   GEN10_PGCTL_VALID_SS_MASK(slice) ((slice) == 0 ? 0x7F : 0x1F)

#define GEN9_SS01_EU_PGCTL_ACK(slice)	_MMIO(0x805c + (slice) * 0x8)
#define GEN10_SS01_EU_PGCTL_ACK(slice)	_MMIO(0x805c + ((slice) / 3) * 0x30 + \
					      ((slice) % 3) * 0x8)
#define GEN9_SS23_EU_PGCTL_ACK(slice)	_MMIO(0x8060 + (slice) * 0x8)
#define GEN10_SS23_EU_PGCTL_ACK(slice)	_MMIO(0x8060 + ((slice) / 3) * 0x30 + \
					      ((slice) % 3) * 0x8)
#define   GEN9_PGCTL_SSA_EU08_ACK	(1 << 0)
#define   GEN9_PGCTL_SSA_EU19_ACK	(1 << 2)
#define   GEN9_PGCTL_SSA_EU210_ACK	(1 << 4)
#define   GEN9_PGCTL_SSA_EU311_ACK	(1 << 6)
#define   GEN9_PGCTL_SSB_EU08_ACK	(1 << 8)
#define   GEN9_PGCTL_SSB_EU19_ACK	(1 << 10)
#define   GEN9_PGCTL_SSB_EU210_ACK	(1 << 12)
#define   GEN9_PGCTL_SSB_EU311_ACK	(1 << 14)

#define GEN7_MISCCPCTL				_MMIO(0x9424)
#define   GEN7_DOP_CLOCK_GATE_ENABLE		(1 << 0)
#define   GEN8_DOP_CLOCK_GATE_CFCLK_ENABLE	(1 << 2)
#define   GEN8_DOP_CLOCK_GATE_GUC_ENABLE	(1 << 4)
#define   GEN8_DOP_CLOCK_GATE_MEDIA_ENABLE     (1 << 6)

#define GEN8_GARBCNTL				_MMIO(0xB004)
#define   GEN9_GAPS_TSV_CREDIT_DISABLE		(1 << 7)
#define   GEN11_ARBITRATION_PRIO_ORDER_MASK	(0x3f << 22)
#define   GEN11_HASH_CTRL_EXCL_MASK		(0x7f << 0)
#define   GEN11_HASH_CTRL_EXCL_BIT0		(1 << 0)

#define GEN11_GLBLINVL				_MMIO(0xB404)
#define   GEN11_BANK_HASH_ADDR_EXCL_MASK	(0x7f << 5)
#define   GEN11_BANK_HASH_ADDR_EXCL_BIT0	(1 << 5)

#define GEN10_DFR_RATIO_EN_AND_CHICKEN	_MMIO(0x9550)
#define   DFR_DISABLE			(1 << 9)

#define GEN11_GACB_PERF_CTRL			_MMIO(0x4B80)
#define   GEN11_HASH_CTRL_MASK			(0x3 << 12 | 0xf << 0)
#define   GEN11_HASH_CTRL_BIT0			(1 << 0)
#define   GEN11_HASH_CTRL_BIT4			(1 << 12)

#define GEN11_LSN_UNSLCVC				_MMIO(0xB43C)
#define   GEN11_LSN_UNSLCVC_GAFS_HALF_CL2_MAXALLOC	(1 << 9)
#define   GEN11_LSN_UNSLCVC_GAFS_HALF_SF_MAXALLOC	(1 << 7)

#define GEN10_SAMPLER_MODE		_MMIO(0xE18C)
#define   GEN11_SAMPLER_ENABLE_HEADLESS_MSG	REG_BIT(5)

/* IVYBRIDGE DPF */
#define GEN7_L3CDERRST1(slice)		_MMIO(0xB008 + (slice) * 0x200) /* L3CD Error Status 1 */
#define   GEN7_L3CDERRST1_ROW_MASK	(0x7ff << 14)
#define   GEN7_PARITY_ERROR_VALID	(1 << 13)
#define   GEN7_L3CDERRST1_BANK_MASK	(3 << 11)
#define   GEN7_L3CDERRST1_SUBBANK_MASK	(7 << 8)
#define GEN7_PARITY_ERROR_ROW(reg) \
		(((reg) & GEN7_L3CDERRST1_ROW_MASK) >> 14)
#define GEN7_PARITY_ERROR_BANK(reg) \
		(((reg) & GEN7_L3CDERRST1_BANK_MASK) >> 11)
#define GEN7_PARITY_ERROR_SUBBANK(reg) \
		(((reg) & GEN7_L3CDERRST1_SUBBANK_MASK) >> 8)
#define   GEN7_L3CDERRST1_ENABLE	(1 << 7)

#define GEN7_L3LOG(slice, i)		_MMIO(0xB070 + (slice) * 0x200 + (i) * 4)
#define GEN7_L3LOG_SIZE			0x80

#define GEN7_HALF_SLICE_CHICKEN1	_MMIO(0xe100) /* IVB GT1 + VLV */
#define GEN7_HALF_SLICE_CHICKEN1_GT2	_MMIO(0xf100)
#define   GEN7_MAX_PS_THREAD_DEP		(8 << 12)
#define   GEN7_SINGLE_SUBSCAN_DISPATCH_ENABLE	(1 << 10)
#define   GEN7_SBE_SS_CACHE_DISPATCH_PORT_SHARING_DISABLE	(1 << 4)
#define   GEN7_PSD_SINGLE_PORT_DISPATCH_ENABLE	(1 << 3)

#define GEN9_HALF_SLICE_CHICKEN5	_MMIO(0xe188)
#define   GEN9_DG_MIRROR_FIX_ENABLE	(1 << 5)
#define   GEN9_CCS_TLB_PREFETCH_ENABLE	(1 << 3)

#define GEN8_ROW_CHICKEN		_MMIO(0xe4f0)
#define   FLOW_CONTROL_ENABLE		(1 << 15)
#define   PARTIAL_INSTRUCTION_SHOOTDOWN_DISABLE	(1 << 8)
#define   STALL_DOP_GATING_DISABLE		(1 << 5)
#define   THROTTLE_12_5				(7 << 2)
#define   DISABLE_EARLY_EOT			(1 << 1)

#define GEN7_ROW_CHICKEN2		_MMIO(0xe4f4)
#define GEN7_ROW_CHICKEN2_GT2		_MMIO(0xf4f4)
#define   DOP_CLOCK_GATING_DISABLE	(1 << 0)
#define   PUSH_CONSTANT_DEREF_DISABLE	(1 << 8)
#define   GEN11_TDL_CLOCK_GATING_FIX_DISABLE	(1 << 1)

#define HSW_ROW_CHICKEN3		_MMIO(0xe49c)
#define  HSW_ROW_CHICKEN3_L3_GLOBAL_ATOMICS_DISABLE    (1 << 6)

#define HALF_SLICE_CHICKEN2		_MMIO(0xe180)
#define   GEN8_ST_PO_DISABLE		(1 << 13)

#define HALF_SLICE_CHICKEN3		_MMIO(0xe184)
#define   HSW_SAMPLE_C_PERFORMANCE	(1 << 9)
#define   GEN8_CENTROID_PIXEL_OPT_DIS	(1 << 8)
#define   GEN9_DISABLE_OCL_OOB_SUPPRESS_LOGIC	(1 << 5)
#define   CNL_FAST_ANISO_L1_BANKING_FIX	(1 << 4)
#define   GEN8_SAMPLER_POWER_BYPASS_DIS	(1 << 1)

#define GEN9_HALF_SLICE_CHICKEN7	_MMIO(0xe194)
#define   GEN9_SAMPLER_HASH_COMPRESSED_READ_ADDR	(1 << 8)
#define   GEN9_ENABLE_YV12_BUGFIX	(1 << 4)
#define   GEN9_ENABLE_GPGPU_PREEMPTION	(1 << 2)

/* Audio */
#define G4X_AUD_VID_DID			_MMIO(DISPLAY_MMIO_BASE(dev_priv) + 0x62020)
#define   INTEL_AUDIO_DEVCL		0x808629FB
#define   INTEL_AUDIO_DEVBLC		0x80862801
#define   INTEL_AUDIO_DEVCTG		0x80862802

#define G4X_AUD_CNTL_ST			_MMIO(0x620B4)
#define   G4X_ELDV_DEVCL_DEVBLC		(1 << 13)
#define   G4X_ELDV_DEVCTG		(1 << 14)
#define   G4X_ELD_ADDR_MASK		(0xf << 5)
#define   G4X_ELD_ACK			(1 << 4)
#define G4X_HDMIW_HDMIEDID		_MMIO(0x6210C)

#define _IBX_HDMIW_HDMIEDID_A		0xE2050
#define _IBX_HDMIW_HDMIEDID_B		0xE2150
#define IBX_HDMIW_HDMIEDID(pipe)	_MMIO_PIPE(pipe, _IBX_HDMIW_HDMIEDID_A, \
						  _IBX_HDMIW_HDMIEDID_B)
#define _IBX_AUD_CNTL_ST_A		0xE20B4
#define _IBX_AUD_CNTL_ST_B		0xE21B4
#define IBX_AUD_CNTL_ST(pipe)		_MMIO_PIPE(pipe, _IBX_AUD_CNTL_ST_A, \
						  _IBX_AUD_CNTL_ST_B)
#define   IBX_ELD_BUFFER_SIZE_MASK	(0x1f << 10)
#define   IBX_ELD_ADDRESS_MASK		(0x1f << 5)
#define   IBX_ELD_ACK			(1 << 4)
#define IBX_AUD_CNTL_ST2		_MMIO(0xE20C0)
#define   IBX_CP_READY(port)		((1 << 1) << (((port) - 1) * 4))
#define   IBX_ELD_VALID(port)		((1 << 0) << (((port) - 1) * 4))

#define _CPT_HDMIW_HDMIEDID_A		0xE5050
#define _CPT_HDMIW_HDMIEDID_B		0xE5150
#define CPT_HDMIW_HDMIEDID(pipe)	_MMIO_PIPE(pipe, _CPT_HDMIW_HDMIEDID_A, _CPT_HDMIW_HDMIEDID_B)
#define _CPT_AUD_CNTL_ST_A		0xE50B4
#define _CPT_AUD_CNTL_ST_B		0xE51B4
#define CPT_AUD_CNTL_ST(pipe)		_MMIO_PIPE(pipe, _CPT_AUD_CNTL_ST_A, _CPT_AUD_CNTL_ST_B)
#define CPT_AUD_CNTRL_ST2		_MMIO(0xE50C0)

#define _VLV_HDMIW_HDMIEDID_A		(VLV_DISPLAY_BASE + 0x62050)
#define _VLV_HDMIW_HDMIEDID_B		(VLV_DISPLAY_BASE + 0x62150)
#define VLV_HDMIW_HDMIEDID(pipe)	_MMIO_PIPE(pipe, _VLV_HDMIW_HDMIEDID_A, _VLV_HDMIW_HDMIEDID_B)
#define _VLV_AUD_CNTL_ST_A		(VLV_DISPLAY_BASE + 0x620B4)
#define _VLV_AUD_CNTL_ST_B		(VLV_DISPLAY_BASE + 0x621B4)
#define VLV_AUD_CNTL_ST(pipe)		_MMIO_PIPE(pipe, _VLV_AUD_CNTL_ST_A, _VLV_AUD_CNTL_ST_B)
#define VLV_AUD_CNTL_ST2		_MMIO(VLV_DISPLAY_BASE + 0x620C0)

/* These are the 4 32-bit write offset registers for each stream
 * output buffer.  It determines the offset from the
 * 3DSTATE_SO_BUFFERs that the next streamed vertex output goes to.
 */
#define GEN7_SO_WRITE_OFFSET(n)		_MMIO(0x5280 + (n) * 4)

#define _IBX_AUD_CONFIG_A		0xe2000
#define _IBX_AUD_CONFIG_B		0xe2100
#define IBX_AUD_CFG(pipe)		_MMIO_PIPE(pipe, _IBX_AUD_CONFIG_A, _IBX_AUD_CONFIG_B)
#define _CPT_AUD_CONFIG_A		0xe5000
#define _CPT_AUD_CONFIG_B		0xe5100
#define CPT_AUD_CFG(pipe)		_MMIO_PIPE(pipe, _CPT_AUD_CONFIG_A, _CPT_AUD_CONFIG_B)
#define _VLV_AUD_CONFIG_A		(VLV_DISPLAY_BASE + 0x62000)
#define _VLV_AUD_CONFIG_B		(VLV_DISPLAY_BASE + 0x62100)
#define VLV_AUD_CFG(pipe)		_MMIO_PIPE(pipe, _VLV_AUD_CONFIG_A, _VLV_AUD_CONFIG_B)

#define   AUD_CONFIG_N_VALUE_INDEX		(1 << 29)
#define   AUD_CONFIG_N_PROG_ENABLE		(1 << 28)
#define   AUD_CONFIG_UPPER_N_SHIFT		20
#define   AUD_CONFIG_UPPER_N_MASK		(0xff << 20)
#define   AUD_CONFIG_LOWER_N_SHIFT		4
#define   AUD_CONFIG_LOWER_N_MASK		(0xfff << 4)
#define   AUD_CONFIG_N_MASK			(AUD_CONFIG_UPPER_N_MASK | AUD_CONFIG_LOWER_N_MASK)
#define   AUD_CONFIG_N(n) \
	(((((n) >> 12) & 0xff) << AUD_CONFIG_UPPER_N_SHIFT) |	\
	 (((n) & 0xfff) << AUD_CONFIG_LOWER_N_SHIFT))
#define   AUD_CONFIG_PIXEL_CLOCK_HDMI_SHIFT	16
#define   AUD_CONFIG_PIXEL_CLOCK_HDMI_MASK	(0xf << 16)
#define   AUD_CONFIG_PIXEL_CLOCK_HDMI_25175	(0 << 16)
#define   AUD_CONFIG_PIXEL_CLOCK_HDMI_25200	(1 << 16)
#define   AUD_CONFIG_PIXEL_CLOCK_HDMI_27000	(2 << 16)
#define   AUD_CONFIG_PIXEL_CLOCK_HDMI_27027	(3 << 16)
#define   AUD_CONFIG_PIXEL_CLOCK_HDMI_54000	(4 << 16)
#define   AUD_CONFIG_PIXEL_CLOCK_HDMI_54054	(5 << 16)
#define   AUD_CONFIG_PIXEL_CLOCK_HDMI_74176	(6 << 16)
#define   AUD_CONFIG_PIXEL_CLOCK_HDMI_74250	(7 << 16)
#define   AUD_CONFIG_PIXEL_CLOCK_HDMI_148352	(8 << 16)
#define   AUD_CONFIG_PIXEL_CLOCK_HDMI_148500	(9 << 16)
#define   AUD_CONFIG_DISABLE_NCTS		(1 << 3)

/* HSW Audio */
#define _HSW_AUD_CONFIG_A		0x65000
#define _HSW_AUD_CONFIG_B		0x65100
#define HSW_AUD_CFG(trans)		_MMIO_TRANS(trans, _HSW_AUD_CONFIG_A, _HSW_AUD_CONFIG_B)

#define _HSW_AUD_MISC_CTRL_A		0x65010
#define _HSW_AUD_MISC_CTRL_B		0x65110
#define HSW_AUD_MISC_CTRL(trans)	_MMIO_TRANS(trans, _HSW_AUD_MISC_CTRL_A, _HSW_AUD_MISC_CTRL_B)

#define _HSW_AUD_M_CTS_ENABLE_A		0x65028
#define _HSW_AUD_M_CTS_ENABLE_B		0x65128
#define HSW_AUD_M_CTS_ENABLE(trans)	_MMIO_TRANS(trans, _HSW_AUD_M_CTS_ENABLE_A, _HSW_AUD_M_CTS_ENABLE_B)
#define   AUD_M_CTS_M_VALUE_INDEX	(1 << 21)
#define   AUD_M_CTS_M_PROG_ENABLE	(1 << 20)
#define   AUD_CONFIG_M_MASK		0xfffff

#define _HSW_AUD_DIP_ELD_CTRL_ST_A	0x650b4
#define _HSW_AUD_DIP_ELD_CTRL_ST_B	0x651b4
#define HSW_AUD_DIP_ELD_CTRL(trans)	_MMIO_TRANS(trans, _HSW_AUD_DIP_ELD_CTRL_ST_A, _HSW_AUD_DIP_ELD_CTRL_ST_B)

/* Audio Digital Converter */
#define _HSW_AUD_DIG_CNVT_1		0x65080
#define _HSW_AUD_DIG_CNVT_2		0x65180
#define AUD_DIG_CNVT(trans)		_MMIO_TRANS(trans, _HSW_AUD_DIG_CNVT_1, _HSW_AUD_DIG_CNVT_2)
#define DIP_PORT_SEL_MASK		0x3

#define _HSW_AUD_EDID_DATA_A		0x65050
#define _HSW_AUD_EDID_DATA_B		0x65150
#define HSW_AUD_EDID_DATA(trans)	_MMIO_TRANS(trans, _HSW_AUD_EDID_DATA_A, _HSW_AUD_EDID_DATA_B)

#define HSW_AUD_PIPE_CONV_CFG		_MMIO(0x6507c)
#define HSW_AUD_PIN_ELD_CP_VLD		_MMIO(0x650c0)
#define   AUDIO_INACTIVE(trans)		((1 << 3) << ((trans) * 4))
#define   AUDIO_OUTPUT_ENABLE(trans)	((1 << 2) << ((trans) * 4))
#define   AUDIO_CP_READY(trans)		((1 << 1) << ((trans) * 4))
#define   AUDIO_ELD_VALID(trans)	((1 << 0) << ((trans) * 4))

#define HSW_AUD_CHICKENBIT			_MMIO(0x65f10)
#define   SKL_AUD_CODEC_WAKE_SIGNAL		(1 << 15)

#define AUD_FREQ_CNTRL			_MMIO(0x65900)
#define AUD_PIN_BUF_CTL		_MMIO(0x48414)
#define   AUD_PIN_BUF_ENABLE		REG_BIT(31)

/*
 * HSW - ICL power wells
 *
 * Platforms have up to 3 power well control register sets, each set
 * controlling up to 16 power wells via a request/status HW flag tuple:
 * - main (HSW_PWR_WELL_CTL[1-4])
 * - AUX  (ICL_PWR_WELL_CTL_AUX[1-4])
 * - DDI  (ICL_PWR_WELL_CTL_DDI[1-4])
 * Each control register set consists of up to 4 registers used by different
 * sources that can request a power well to be enabled:
 * - BIOS   (HSW_PWR_WELL_CTL1/ICL_PWR_WELL_CTL_AUX1/ICL_PWR_WELL_CTL_DDI1)
 * - DRIVER (HSW_PWR_WELL_CTL2/ICL_PWR_WELL_CTL_AUX2/ICL_PWR_WELL_CTL_DDI2)
 * - KVMR   (HSW_PWR_WELL_CTL3)   (only in the main register set)
 * - DEBUG  (HSW_PWR_WELL_CTL4/ICL_PWR_WELL_CTL_AUX4/ICL_PWR_WELL_CTL_DDI4)
 */
#define HSW_PWR_WELL_CTL1			_MMIO(0x45400)
#define HSW_PWR_WELL_CTL2			_MMIO(0x45404)
#define HSW_PWR_WELL_CTL3			_MMIO(0x45408)
#define HSW_PWR_WELL_CTL4			_MMIO(0x4540C)
#define   HSW_PWR_WELL_CTL_REQ(pw_idx)		(0x2 << ((pw_idx) * 2))
#define   HSW_PWR_WELL_CTL_STATE(pw_idx)	(0x1 << ((pw_idx) * 2))

/* HSW/BDW power well */
#define   HSW_PW_CTL_IDX_GLOBAL			15

/* SKL/BXT/GLK/CNL power wells */
#define   SKL_PW_CTL_IDX_PW_2			15
#define   SKL_PW_CTL_IDX_PW_1			14
#define   CNL_PW_CTL_IDX_AUX_F			12
#define   CNL_PW_CTL_IDX_AUX_D			11
#define   GLK_PW_CTL_IDX_AUX_C			10
#define   GLK_PW_CTL_IDX_AUX_B			9
#define   GLK_PW_CTL_IDX_AUX_A			8
#define   CNL_PW_CTL_IDX_DDI_F			6
#define   SKL_PW_CTL_IDX_DDI_D			4
#define   SKL_PW_CTL_IDX_DDI_C			3
#define   SKL_PW_CTL_IDX_DDI_B			2
#define   SKL_PW_CTL_IDX_DDI_A_E		1
#define   GLK_PW_CTL_IDX_DDI_A			1
#define   SKL_PW_CTL_IDX_MISC_IO		0

/* ICL/TGL - power wells */
#define   TGL_PW_CTL_IDX_PW_5			4
#define   ICL_PW_CTL_IDX_PW_4			3
#define   ICL_PW_CTL_IDX_PW_3			2
#define   ICL_PW_CTL_IDX_PW_2			1
#define   ICL_PW_CTL_IDX_PW_1			0

#define ICL_PWR_WELL_CTL_AUX1			_MMIO(0x45440)
#define ICL_PWR_WELL_CTL_AUX2			_MMIO(0x45444)
#define ICL_PWR_WELL_CTL_AUX4			_MMIO(0x4544C)
#define   TGL_PW_CTL_IDX_AUX_TBT6		14
#define   TGL_PW_CTL_IDX_AUX_TBT5		13
#define   TGL_PW_CTL_IDX_AUX_TBT4		12
#define   ICL_PW_CTL_IDX_AUX_TBT4		11
#define   TGL_PW_CTL_IDX_AUX_TBT3		11
#define   ICL_PW_CTL_IDX_AUX_TBT3		10
#define   TGL_PW_CTL_IDX_AUX_TBT2		10
#define   ICL_PW_CTL_IDX_AUX_TBT2		9
#define   TGL_PW_CTL_IDX_AUX_TBT1		9
#define   ICL_PW_CTL_IDX_AUX_TBT1		8
#define   TGL_PW_CTL_IDX_AUX_TC6		8
#define   TGL_PW_CTL_IDX_AUX_TC5		7
#define   TGL_PW_CTL_IDX_AUX_TC4		6
#define   ICL_PW_CTL_IDX_AUX_F			5
#define   TGL_PW_CTL_IDX_AUX_TC3		5
#define   ICL_PW_CTL_IDX_AUX_E			4
#define   TGL_PW_CTL_IDX_AUX_TC2		4
#define   ICL_PW_CTL_IDX_AUX_D			3
#define   TGL_PW_CTL_IDX_AUX_TC1		3
#define   ICL_PW_CTL_IDX_AUX_C			2
#define   ICL_PW_CTL_IDX_AUX_B			1
#define   ICL_PW_CTL_IDX_AUX_A			0

#define ICL_PWR_WELL_CTL_DDI1			_MMIO(0x45450)
#define ICL_PWR_WELL_CTL_DDI2			_MMIO(0x45454)
#define ICL_PWR_WELL_CTL_DDI4			_MMIO(0x4545C)
#define   TGL_PW_CTL_IDX_DDI_TC6		8
#define   TGL_PW_CTL_IDX_DDI_TC5		7
#define   TGL_PW_CTL_IDX_DDI_TC4		6
#define   ICL_PW_CTL_IDX_DDI_F			5
#define   TGL_PW_CTL_IDX_DDI_TC3		5
#define   ICL_PW_CTL_IDX_DDI_E			4
#define   TGL_PW_CTL_IDX_DDI_TC2		4
#define   ICL_PW_CTL_IDX_DDI_D			3
#define   TGL_PW_CTL_IDX_DDI_TC1		3
#define   ICL_PW_CTL_IDX_DDI_C			2
#define   ICL_PW_CTL_IDX_DDI_B			1
#define   ICL_PW_CTL_IDX_DDI_A			0

/* HSW - power well misc debug registers */
#define HSW_PWR_WELL_CTL5			_MMIO(0x45410)
#define   HSW_PWR_WELL_ENABLE_SINGLE_STEP	(1 << 31)
#define   HSW_PWR_WELL_PWR_GATE_OVERRIDE	(1 << 20)
#define   HSW_PWR_WELL_FORCE_ON			(1 << 19)
#define HSW_PWR_WELL_CTL6			_MMIO(0x45414)

/* SKL Fuse Status */
enum skl_power_gate {
	SKL_PG0,
	SKL_PG1,
	SKL_PG2,
	ICL_PG3,
	ICL_PG4,
};

#define SKL_FUSE_STATUS				_MMIO(0x42000)
#define  SKL_FUSE_DOWNLOAD_STATUS		(1 << 31)
/*
 * PG0 is HW controlled, so doesn't have a corresponding power well control knob
 * SKL_DISP_PW1_IDX..SKL_DISP_PW2_IDX -> PG1..PG2
 */
#define  SKL_PW_CTL_IDX_TO_PG(pw_idx)		\
	((pw_idx) - SKL_PW_CTL_IDX_PW_1 + SKL_PG1)
/*
 * PG0 is HW controlled, so doesn't have a corresponding power well control knob
 * ICL_DISP_PW1_IDX..ICL_DISP_PW4_IDX -> PG1..PG4
 */
#define  ICL_PW_CTL_IDX_TO_PG(pw_idx)		\
	((pw_idx) - ICL_PW_CTL_IDX_PW_1 + SKL_PG1)
#define  SKL_FUSE_PG_DIST_STATUS(pg)		(1 << (27 - (pg)))

#define _CNL_AUX_REG_IDX(pw_idx)	((pw_idx) - GLK_PW_CTL_IDX_AUX_B)
#define _CNL_AUX_ANAOVRD1_B		0x162250
#define _CNL_AUX_ANAOVRD1_C		0x162210
#define _CNL_AUX_ANAOVRD1_D		0x1622D0
#define _CNL_AUX_ANAOVRD1_F		0x162A90
#define CNL_AUX_ANAOVRD1(pw_idx)	_MMIO(_PICK(_CNL_AUX_REG_IDX(pw_idx), \
						    _CNL_AUX_ANAOVRD1_B, \
						    _CNL_AUX_ANAOVRD1_C, \
						    _CNL_AUX_ANAOVRD1_D, \
						    _CNL_AUX_ANAOVRD1_F))
#define   CNL_AUX_ANAOVRD1_ENABLE	(1 << 16)
#define   CNL_AUX_ANAOVRD1_LDO_BYPASS	(1 << 23)

#define _ICL_AUX_REG_IDX(pw_idx)	((pw_idx) - ICL_PW_CTL_IDX_AUX_A)
#define _ICL_AUX_ANAOVRD1_A		0x162398
#define _ICL_AUX_ANAOVRD1_B		0x6C398
#define ICL_AUX_ANAOVRD1(pw_idx)	_MMIO(_PICK(_ICL_AUX_REG_IDX(pw_idx), \
						    _ICL_AUX_ANAOVRD1_A, \
						    _ICL_AUX_ANAOVRD1_B))
#define   ICL_AUX_ANAOVRD1_LDO_BYPASS	(1 << 7)
#define   ICL_AUX_ANAOVRD1_ENABLE	(1 << 0)

/* HDCP Key Registers */
#define HDCP_KEY_CONF			_MMIO(0x66c00)
#define  HDCP_AKSV_SEND_TRIGGER		BIT(31)
#define  HDCP_CLEAR_KEYS_TRIGGER	BIT(30)
#define  HDCP_KEY_LOAD_TRIGGER		BIT(8)
#define HDCP_KEY_STATUS			_MMIO(0x66c04)
#define  HDCP_FUSE_IN_PROGRESS		BIT(7)
#define  HDCP_FUSE_ERROR		BIT(6)
#define  HDCP_FUSE_DONE			BIT(5)
#define  HDCP_KEY_LOAD_STATUS		BIT(1)
#define  HDCP_KEY_LOAD_DONE		BIT(0)
#define HDCP_AKSV_LO			_MMIO(0x66c10)
#define HDCP_AKSV_HI			_MMIO(0x66c14)

/* HDCP Repeater Registers */
#define HDCP_REP_CTL			_MMIO(0x66d00)
#define  HDCP_TRANSA_REP_PRESENT	BIT(31)
#define  HDCP_TRANSB_REP_PRESENT	BIT(30)
#define  HDCP_TRANSC_REP_PRESENT	BIT(29)
#define  HDCP_TRANSD_REP_PRESENT	BIT(28)
#define  HDCP_DDIB_REP_PRESENT		BIT(30)
#define  HDCP_DDIA_REP_PRESENT		BIT(29)
#define  HDCP_DDIC_REP_PRESENT		BIT(28)
#define  HDCP_DDID_REP_PRESENT		BIT(27)
#define  HDCP_DDIF_REP_PRESENT		BIT(26)
#define  HDCP_DDIE_REP_PRESENT		BIT(25)
#define  HDCP_TRANSA_SHA1_M0		(1 << 20)
#define  HDCP_TRANSB_SHA1_M0		(2 << 20)
#define  HDCP_TRANSC_SHA1_M0		(3 << 20)
#define  HDCP_TRANSD_SHA1_M0		(4 << 20)
#define  HDCP_DDIB_SHA1_M0		(1 << 20)
#define  HDCP_DDIA_SHA1_M0		(2 << 20)
#define  HDCP_DDIC_SHA1_M0		(3 << 20)
#define  HDCP_DDID_SHA1_M0		(4 << 20)
#define  HDCP_DDIF_SHA1_M0		(5 << 20)
#define  HDCP_DDIE_SHA1_M0		(6 << 20) /* Bspec says 5? */
#define  HDCP_SHA1_BUSY			BIT(16)
#define  HDCP_SHA1_READY		BIT(17)
#define  HDCP_SHA1_COMPLETE		BIT(18)
#define  HDCP_SHA1_V_MATCH		BIT(19)
#define  HDCP_SHA1_TEXT_32		(1 << 1)
#define  HDCP_SHA1_COMPLETE_HASH	(2 << 1)
#define  HDCP_SHA1_TEXT_24		(4 << 1)
#define  HDCP_SHA1_TEXT_16		(5 << 1)
#define  HDCP_SHA1_TEXT_8		(6 << 1)
#define  HDCP_SHA1_TEXT_0		(7 << 1)
#define HDCP_SHA_V_PRIME_H0		_MMIO(0x66d04)
#define HDCP_SHA_V_PRIME_H1		_MMIO(0x66d08)
#define HDCP_SHA_V_PRIME_H2		_MMIO(0x66d0C)
#define HDCP_SHA_V_PRIME_H3		_MMIO(0x66d10)
#define HDCP_SHA_V_PRIME_H4		_MMIO(0x66d14)
#define HDCP_SHA_V_PRIME(h)		_MMIO((0x66d04 + (h) * 4))
#define HDCP_SHA_TEXT			_MMIO(0x66d18)

/* HDCP Auth Registers */
#define _PORTA_HDCP_AUTHENC		0x66800
#define _PORTB_HDCP_AUTHENC		0x66500
#define _PORTC_HDCP_AUTHENC		0x66600
#define _PORTD_HDCP_AUTHENC		0x66700
#define _PORTE_HDCP_AUTHENC		0x66A00
#define _PORTF_HDCP_AUTHENC		0x66900
#define _PORT_HDCP_AUTHENC(port, x)	_MMIO(_PICK(port, \
					  _PORTA_HDCP_AUTHENC, \
					  _PORTB_HDCP_AUTHENC, \
					  _PORTC_HDCP_AUTHENC, \
					  _PORTD_HDCP_AUTHENC, \
					  _PORTE_HDCP_AUTHENC, \
					  _PORTF_HDCP_AUTHENC) + (x))
#define PORT_HDCP_CONF(port)		_PORT_HDCP_AUTHENC(port, 0x0)
#define _TRANSA_HDCP_CONF		0x66400
#define _TRANSB_HDCP_CONF		0x66500
#define TRANS_HDCP_CONF(trans)		_MMIO_TRANS(trans, _TRANSA_HDCP_CONF, \
						    _TRANSB_HDCP_CONF)
#define HDCP_CONF(dev_priv, trans, port) \
					(INTEL_GEN(dev_priv) >= 12 ? \
					 TRANS_HDCP_CONF(trans) : \
					 PORT_HDCP_CONF(port))

#define  HDCP_CONF_CAPTURE_AN		BIT(0)
#define  HDCP_CONF_AUTH_AND_ENC		(BIT(1) | BIT(0))
#define PORT_HDCP_ANINIT(port)		_PORT_HDCP_AUTHENC(port, 0x4)
#define _TRANSA_HDCP_ANINIT		0x66404
#define _TRANSB_HDCP_ANINIT		0x66504
#define TRANS_HDCP_ANINIT(trans)	_MMIO_TRANS(trans, \
						    _TRANSA_HDCP_ANINIT, \
						    _TRANSB_HDCP_ANINIT)
#define HDCP_ANINIT(dev_priv, trans, port) \
					(INTEL_GEN(dev_priv) >= 12 ? \
					 TRANS_HDCP_ANINIT(trans) : \
					 PORT_HDCP_ANINIT(port))

#define PORT_HDCP_ANLO(port)		_PORT_HDCP_AUTHENC(port, 0x8)
#define _TRANSA_HDCP_ANLO		0x66408
#define _TRANSB_HDCP_ANLO		0x66508
#define TRANS_HDCP_ANLO(trans)		_MMIO_TRANS(trans, _TRANSA_HDCP_ANLO, \
						    _TRANSB_HDCP_ANLO)
#define HDCP_ANLO(dev_priv, trans, port) \
					(INTEL_GEN(dev_priv) >= 12 ? \
					 TRANS_HDCP_ANLO(trans) : \
					 PORT_HDCP_ANLO(port))

#define PORT_HDCP_ANHI(port)		_PORT_HDCP_AUTHENC(port, 0xC)
#define _TRANSA_HDCP_ANHI		0x6640C
#define _TRANSB_HDCP_ANHI		0x6650C
#define TRANS_HDCP_ANHI(trans)		_MMIO_TRANS(trans, _TRANSA_HDCP_ANHI, \
						    _TRANSB_HDCP_ANHI)
#define HDCP_ANHI(dev_priv, trans, port) \
					(INTEL_GEN(dev_priv) >= 12 ? \
					 TRANS_HDCP_ANHI(trans) : \
					 PORT_HDCP_ANHI(port))

#define PORT_HDCP_BKSVLO(port)		_PORT_HDCP_AUTHENC(port, 0x10)
#define _TRANSA_HDCP_BKSVLO		0x66410
#define _TRANSB_HDCP_BKSVLO		0x66510
#define TRANS_HDCP_BKSVLO(trans)	_MMIO_TRANS(trans, \
						    _TRANSA_HDCP_BKSVLO, \
						    _TRANSB_HDCP_BKSVLO)
#define HDCP_BKSVLO(dev_priv, trans, port) \
					(INTEL_GEN(dev_priv) >= 12 ? \
					 TRANS_HDCP_BKSVLO(trans) : \
					 PORT_HDCP_BKSVLO(port))

#define PORT_HDCP_BKSVHI(port)		_PORT_HDCP_AUTHENC(port, 0x14)
#define _TRANSA_HDCP_BKSVHI		0x66414
#define _TRANSB_HDCP_BKSVHI		0x66514
#define TRANS_HDCP_BKSVHI(trans)	_MMIO_TRANS(trans, \
						    _TRANSA_HDCP_BKSVHI, \
						    _TRANSB_HDCP_BKSVHI)
#define HDCP_BKSVHI(dev_priv, trans, port) \
					(INTEL_GEN(dev_priv) >= 12 ? \
					 TRANS_HDCP_BKSVHI(trans) : \
					 PORT_HDCP_BKSVHI(port))

#define PORT_HDCP_RPRIME(port)		_PORT_HDCP_AUTHENC(port, 0x18)
#define _TRANSA_HDCP_RPRIME		0x66418
#define _TRANSB_HDCP_RPRIME		0x66518
#define TRANS_HDCP_RPRIME(trans)	_MMIO_TRANS(trans, \
						    _TRANSA_HDCP_RPRIME, \
						    _TRANSB_HDCP_RPRIME)
#define HDCP_RPRIME(dev_priv, trans, port) \
					(INTEL_GEN(dev_priv) >= 12 ? \
					 TRANS_HDCP_RPRIME(trans) : \
					 PORT_HDCP_RPRIME(port))

#define PORT_HDCP_STATUS(port)		_PORT_HDCP_AUTHENC(port, 0x1C)
#define _TRANSA_HDCP_STATUS		0x6641C
#define _TRANSB_HDCP_STATUS		0x6651C
#define TRANS_HDCP_STATUS(trans)	_MMIO_TRANS(trans, \
						    _TRANSA_HDCP_STATUS, \
						    _TRANSB_HDCP_STATUS)
#define HDCP_STATUS(dev_priv, trans, port) \
					(INTEL_GEN(dev_priv) >= 12 ? \
					 TRANS_HDCP_STATUS(trans) : \
					 PORT_HDCP_STATUS(port))

#define  HDCP_STATUS_STREAM_A_ENC	BIT(31)
#define  HDCP_STATUS_STREAM_B_ENC	BIT(30)
#define  HDCP_STATUS_STREAM_C_ENC	BIT(29)
#define  HDCP_STATUS_STREAM_D_ENC	BIT(28)
#define  HDCP_STATUS_AUTH		BIT(21)
#define  HDCP_STATUS_ENC		BIT(20)
#define  HDCP_STATUS_RI_MATCH		BIT(19)
#define  HDCP_STATUS_R0_READY		BIT(18)
#define  HDCP_STATUS_AN_READY		BIT(17)
#define  HDCP_STATUS_CIPHER		BIT(16)
#define  HDCP_STATUS_FRAME_CNT(x)	(((x) >> 8) & 0xff)

/* HDCP2.2 Registers */
#define _PORTA_HDCP2_BASE		0x66800
#define _PORTB_HDCP2_BASE		0x66500
#define _PORTC_HDCP2_BASE		0x66600
#define _PORTD_HDCP2_BASE		0x66700
#define _PORTE_HDCP2_BASE		0x66A00
#define _PORTF_HDCP2_BASE		0x66900
#define _PORT_HDCP2_BASE(port, x)	_MMIO(_PICK((port), \
					  _PORTA_HDCP2_BASE, \
					  _PORTB_HDCP2_BASE, \
					  _PORTC_HDCP2_BASE, \
					  _PORTD_HDCP2_BASE, \
					  _PORTE_HDCP2_BASE, \
					  _PORTF_HDCP2_BASE) + (x))
#define PORT_HDCP2_AUTH(port)		_PORT_HDCP2_BASE(port, 0x98)
#define _TRANSA_HDCP2_AUTH		0x66498
#define _TRANSB_HDCP2_AUTH		0x66598
#define TRANS_HDCP2_AUTH(trans)		_MMIO_TRANS(trans, _TRANSA_HDCP2_AUTH, \
						    _TRANSB_HDCP2_AUTH)
#define   AUTH_LINK_AUTHENTICATED	BIT(31)
#define   AUTH_LINK_TYPE		BIT(30)
#define   AUTH_FORCE_CLR_INPUTCTR	BIT(19)
#define   AUTH_CLR_KEYS			BIT(18)
#define HDCP2_AUTH(dev_priv, trans, port) \
					(INTEL_GEN(dev_priv) >= 12 ? \
					 TRANS_HDCP2_AUTH(trans) : \
					 PORT_HDCP2_AUTH(port))

#define PORT_HDCP2_CTL(port)		_PORT_HDCP2_BASE(port, 0xB0)
#define _TRANSA_HDCP2_CTL		0x664B0
#define _TRANSB_HDCP2_CTL		0x665B0
#define TRANS_HDCP2_CTL(trans)		_MMIO_TRANS(trans, _TRANSA_HDCP2_CTL, \
						    _TRANSB_HDCP2_CTL)
#define   CTL_LINK_ENCRYPTION_REQ	BIT(31)
#define HDCP2_CTL(dev_priv, trans, port) \
					(INTEL_GEN(dev_priv) >= 12 ? \
					 TRANS_HDCP2_CTL(trans) : \
					 PORT_HDCP2_CTL(port))

#define PORT_HDCP2_STATUS(port)		_PORT_HDCP2_BASE(port, 0xB4)
#define _TRANSA_HDCP2_STATUS		0x664B4
#define _TRANSB_HDCP2_STATUS		0x665B4
#define TRANS_HDCP2_STATUS(trans)	_MMIO_TRANS(trans, \
						    _TRANSA_HDCP2_STATUS, \
						    _TRANSB_HDCP2_STATUS)
#define   LINK_TYPE_STATUS		BIT(22)
#define   LINK_AUTH_STATUS		BIT(21)
#define   LINK_ENCRYPTION_STATUS	BIT(20)
#define HDCP2_STATUS(dev_priv, trans, port) \
					(INTEL_GEN(dev_priv) >= 12 ? \
					 TRANS_HDCP2_STATUS(trans) : \
					 PORT_HDCP2_STATUS(port))

/* Per-pipe DDI Function Control */
#define _TRANS_DDI_FUNC_CTL_A		0x60400
#define _TRANS_DDI_FUNC_CTL_B		0x61400
#define _TRANS_DDI_FUNC_CTL_C		0x62400
#define _TRANS_DDI_FUNC_CTL_D		0x63400
#define _TRANS_DDI_FUNC_CTL_EDP		0x6F400
#define _TRANS_DDI_FUNC_CTL_DSI0	0x6b400
#define _TRANS_DDI_FUNC_CTL_DSI1	0x6bc00
#define TRANS_DDI_FUNC_CTL(tran) _MMIO_TRANS2(tran, _TRANS_DDI_FUNC_CTL_A)

#define  TRANS_DDI_FUNC_ENABLE		(1 << 31)
/* Those bits are ignored by pipe EDP since it can only connect to DDI A */
#define  TRANS_DDI_PORT_SHIFT		28
#define  TGL_TRANS_DDI_PORT_SHIFT	27
#define  TRANS_DDI_PORT_MASK		(7 << TRANS_DDI_PORT_SHIFT)
#define  TGL_TRANS_DDI_PORT_MASK	(0xf << TGL_TRANS_DDI_PORT_SHIFT)
#define  TRANS_DDI_SELECT_PORT(x)	((x) << TRANS_DDI_PORT_SHIFT)
#define  TGL_TRANS_DDI_SELECT_PORT(x)	(((x) + 1) << TGL_TRANS_DDI_PORT_SHIFT)
#define  TRANS_DDI_FUNC_CTL_VAL_TO_PORT(val)	 (((val) & TRANS_DDI_PORT_MASK) >> TRANS_DDI_PORT_SHIFT)
#define  TGL_TRANS_DDI_FUNC_CTL_VAL_TO_PORT(val) ((((val) & TGL_TRANS_DDI_PORT_MASK) >> TGL_TRANS_DDI_PORT_SHIFT) - 1)
#define  TRANS_DDI_MODE_SELECT_MASK	(7 << 24)
#define  TRANS_DDI_MODE_SELECT_HDMI	(0 << 24)
#define  TRANS_DDI_MODE_SELECT_DVI	(1 << 24)
#define  TRANS_DDI_MODE_SELECT_DP_SST	(2 << 24)
#define  TRANS_DDI_MODE_SELECT_DP_MST	(3 << 24)
#define  TRANS_DDI_MODE_SELECT_FDI	(4 << 24)
#define  TRANS_DDI_BPC_MASK		(7 << 20)
#define  TRANS_DDI_BPC_8		(0 << 20)
#define  TRANS_DDI_BPC_10		(1 << 20)
#define  TRANS_DDI_BPC_6		(2 << 20)
#define  TRANS_DDI_BPC_12		(3 << 20)
#define  TRANS_DDI_PVSYNC		(1 << 17)
#define  TRANS_DDI_PHSYNC		(1 << 16)
#define  TRANS_DDI_EDP_INPUT_MASK	(7 << 12)
#define  TRANS_DDI_EDP_INPUT_A_ON	(0 << 12)
#define  TRANS_DDI_EDP_INPUT_A_ONOFF	(4 << 12)
#define  TRANS_DDI_EDP_INPUT_B_ONOFF	(5 << 12)
#define  TRANS_DDI_EDP_INPUT_C_ONOFF	(6 << 12)
#define  TRANS_DDI_MST_TRANSPORT_SELECT_MASK	REG_GENMASK(11, 10)
#define  TRANS_DDI_MST_TRANSPORT_SELECT(trans)	\
	REG_FIELD_PREP(TRANS_DDI_MST_TRANSPORT_SELECT_MASK, trans)
#define  TRANS_DDI_HDCP_SIGNALLING	(1 << 9)
#define  TRANS_DDI_DP_VC_PAYLOAD_ALLOC	(1 << 8)
#define  TRANS_DDI_HDMI_SCRAMBLER_CTS_ENABLE (1 << 7)
#define  TRANS_DDI_HDMI_SCRAMBLER_RESET_FREQ (1 << 6)
#define  TRANS_DDI_BFI_ENABLE		(1 << 4)
#define  TRANS_DDI_HIGH_TMDS_CHAR_RATE	(1 << 4)
#define  TRANS_DDI_HDMI_SCRAMBLING	(1 << 0)
#define  TRANS_DDI_HDMI_SCRAMBLING_MASK (TRANS_DDI_HDMI_SCRAMBLER_CTS_ENABLE \
					| TRANS_DDI_HDMI_SCRAMBLER_RESET_FREQ \
					| TRANS_DDI_HDMI_SCRAMBLING)

#define _TRANS_DDI_FUNC_CTL2_A		0x60404
#define _TRANS_DDI_FUNC_CTL2_B		0x61404
#define _TRANS_DDI_FUNC_CTL2_C		0x62404
#define _TRANS_DDI_FUNC_CTL2_EDP	0x6f404
#define _TRANS_DDI_FUNC_CTL2_DSI0	0x6b404
#define _TRANS_DDI_FUNC_CTL2_DSI1	0x6bc04
#define TRANS_DDI_FUNC_CTL2(tran)	_MMIO_TRANS2(tran, \
						     _TRANS_DDI_FUNC_CTL2_A)
#define  PORT_SYNC_MODE_ENABLE			(1 << 4)
#define  PORT_SYNC_MODE_MASTER_SELECT(x)	((x) << 0)
#define  PORT_SYNC_MODE_MASTER_SELECT_MASK	(0x7 << 0)
#define  PORT_SYNC_MODE_MASTER_SELECT_SHIFT	0

/* DisplayPort Transport Control */
#define _DP_TP_CTL_A			0x64040
#define _DP_TP_CTL_B			0x64140
#define _TGL_DP_TP_CTL_A		0x60540
#define DP_TP_CTL(port) _MMIO_PORT(port, _DP_TP_CTL_A, _DP_TP_CTL_B)
#define TGL_DP_TP_CTL(tran) _MMIO_TRANS2((tran), _TGL_DP_TP_CTL_A)
#define  DP_TP_CTL_ENABLE			(1 << 31)
#define  DP_TP_CTL_FEC_ENABLE			(1 << 30)
#define  DP_TP_CTL_MODE_SST			(0 << 27)
#define  DP_TP_CTL_MODE_MST			(1 << 27)
#define  DP_TP_CTL_FORCE_ACT			(1 << 25)
#define  DP_TP_CTL_ENHANCED_FRAME_ENABLE	(1 << 18)
#define  DP_TP_CTL_FDI_AUTOTRAIN		(1 << 15)
#define  DP_TP_CTL_LINK_TRAIN_MASK		(7 << 8)
#define  DP_TP_CTL_LINK_TRAIN_PAT1		(0 << 8)
#define  DP_TP_CTL_LINK_TRAIN_PAT2		(1 << 8)
#define  DP_TP_CTL_LINK_TRAIN_PAT3		(4 << 8)
#define  DP_TP_CTL_LINK_TRAIN_PAT4		(5 << 8)
#define  DP_TP_CTL_LINK_TRAIN_IDLE		(2 << 8)
#define  DP_TP_CTL_LINK_TRAIN_NORMAL		(3 << 8)
#define  DP_TP_CTL_SCRAMBLE_DISABLE		(1 << 7)

/* DisplayPort Transport Status */
#define _DP_TP_STATUS_A			0x64044
#define _DP_TP_STATUS_B			0x64144
#define _TGL_DP_TP_STATUS_A		0x60544
#define DP_TP_STATUS(port) _MMIO_PORT(port, _DP_TP_STATUS_A, _DP_TP_STATUS_B)
#define TGL_DP_TP_STATUS(tran) _MMIO_TRANS2((tran), _TGL_DP_TP_STATUS_A)
#define  DP_TP_STATUS_FEC_ENABLE_LIVE		(1 << 28)
#define  DP_TP_STATUS_IDLE_DONE			(1 << 25)
#define  DP_TP_STATUS_ACT_SENT			(1 << 24)
#define  DP_TP_STATUS_MODE_STATUS_MST		(1 << 23)
#define  DP_TP_STATUS_AUTOTRAIN_DONE		(1 << 12)
#define  DP_TP_STATUS_PAYLOAD_MAPPING_VC2	(3 << 8)
#define  DP_TP_STATUS_PAYLOAD_MAPPING_VC1	(3 << 4)
#define  DP_TP_STATUS_PAYLOAD_MAPPING_VC0	(3 << 0)

/* DDI Buffer Control */
#define _DDI_BUF_CTL_A				0x64000
#define _DDI_BUF_CTL_B				0x64100
#define DDI_BUF_CTL(port) _MMIO_PORT(port, _DDI_BUF_CTL_A, _DDI_BUF_CTL_B)
#define  DDI_BUF_CTL_ENABLE			(1 << 31)
#define  DDI_BUF_TRANS_SELECT(n)	((n) << 24)
#define  DDI_BUF_EMP_MASK			(0xf << 24)
#define  DDI_BUF_PORT_REVERSAL			(1 << 16)
#define  DDI_BUF_IS_IDLE			(1 << 7)
#define  DDI_A_4_LANES				(1 << 4)
#define  DDI_PORT_WIDTH(width)			(((width) - 1) << 1)
#define  DDI_PORT_WIDTH_MASK			(7 << 1)
#define  DDI_PORT_WIDTH_SHIFT			1
#define  DDI_INIT_DISPLAY_DETECTED		(1 << 0)

/* DDI Buffer Translations */
#define _DDI_BUF_TRANS_A		0x64E00
#define _DDI_BUF_TRANS_B		0x64E60
#define DDI_BUF_TRANS_LO(port, i)	_MMIO(_PORT(port, _DDI_BUF_TRANS_A, _DDI_BUF_TRANS_B) + (i) * 8)
#define  DDI_BUF_BALANCE_LEG_ENABLE	(1 << 31)
#define DDI_BUF_TRANS_HI(port, i)	_MMIO(_PORT(port, _DDI_BUF_TRANS_A, _DDI_BUF_TRANS_B) + (i) * 8 + 4)

/* Sideband Interface (SBI) is programmed indirectly, via
 * SBI_ADDR, which contains the register offset; and SBI_DATA,
 * which contains the payload */
#define SBI_ADDR			_MMIO(0xC6000)
#define SBI_DATA			_MMIO(0xC6004)
#define SBI_CTL_STAT			_MMIO(0xC6008)
#define  SBI_CTL_DEST_ICLK		(0x0 << 16)
#define  SBI_CTL_DEST_MPHY		(0x1 << 16)
#define  SBI_CTL_OP_IORD		(0x2 << 8)
#define  SBI_CTL_OP_IOWR		(0x3 << 8)
#define  SBI_CTL_OP_CRRD		(0x6 << 8)
#define  SBI_CTL_OP_CRWR		(0x7 << 8)
#define  SBI_RESPONSE_FAIL		(0x1 << 1)
#define  SBI_RESPONSE_SUCCESS		(0x0 << 1)
#define  SBI_BUSY			(0x1 << 0)
#define  SBI_READY			(0x0 << 0)

/* SBI offsets */
#define  SBI_SSCDIVINTPHASE			0x0200
#define  SBI_SSCDIVINTPHASE6			0x0600
#define   SBI_SSCDIVINTPHASE_DIVSEL_SHIFT	1
#define   SBI_SSCDIVINTPHASE_DIVSEL_MASK	(0x7f << 1)
#define   SBI_SSCDIVINTPHASE_DIVSEL(x)		((x) << 1)
#define   SBI_SSCDIVINTPHASE_INCVAL_SHIFT	8
#define   SBI_SSCDIVINTPHASE_INCVAL_MASK	(0x7f << 8)
#define   SBI_SSCDIVINTPHASE_INCVAL(x)		((x) << 8)
#define   SBI_SSCDIVINTPHASE_DIR(x)		((x) << 15)
#define   SBI_SSCDIVINTPHASE_PROPAGATE		(1 << 0)
#define  SBI_SSCDITHPHASE			0x0204
#define  SBI_SSCCTL				0x020c
#define  SBI_SSCCTL6				0x060C
#define   SBI_SSCCTL_PATHALT			(1 << 3)
#define   SBI_SSCCTL_DISABLE			(1 << 0)
#define  SBI_SSCAUXDIV6				0x0610
#define   SBI_SSCAUXDIV_FINALDIV2SEL_SHIFT	4
#define   SBI_SSCAUXDIV_FINALDIV2SEL_MASK	(1 << 4)
#define   SBI_SSCAUXDIV_FINALDIV2SEL(x)		((x) << 4)
#define  SBI_DBUFF0				0x2a00
#define  SBI_GEN0				0x1f00
#define   SBI_GEN0_CFG_BUFFENABLE_DISABLE	(1 << 0)

/* LPT PIXCLK_GATE */
#define PIXCLK_GATE			_MMIO(0xC6020)
#define  PIXCLK_GATE_UNGATE		(1 << 0)
#define  PIXCLK_GATE_GATE		(0 << 0)

/* SPLL */
#define SPLL_CTL			_MMIO(0x46020)
#define  SPLL_PLL_ENABLE		(1 << 31)
#define  SPLL_REF_BCLK			(0 << 28)
#define  SPLL_REF_MUXED_SSC		(1 << 28) /* CPU SSC if fused enabled, PCH SSC otherwise */
#define  SPLL_REF_NON_SSC_HSW		(2 << 28)
#define  SPLL_REF_PCH_SSC_BDW		(2 << 28)
#define  SPLL_REF_LCPLL			(3 << 28)
#define  SPLL_REF_MASK			(3 << 28)
#define  SPLL_FREQ_810MHz		(0 << 26)
#define  SPLL_FREQ_1350MHz		(1 << 26)
#define  SPLL_FREQ_2700MHz		(2 << 26)
#define  SPLL_FREQ_MASK			(3 << 26)

/* WRPLL */
#define _WRPLL_CTL1			0x46040
#define _WRPLL_CTL2			0x46060
#define WRPLL_CTL(pll)			_MMIO_PIPE(pll, _WRPLL_CTL1, _WRPLL_CTL2)
#define  WRPLL_PLL_ENABLE		(1 << 31)
#define  WRPLL_REF_BCLK			(0 << 28)
#define  WRPLL_REF_PCH_SSC		(1 << 28)
#define  WRPLL_REF_MUXED_SSC_BDW	(2 << 28) /* CPU SSC if fused enabled, PCH SSC otherwise */
#define  WRPLL_REF_SPECIAL_HSW		(2 << 28) /* muxed SSC (ULT), non-SSC (non-ULT) */
#define  WRPLL_REF_LCPLL		(3 << 28)
#define  WRPLL_REF_MASK			(3 << 28)
/* WRPLL divider programming */
#define  WRPLL_DIVIDER_REFERENCE(x)	((x) << 0)
#define  WRPLL_DIVIDER_REF_MASK		(0xff)
#define  WRPLL_DIVIDER_POST(x)		((x) << 8)
#define  WRPLL_DIVIDER_POST_MASK	(0x3f << 8)
#define  WRPLL_DIVIDER_POST_SHIFT	8
#define  WRPLL_DIVIDER_FEEDBACK(x)	((x) << 16)
#define  WRPLL_DIVIDER_FB_SHIFT		16
#define  WRPLL_DIVIDER_FB_MASK		(0xff << 16)

/* Port clock selection */
#define _PORT_CLK_SEL_A			0x46100
#define _PORT_CLK_SEL_B			0x46104
#define PORT_CLK_SEL(port) _MMIO_PORT(port, _PORT_CLK_SEL_A, _PORT_CLK_SEL_B)
#define  PORT_CLK_SEL_LCPLL_2700	(0 << 29)
#define  PORT_CLK_SEL_LCPLL_1350	(1 << 29)
#define  PORT_CLK_SEL_LCPLL_810		(2 << 29)
#define  PORT_CLK_SEL_SPLL		(3 << 29)
#define  PORT_CLK_SEL_WRPLL(pll)	(((pll) + 4) << 29)
#define  PORT_CLK_SEL_WRPLL1		(4 << 29)
#define  PORT_CLK_SEL_WRPLL2		(5 << 29)
#define  PORT_CLK_SEL_NONE		(7 << 29)
#define  PORT_CLK_SEL_MASK		(7 << 29)

/* On ICL+ this is the same as PORT_CLK_SEL, but all bits change. */
#define DDI_CLK_SEL(port)		PORT_CLK_SEL(port)
#define  DDI_CLK_SEL_NONE		(0x0 << 28)
#define  DDI_CLK_SEL_MG			(0x8 << 28)
#define  DDI_CLK_SEL_TBT_162		(0xC << 28)
#define  DDI_CLK_SEL_TBT_270		(0xD << 28)
#define  DDI_CLK_SEL_TBT_540		(0xE << 28)
#define  DDI_CLK_SEL_TBT_810		(0xF << 28)
#define  DDI_CLK_SEL_MASK		(0xF << 28)

/* Transcoder clock selection */
#define _TRANS_CLK_SEL_A		0x46140
#define _TRANS_CLK_SEL_B		0x46144
#define TRANS_CLK_SEL(tran) _MMIO_TRANS(tran, _TRANS_CLK_SEL_A, _TRANS_CLK_SEL_B)
/* For each transcoder, we need to select the corresponding port clock */
#define  TRANS_CLK_SEL_DISABLED		(0x0 << 29)
#define  TRANS_CLK_SEL_PORT(x)		(((x) + 1) << 29)
#define  TGL_TRANS_CLK_SEL_DISABLED	(0x0 << 28)
#define  TGL_TRANS_CLK_SEL_PORT(x)	(((x) + 1) << 28)


#define CDCLK_FREQ			_MMIO(0x46200)

#define _TRANSA_MSA_MISC		0x60410
#define _TRANSB_MSA_MISC		0x61410
#define _TRANSC_MSA_MISC		0x62410
#define _TRANS_EDP_MSA_MISC		0x6f410
#define TRANS_MSA_MISC(tran) _MMIO_TRANS2(tran, _TRANSA_MSA_MISC)
/* See DP_MSA_MISC_* for the bit definitions */

/* LCPLL Control */
#define LCPLL_CTL			_MMIO(0x130040)
#define  LCPLL_PLL_DISABLE		(1 << 31)
#define  LCPLL_PLL_LOCK			(1 << 30)
#define  LCPLL_REF_NON_SSC		(0 << 28)
#define  LCPLL_REF_BCLK			(2 << 28)
#define  LCPLL_REF_PCH_SSC		(3 << 28)
#define  LCPLL_REF_MASK			(3 << 28)
#define  LCPLL_CLK_FREQ_MASK		(3 << 26)
#define  LCPLL_CLK_FREQ_450		(0 << 26)
#define  LCPLL_CLK_FREQ_54O_BDW		(1 << 26)
#define  LCPLL_CLK_FREQ_337_5_BDW	(2 << 26)
#define  LCPLL_CLK_FREQ_675_BDW		(3 << 26)
#define  LCPLL_CD_CLOCK_DISABLE		(1 << 25)
#define  LCPLL_ROOT_CD_CLOCK_DISABLE	(1 << 24)
#define  LCPLL_CD2X_CLOCK_DISABLE	(1 << 23)
#define  LCPLL_POWER_DOWN_ALLOW		(1 << 22)
#define  LCPLL_CD_SOURCE_FCLK		(1 << 21)
#define  LCPLL_CD_SOURCE_FCLK_DONE	(1 << 19)

/*
 * SKL Clocks
 */

/* CDCLK_CTL */
#define CDCLK_CTL			_MMIO(0x46000)
#define  CDCLK_FREQ_SEL_MASK		(3 << 26)
#define  CDCLK_FREQ_450_432		(0 << 26)
#define  CDCLK_FREQ_540			(1 << 26)
#define  CDCLK_FREQ_337_308		(2 << 26)
#define  CDCLK_FREQ_675_617		(3 << 26)
#define  BXT_CDCLK_CD2X_DIV_SEL_MASK	(3 << 22)
#define  BXT_CDCLK_CD2X_DIV_SEL_1	(0 << 22)
#define  BXT_CDCLK_CD2X_DIV_SEL_1_5	(1 << 22)
#define  BXT_CDCLK_CD2X_DIV_SEL_2	(2 << 22)
#define  BXT_CDCLK_CD2X_DIV_SEL_4	(3 << 22)
#define  BXT_CDCLK_CD2X_PIPE(pipe)	((pipe) << 20)
#define  CDCLK_DIVMUX_CD_OVERRIDE	(1 << 19)
#define  BXT_CDCLK_CD2X_PIPE_NONE	BXT_CDCLK_CD2X_PIPE(3)
#define  ICL_CDCLK_CD2X_PIPE(pipe)	(_PICK(pipe, 0, 2, 6) << 19)
#define  ICL_CDCLK_CD2X_PIPE_NONE	(7 << 19)
#define  TGL_CDCLK_CD2X_PIPE(pipe)	BXT_CDCLK_CD2X_PIPE(pipe)
#define  TGL_CDCLK_CD2X_PIPE_NONE	ICL_CDCLK_CD2X_PIPE_NONE
#define  BXT_CDCLK_SSA_PRECHARGE_ENABLE	(1 << 16)
#define  CDCLK_FREQ_DECIMAL_MASK	(0x7ff)

/* LCPLL_CTL */
#define LCPLL1_CTL		_MMIO(0x46010)
#define LCPLL2_CTL		_MMIO(0x46014)
#define  LCPLL_PLL_ENABLE	(1 << 31)

/* DPLL control1 */
#define DPLL_CTRL1		_MMIO(0x6C058)
#define  DPLL_CTRL1_HDMI_MODE(id)		(1 << ((id) * 6 + 5))
#define  DPLL_CTRL1_SSC(id)			(1 << ((id) * 6 + 4))
#define  DPLL_CTRL1_LINK_RATE_MASK(id)		(7 << ((id) * 6 + 1))
#define  DPLL_CTRL1_LINK_RATE_SHIFT(id)		((id) * 6 + 1)
#define  DPLL_CTRL1_LINK_RATE(linkrate, id)	((linkrate) << ((id) * 6 + 1))
#define  DPLL_CTRL1_OVERRIDE(id)		(1 << ((id) * 6))
#define  DPLL_CTRL1_LINK_RATE_2700		0
#define  DPLL_CTRL1_LINK_RATE_1350		1
#define  DPLL_CTRL1_LINK_RATE_810		2
#define  DPLL_CTRL1_LINK_RATE_1620		3
#define  DPLL_CTRL1_LINK_RATE_1080		4
#define  DPLL_CTRL1_LINK_RATE_2160		5

/* DPLL control2 */
#define DPLL_CTRL2				_MMIO(0x6C05C)
#define  DPLL_CTRL2_DDI_CLK_OFF(port)		(1 << ((port) + 15))
#define  DPLL_CTRL2_DDI_CLK_SEL_MASK(port)	(3 << ((port) * 3 + 1))
#define  DPLL_CTRL2_DDI_CLK_SEL_SHIFT(port)    ((port) * 3 + 1)
#define  DPLL_CTRL2_DDI_CLK_SEL(clk, port)	((clk) << ((port) * 3 + 1))
#define  DPLL_CTRL2_DDI_SEL_OVERRIDE(port)     (1 << ((port) * 3))

/* DPLL Status */
#define DPLL_STATUS	_MMIO(0x6C060)
#define  DPLL_LOCK(id) (1 << ((id) * 8))

/* DPLL cfg */
#define _DPLL1_CFGCR1	0x6C040
#define _DPLL2_CFGCR1	0x6C048
#define _DPLL3_CFGCR1	0x6C050
#define  DPLL_CFGCR1_FREQ_ENABLE	(1 << 31)
#define  DPLL_CFGCR1_DCO_FRACTION_MASK	(0x7fff << 9)
#define  DPLL_CFGCR1_DCO_FRACTION(x)	((x) << 9)
#define  DPLL_CFGCR1_DCO_INTEGER_MASK	(0x1ff)

#define _DPLL1_CFGCR2	0x6C044
#define _DPLL2_CFGCR2	0x6C04C
#define _DPLL3_CFGCR2	0x6C054
#define  DPLL_CFGCR2_QDIV_RATIO_MASK	(0xff << 8)
#define  DPLL_CFGCR2_QDIV_RATIO(x)	((x) << 8)
#define  DPLL_CFGCR2_QDIV_MODE(x)	((x) << 7)
#define  DPLL_CFGCR2_KDIV_MASK		(3 << 5)
#define  DPLL_CFGCR2_KDIV(x)		((x) << 5)
#define  DPLL_CFGCR2_KDIV_5 (0 << 5)
#define  DPLL_CFGCR2_KDIV_2 (1 << 5)
#define  DPLL_CFGCR2_KDIV_3 (2 << 5)
#define  DPLL_CFGCR2_KDIV_1 (3 << 5)
#define  DPLL_CFGCR2_PDIV_MASK		(7 << 2)
#define  DPLL_CFGCR2_PDIV(x)		((x) << 2)
#define  DPLL_CFGCR2_PDIV_1 (0 << 2)
#define  DPLL_CFGCR2_PDIV_2 (1 << 2)
#define  DPLL_CFGCR2_PDIV_3 (2 << 2)
#define  DPLL_CFGCR2_PDIV_7 (4 << 2)
#define  DPLL_CFGCR2_CENTRAL_FREQ_MASK	(3)

#define DPLL_CFGCR1(id)	_MMIO_PIPE((id) - SKL_DPLL1, _DPLL1_CFGCR1, _DPLL2_CFGCR1)
#define DPLL_CFGCR2(id)	_MMIO_PIPE((id) - SKL_DPLL1, _DPLL1_CFGCR2, _DPLL2_CFGCR2)

/*
 * CNL Clocks
 */
#define DPCLKA_CFGCR0				_MMIO(0x6C200)
#define  DPCLKA_CFGCR0_DDI_CLK_OFF(port)	(1 << ((port) ==  PORT_F ? 23 : \
						      (port) + 10))
#define  DPCLKA_CFGCR0_DDI_CLK_SEL_SHIFT(port)	((port) == PORT_F ? 21 : \
						(port) * 2)
#define  DPCLKA_CFGCR0_DDI_CLK_SEL_MASK(port)	(3 << DPCLKA_CFGCR0_DDI_CLK_SEL_SHIFT(port))
#define  DPCLKA_CFGCR0_DDI_CLK_SEL(pll, port)	((pll) << DPCLKA_CFGCR0_DDI_CLK_SEL_SHIFT(port))

#define ICL_DPCLKA_CFGCR0			_MMIO(0x164280)
#define  ICL_DPCLKA_CFGCR0_DDI_CLK_OFF(phy)	(1 << _PICK(phy, 10, 11, 24))
#define  ICL_DPCLKA_CFGCR0_TC_CLK_OFF(tc_port)	(1 << ((tc_port) < PORT_TC4 ? \
						       (tc_port) + 12 : \
						       (tc_port) - PORT_TC4 + 21))
#define  ICL_DPCLKA_CFGCR0_DDI_CLK_SEL_SHIFT(phy)	((phy) * 2)
#define  ICL_DPCLKA_CFGCR0_DDI_CLK_SEL_MASK(phy)	(3 << ICL_DPCLKA_CFGCR0_DDI_CLK_SEL_SHIFT(phy))
#define  ICL_DPCLKA_CFGCR0_DDI_CLK_SEL(pll, phy)	((pll) << ICL_DPCLKA_CFGCR0_DDI_CLK_SEL_SHIFT(phy))

/* CNL PLL */
#define DPLL0_ENABLE		0x46010
#define DPLL1_ENABLE		0x46014
#define  PLL_ENABLE		(1 << 31)
#define  PLL_LOCK		(1 << 30)
#define  PLL_POWER_ENABLE	(1 << 27)
#define  PLL_POWER_STATE	(1 << 26)
#define CNL_DPLL_ENABLE(pll)	_MMIO_PLL(pll, DPLL0_ENABLE, DPLL1_ENABLE)

#define TBT_PLL_ENABLE		_MMIO(0x46020)

#define _MG_PLL1_ENABLE		0x46030
#define _MG_PLL2_ENABLE		0x46034
#define _MG_PLL3_ENABLE		0x46038
#define _MG_PLL4_ENABLE		0x4603C
/* Bits are the same as DPLL0_ENABLE */
#define MG_PLL_ENABLE(tc_port)	_MMIO_PORT((tc_port), _MG_PLL1_ENABLE, \
					   _MG_PLL2_ENABLE)

#define _MG_REFCLKIN_CTL_PORT1				0x16892C
#define _MG_REFCLKIN_CTL_PORT2				0x16992C
#define _MG_REFCLKIN_CTL_PORT3				0x16A92C
#define _MG_REFCLKIN_CTL_PORT4				0x16B92C
#define   MG_REFCLKIN_CTL_OD_2_MUX(x)			((x) << 8)
#define   MG_REFCLKIN_CTL_OD_2_MUX_MASK			(0x7 << 8)
#define MG_REFCLKIN_CTL(tc_port) _MMIO_PORT((tc_port), \
					    _MG_REFCLKIN_CTL_PORT1, \
					    _MG_REFCLKIN_CTL_PORT2)

#define _MG_CLKTOP2_CORECLKCTL1_PORT1			0x1688D8
#define _MG_CLKTOP2_CORECLKCTL1_PORT2			0x1698D8
#define _MG_CLKTOP2_CORECLKCTL1_PORT3			0x16A8D8
#define _MG_CLKTOP2_CORECLKCTL1_PORT4			0x16B8D8
#define   MG_CLKTOP2_CORECLKCTL1_B_DIVRATIO(x)		((x) << 16)
#define   MG_CLKTOP2_CORECLKCTL1_B_DIVRATIO_MASK	(0xff << 16)
#define   MG_CLKTOP2_CORECLKCTL1_A_DIVRATIO(x)		((x) << 8)
#define   MG_CLKTOP2_CORECLKCTL1_A_DIVRATIO_MASK	(0xff << 8)
#define MG_CLKTOP2_CORECLKCTL1(tc_port) _MMIO_PORT((tc_port), \
						   _MG_CLKTOP2_CORECLKCTL1_PORT1, \
						   _MG_CLKTOP2_CORECLKCTL1_PORT2)

#define _MG_CLKTOP2_HSCLKCTL_PORT1			0x1688D4
#define _MG_CLKTOP2_HSCLKCTL_PORT2			0x1698D4
#define _MG_CLKTOP2_HSCLKCTL_PORT3			0x16A8D4
#define _MG_CLKTOP2_HSCLKCTL_PORT4			0x16B8D4
#define   MG_CLKTOP2_HSCLKCTL_CORE_INPUTSEL(x)		((x) << 16)
#define   MG_CLKTOP2_HSCLKCTL_CORE_INPUTSEL_MASK	(0x1 << 16)
#define   MG_CLKTOP2_HSCLKCTL_TLINEDRV_CLKSEL(x)	((x) << 14)
#define   MG_CLKTOP2_HSCLKCTL_TLINEDRV_CLKSEL_MASK	(0x3 << 14)
#define   MG_CLKTOP2_HSCLKCTL_HSDIV_RATIO_MASK		(0x3 << 12)
#define   MG_CLKTOP2_HSCLKCTL_HSDIV_RATIO_2		(0 << 12)
#define   MG_CLKTOP2_HSCLKCTL_HSDIV_RATIO_3		(1 << 12)
#define   MG_CLKTOP2_HSCLKCTL_HSDIV_RATIO_5		(2 << 12)
#define   MG_CLKTOP2_HSCLKCTL_HSDIV_RATIO_7		(3 << 12)
#define   MG_CLKTOP2_HSCLKCTL_DSDIV_RATIO(x)		((x) << 8)
#define   MG_CLKTOP2_HSCLKCTL_DSDIV_RATIO_SHIFT		8
#define   MG_CLKTOP2_HSCLKCTL_DSDIV_RATIO_MASK		(0xf << 8)
#define MG_CLKTOP2_HSCLKCTL(tc_port) _MMIO_PORT((tc_port), \
						_MG_CLKTOP2_HSCLKCTL_PORT1, \
						_MG_CLKTOP2_HSCLKCTL_PORT2)

#define _MG_PLL_DIV0_PORT1				0x168A00
#define _MG_PLL_DIV0_PORT2				0x169A00
#define _MG_PLL_DIV0_PORT3				0x16AA00
#define _MG_PLL_DIV0_PORT4				0x16BA00
#define   MG_PLL_DIV0_FRACNEN_H				(1 << 30)
#define   MG_PLL_DIV0_FBDIV_FRAC_MASK			(0x3fffff << 8)
#define   MG_PLL_DIV0_FBDIV_FRAC_SHIFT			8
#define   MG_PLL_DIV0_FBDIV_FRAC(x)			((x) << 8)
#define   MG_PLL_DIV0_FBDIV_INT_MASK			(0xff << 0)
#define   MG_PLL_DIV0_FBDIV_INT(x)			((x) << 0)
#define MG_PLL_DIV0(tc_port) _MMIO_PORT((tc_port), _MG_PLL_DIV0_PORT1, \
					_MG_PLL_DIV0_PORT2)

#define _MG_PLL_DIV1_PORT1				0x168A04
#define _MG_PLL_DIV1_PORT2				0x169A04
#define _MG_PLL_DIV1_PORT3				0x16AA04
#define _MG_PLL_DIV1_PORT4				0x16BA04
#define   MG_PLL_DIV1_IREF_NDIVRATIO(x)			((x) << 16)
#define   MG_PLL_DIV1_DITHER_DIV_1			(0 << 12)
#define   MG_PLL_DIV1_DITHER_DIV_2			(1 << 12)
#define   MG_PLL_DIV1_DITHER_DIV_4			(2 << 12)
#define   MG_PLL_DIV1_DITHER_DIV_8			(3 << 12)
#define   MG_PLL_DIV1_NDIVRATIO(x)			((x) << 4)
#define   MG_PLL_DIV1_FBPREDIV_MASK			(0xf << 0)
#define   MG_PLL_DIV1_FBPREDIV(x)			((x) << 0)
#define MG_PLL_DIV1(tc_port) _MMIO_PORT((tc_port), _MG_PLL_DIV1_PORT1, \
					_MG_PLL_DIV1_PORT2)

#define _MG_PLL_LF_PORT1				0x168A08
#define _MG_PLL_LF_PORT2				0x169A08
#define _MG_PLL_LF_PORT3				0x16AA08
#define _MG_PLL_LF_PORT4				0x16BA08
#define   MG_PLL_LF_TDCTARGETCNT(x)			((x) << 24)
#define   MG_PLL_LF_AFCCNTSEL_256			(0 << 20)
#define   MG_PLL_LF_AFCCNTSEL_512			(1 << 20)
#define   MG_PLL_LF_GAINCTRL(x)				((x) << 16)
#define   MG_PLL_LF_INT_COEFF(x)			((x) << 8)
#define   MG_PLL_LF_PROP_COEFF(x)			((x) << 0)
#define MG_PLL_LF(tc_port) _MMIO_PORT((tc_port), _MG_PLL_LF_PORT1, \
				      _MG_PLL_LF_PORT2)

#define _MG_PLL_FRAC_LOCK_PORT1				0x168A0C
#define _MG_PLL_FRAC_LOCK_PORT2				0x169A0C
#define _MG_PLL_FRAC_LOCK_PORT3				0x16AA0C
#define _MG_PLL_FRAC_LOCK_PORT4				0x16BA0C
#define   MG_PLL_FRAC_LOCK_TRUELOCK_CRIT_32		(1 << 18)
#define   MG_PLL_FRAC_LOCK_EARLYLOCK_CRIT_32		(1 << 16)
#define   MG_PLL_FRAC_LOCK_LOCKTHRESH(x)		((x) << 11)
#define   MG_PLL_FRAC_LOCK_DCODITHEREN			(1 << 10)
#define   MG_PLL_FRAC_LOCK_FEEDFWRDCAL_EN		(1 << 8)
#define   MG_PLL_FRAC_LOCK_FEEDFWRDGAIN(x)		((x) << 0)
#define MG_PLL_FRAC_LOCK(tc_port) _MMIO_PORT((tc_port), \
					     _MG_PLL_FRAC_LOCK_PORT1, \
					     _MG_PLL_FRAC_LOCK_PORT2)

#define _MG_PLL_SSC_PORT1				0x168A10
#define _MG_PLL_SSC_PORT2				0x169A10
#define _MG_PLL_SSC_PORT3				0x16AA10
#define _MG_PLL_SSC_PORT4				0x16BA10
#define   MG_PLL_SSC_EN					(1 << 28)
#define   MG_PLL_SSC_TYPE(x)				((x) << 26)
#define   MG_PLL_SSC_STEPLENGTH(x)			((x) << 16)
#define   MG_PLL_SSC_STEPNUM(x)				((x) << 10)
#define   MG_PLL_SSC_FLLEN				(1 << 9)
#define   MG_PLL_SSC_STEPSIZE(x)			((x) << 0)
#define MG_PLL_SSC(tc_port) _MMIO_PORT((tc_port), _MG_PLL_SSC_PORT1, \
				       _MG_PLL_SSC_PORT2)

#define _MG_PLL_BIAS_PORT1				0x168A14
#define _MG_PLL_BIAS_PORT2				0x169A14
#define _MG_PLL_BIAS_PORT3				0x16AA14
#define _MG_PLL_BIAS_PORT4				0x16BA14
#define   MG_PLL_BIAS_BIAS_GB_SEL(x)			((x) << 30)
#define   MG_PLL_BIAS_BIAS_GB_SEL_MASK			(0x3 << 30)
#define   MG_PLL_BIAS_INIT_DCOAMP(x)			((x) << 24)
#define   MG_PLL_BIAS_INIT_DCOAMP_MASK			(0x3f << 24)
#define   MG_PLL_BIAS_BIAS_BONUS(x)			((x) << 16)
#define   MG_PLL_BIAS_BIAS_BONUS_MASK			(0xff << 16)
#define   MG_PLL_BIAS_BIASCAL_EN			(1 << 15)
#define   MG_PLL_BIAS_CTRIM(x)				((x) << 8)
#define   MG_PLL_BIAS_CTRIM_MASK			(0x1f << 8)
#define   MG_PLL_BIAS_VREF_RDAC(x)			((x) << 5)
#define   MG_PLL_BIAS_VREF_RDAC_MASK			(0x7 << 5)
#define   MG_PLL_BIAS_IREFTRIM(x)			((x) << 0)
#define   MG_PLL_BIAS_IREFTRIM_MASK			(0x1f << 0)
#define MG_PLL_BIAS(tc_port) _MMIO_PORT((tc_port), _MG_PLL_BIAS_PORT1, \
					_MG_PLL_BIAS_PORT2)

#define _MG_PLL_TDC_COLDST_BIAS_PORT1			0x168A18
#define _MG_PLL_TDC_COLDST_BIAS_PORT2			0x169A18
#define _MG_PLL_TDC_COLDST_BIAS_PORT3			0x16AA18
#define _MG_PLL_TDC_COLDST_BIAS_PORT4			0x16BA18
#define   MG_PLL_TDC_COLDST_IREFINT_EN			(1 << 27)
#define   MG_PLL_TDC_COLDST_REFBIAS_START_PULSE_W(x)	((x) << 17)
#define   MG_PLL_TDC_COLDST_COLDSTART			(1 << 16)
#define   MG_PLL_TDC_TDCOVCCORR_EN			(1 << 2)
#define   MG_PLL_TDC_TDCSEL(x)				((x) << 0)
#define MG_PLL_TDC_COLDST_BIAS(tc_port) _MMIO_PORT((tc_port), \
						   _MG_PLL_TDC_COLDST_BIAS_PORT1, \
						   _MG_PLL_TDC_COLDST_BIAS_PORT2)

#define _CNL_DPLL0_CFGCR0		0x6C000
#define _CNL_DPLL1_CFGCR0		0x6C080
#define  DPLL_CFGCR0_HDMI_MODE		(1 << 30)
#define  DPLL_CFGCR0_SSC_ENABLE		(1 << 29)
#define  DPLL_CFGCR0_SSC_ENABLE_ICL	(1 << 25)
#define  DPLL_CFGCR0_LINK_RATE_MASK	(0xf << 25)
#define  DPLL_CFGCR0_LINK_RATE_2700	(0 << 25)
#define  DPLL_CFGCR0_LINK_RATE_1350	(1 << 25)
#define  DPLL_CFGCR0_LINK_RATE_810	(2 << 25)
#define  DPLL_CFGCR0_LINK_RATE_1620	(3 << 25)
#define  DPLL_CFGCR0_LINK_RATE_1080	(4 << 25)
#define  DPLL_CFGCR0_LINK_RATE_2160	(5 << 25)
#define  DPLL_CFGCR0_LINK_RATE_3240	(6 << 25)
#define  DPLL_CFGCR0_LINK_RATE_4050	(7 << 25)
#define  DPLL_CFGCR0_DCO_FRACTION_MASK	(0x7fff << 10)
#define  DPLL_CFGCR0_DCO_FRACTION_SHIFT	(10)
#define  DPLL_CFGCR0_DCO_FRACTION(x)	((x) << 10)
#define  DPLL_CFGCR0_DCO_INTEGER_MASK	(0x3ff)
#define CNL_DPLL_CFGCR0(pll)		_MMIO_PLL(pll, _CNL_DPLL0_CFGCR0, _CNL_DPLL1_CFGCR0)

#define _CNL_DPLL0_CFGCR1		0x6C004
#define _CNL_DPLL1_CFGCR1		0x6C084
#define  DPLL_CFGCR1_QDIV_RATIO_MASK	(0xff << 10)
#define  DPLL_CFGCR1_QDIV_RATIO_SHIFT	(10)
#define  DPLL_CFGCR1_QDIV_RATIO(x)	((x) << 10)
#define  DPLL_CFGCR1_QDIV_MODE_SHIFT	(9)
#define  DPLL_CFGCR1_QDIV_MODE(x)	((x) << 9)
#define  DPLL_CFGCR1_KDIV_MASK		(7 << 6)
#define  DPLL_CFGCR1_KDIV_SHIFT		(6)
#define  DPLL_CFGCR1_KDIV(x)		((x) << 6)
#define  DPLL_CFGCR1_KDIV_1		(1 << 6)
#define  DPLL_CFGCR1_KDIV_2		(2 << 6)
#define  DPLL_CFGCR1_KDIV_3		(4 << 6)
#define  DPLL_CFGCR1_PDIV_MASK		(0xf << 2)
#define  DPLL_CFGCR1_PDIV_SHIFT		(2)
#define  DPLL_CFGCR1_PDIV(x)		((x) << 2)
#define  DPLL_CFGCR1_PDIV_2		(1 << 2)
#define  DPLL_CFGCR1_PDIV_3		(2 << 2)
#define  DPLL_CFGCR1_PDIV_5		(4 << 2)
#define  DPLL_CFGCR1_PDIV_7		(8 << 2)
#define  DPLL_CFGCR1_CENTRAL_FREQ	(3 << 0)
#define  DPLL_CFGCR1_CENTRAL_FREQ_8400	(3 << 0)
#define  TGL_DPLL_CFGCR1_CFSELOVRD_NORMAL_XTAL	(0 << 0)
#define CNL_DPLL_CFGCR1(pll)		_MMIO_PLL(pll, _CNL_DPLL0_CFGCR1, _CNL_DPLL1_CFGCR1)

#define _ICL_DPLL0_CFGCR0		0x164000
#define _ICL_DPLL1_CFGCR0		0x164080
#define ICL_DPLL_CFGCR0(pll)		_MMIO_PLL(pll, _ICL_DPLL0_CFGCR0, \
						  _ICL_DPLL1_CFGCR0)

#define _ICL_DPLL0_CFGCR1		0x164004
#define _ICL_DPLL1_CFGCR1		0x164084
#define ICL_DPLL_CFGCR1(pll)		_MMIO_PLL(pll, _ICL_DPLL0_CFGCR1, \
						  _ICL_DPLL1_CFGCR1)

#define _TGL_DPLL0_CFGCR0		0x164284
#define _TGL_DPLL1_CFGCR0		0x16428C
/* TODO: add DPLL4 */
#define _TGL_TBTPLL_CFGCR0		0x16429C
#define TGL_DPLL_CFGCR0(pll)		_MMIO_PLL3(pll, _TGL_DPLL0_CFGCR0, \
						  _TGL_DPLL1_CFGCR0, \
						  _TGL_TBTPLL_CFGCR0)

#define _TGL_DPLL0_CFGCR1		0x164288
#define _TGL_DPLL1_CFGCR1		0x164290
/* TODO: add DPLL4 */
#define _TGL_TBTPLL_CFGCR1		0x1642A0
#define TGL_DPLL_CFGCR1(pll)		_MMIO_PLL3(pll, _TGL_DPLL0_CFGCR1, \
						   _TGL_DPLL1_CFGCR1, \
						   _TGL_TBTPLL_CFGCR1)

#define _DKL_PHY1_BASE			0x168000
#define _DKL_PHY2_BASE			0x169000
#define _DKL_PHY3_BASE			0x16A000
#define _DKL_PHY4_BASE			0x16B000
#define _DKL_PHY5_BASE			0x16C000
#define _DKL_PHY6_BASE			0x16D000

/* DEKEL PHY MMIO Address = Phy base + (internal address & ~index_mask) */
#define _DKL_PLL_DIV0			0x200
#define   DKL_PLL_DIV0_INTEG_COEFF(x)	((x) << 16)
#define   DKL_PLL_DIV0_INTEG_COEFF_MASK	(0x1F << 16)
#define   DKL_PLL_DIV0_PROP_COEFF(x)	((x) << 12)
#define   DKL_PLL_DIV0_PROP_COEFF_MASK	(0xF << 12)
#define   DKL_PLL_DIV0_FBPREDIV_SHIFT   (8)
#define   DKL_PLL_DIV0_FBPREDIV(x)	((x) << DKL_PLL_DIV0_FBPREDIV_SHIFT)
#define   DKL_PLL_DIV0_FBPREDIV_MASK	(0xF << DKL_PLL_DIV0_FBPREDIV_SHIFT)
#define   DKL_PLL_DIV0_FBDIV_INT(x)	((x) << 0)
#define   DKL_PLL_DIV0_FBDIV_INT_MASK	(0xFF << 0)
#define DKL_PLL_DIV0(tc_port)		_MMIO(_PORT(tc_port, _DKL_PHY1_BASE, \
						    _DKL_PHY2_BASE) + \
						    _DKL_PLL_DIV0)

#define _DKL_PLL_DIV1				0x204
#define   DKL_PLL_DIV1_IREF_TRIM(x)		((x) << 16)
#define   DKL_PLL_DIV1_IREF_TRIM_MASK		(0x1F << 16)
#define   DKL_PLL_DIV1_TDC_TARGET_CNT(x)	((x) << 0)
#define   DKL_PLL_DIV1_TDC_TARGET_CNT_MASK	(0xFF << 0)
#define DKL_PLL_DIV1(tc_port)		_MMIO(_PORT(tc_port, _DKL_PHY1_BASE, \
						    _DKL_PHY2_BASE) + \
						    _DKL_PLL_DIV1)

#define _DKL_PLL_SSC				0x210
#define   DKL_PLL_SSC_IREF_NDIV_RATIO(x)	((x) << 29)
#define   DKL_PLL_SSC_IREF_NDIV_RATIO_MASK	(0x7 << 29)
#define   DKL_PLL_SSC_STEP_LEN(x)		((x) << 16)
#define   DKL_PLL_SSC_STEP_LEN_MASK		(0xFF << 16)
#define   DKL_PLL_SSC_STEP_NUM(x)		((x) << 11)
#define   DKL_PLL_SSC_STEP_NUM_MASK		(0x7 << 11)
#define   DKL_PLL_SSC_EN			(1 << 9)
#define DKL_PLL_SSC(tc_port)		_MMIO(_PORT(tc_port, _DKL_PHY1_BASE, \
						    _DKL_PHY2_BASE) + \
						    _DKL_PLL_SSC)

#define _DKL_PLL_BIAS			0x214
#define   DKL_PLL_BIAS_FRAC_EN_H	(1 << 30)
#define   DKL_PLL_BIAS_FBDIV_SHIFT	(8)
#define   DKL_PLL_BIAS_FBDIV_FRAC(x)	((x) << DKL_PLL_BIAS_FBDIV_SHIFT)
#define   DKL_PLL_BIAS_FBDIV_FRAC_MASK	(0x3FFFFF << DKL_PLL_BIAS_FBDIV_SHIFT)
#define DKL_PLL_BIAS(tc_port)		_MMIO(_PORT(tc_port, _DKL_PHY1_BASE, \
						    _DKL_PHY2_BASE) + \
						    _DKL_PLL_BIAS)

#define _DKL_PLL_TDC_COLDST_BIAS		0x218
#define   DKL_PLL_TDC_SSC_STEP_SIZE(x)		((x) << 8)
#define   DKL_PLL_TDC_SSC_STEP_SIZE_MASK	(0xFF << 8)
#define   DKL_PLL_TDC_FEED_FWD_GAIN(x)		((x) << 0)
#define   DKL_PLL_TDC_FEED_FWD_GAIN_MASK	(0xFF << 0)
#define DKL_PLL_TDC_COLDST_BIAS(tc_port) _MMIO(_PORT(tc_port, \
						     _DKL_PHY1_BASE, \
						     _DKL_PHY2_BASE) + \
						     _DKL_PLL_TDC_COLDST_BIAS)

#define _DKL_REFCLKIN_CTL		0x12C
/* Bits are the same as MG_REFCLKIN_CTL */
#define DKL_REFCLKIN_CTL(tc_port)	_MMIO(_PORT(tc_port, \
						    _DKL_PHY1_BASE, \
						    _DKL_PHY2_BASE) + \
					      _DKL_REFCLKIN_CTL)

#define _DKL_CLKTOP2_HSCLKCTL		0xD4
/* Bits are the same as MG_CLKTOP2_HSCLKCTL */
#define DKL_CLKTOP2_HSCLKCTL(tc_port)	_MMIO(_PORT(tc_port, \
						    _DKL_PHY1_BASE, \
						    _DKL_PHY2_BASE) + \
					      _DKL_CLKTOP2_HSCLKCTL)

#define _DKL_CLKTOP2_CORECLKCTL1		0xD8
/* Bits are the same as MG_CLKTOP2_CORECLKCTL1 */
#define DKL_CLKTOP2_CORECLKCTL1(tc_port)	_MMIO(_PORT(tc_port, \
							    _DKL_PHY1_BASE, \
							    _DKL_PHY2_BASE) + \
						      _DKL_CLKTOP2_CORECLKCTL1)

#define _DKL_TX_DPCNTL0				0x2C0
#define  DKL_TX_PRESHOOT_COEFF(x)			((x) << 13)
#define  DKL_TX_PRESHOOT_COEFF_MASK			(0x1f << 13)
#define  DKL_TX_DE_EMPHASIS_COEFF(x)		((x) << 8)
#define  DKL_TX_DE_EMPAHSIS_COEFF_MASK		(0x1f << 8)
#define  DKL_TX_VSWING_CONTROL(x)			((x) << 0)
#define  DKL_TX_VSWING_CONTROL_MASK			(0x7 << 0)
#define DKL_TX_DPCNTL0(tc_port) _MMIO(_PORT(tc_port, \
						     _DKL_PHY1_BASE, \
						     _DKL_PHY2_BASE) + \
						     _DKL_TX_DPCNTL0)

#define _DKL_TX_DPCNTL1				0x2C4
/* Bits are the same as DKL_TX_DPCNTRL0 */
#define DKL_TX_DPCNTL1(tc_port) _MMIO(_PORT(tc_port, \
						     _DKL_PHY1_BASE, \
						     _DKL_PHY2_BASE) + \
						     _DKL_TX_DPCNTL1)

#define _DKL_TX_DPCNTL2				0x2C8
#define  DKL_TX_DP20BITMODE				(1 << 2)
#define DKL_TX_DPCNTL2(tc_port) _MMIO(_PORT(tc_port, \
						     _DKL_PHY1_BASE, \
						     _DKL_PHY2_BASE) + \
						     _DKL_TX_DPCNTL2)

#define _DKL_TX_FW_CALIB				0x2F8
#define  DKL_TX_CFG_DISABLE_WAIT_INIT			(1 << 7)
#define DKL_TX_FW_CALIB(tc_port) _MMIO(_PORT(tc_port, \
						     _DKL_PHY1_BASE, \
						     _DKL_PHY2_BASE) + \
						     _DKL_TX_FW_CALIB)

#define _DKL_TX_PMD_LANE_SUS				0xD00
#define DKL_TX_PMD_LANE_SUS(tc_port) _MMIO(_PORT(tc_port, \
							  _DKL_PHY1_BASE, \
							  _DKL_PHY2_BASE) + \
							  _DKL_TX_PMD_LANE_SUS)

#define _DKL_TX_DW17					0xDC4
#define DKL_TX_DW17(tc_port) _MMIO(_PORT(tc_port, \
						     _DKL_PHY1_BASE, \
						     _DKL_PHY2_BASE) + \
						     _DKL_TX_DW17)

#define _DKL_TX_DW18					0xDC8
#define DKL_TX_DW18(tc_port) _MMIO(_PORT(tc_port, \
						     _DKL_PHY1_BASE, \
						     _DKL_PHY2_BASE) + \
						     _DKL_TX_DW18)

#define _DKL_DP_MODE					0xA0
#define DKL_DP_MODE(tc_port) _MMIO(_PORT(tc_port, \
						     _DKL_PHY1_BASE, \
						     _DKL_PHY2_BASE) + \
						     _DKL_DP_MODE)

#define _DKL_CMN_UC_DW27			0x36C
#define  DKL_CMN_UC_DW27_UC_HEALTH		(0x1 << 15)
#define DKL_CMN_UC_DW_27(tc_port)		_MMIO(_PORT(tc_port, \
							    _DKL_PHY1_BASE, \
							    _DKL_PHY2_BASE) + \
							    _DKL_CMN_UC_DW27)

/*
 * Each Dekel PHY is addressed through a 4KB aperture. Each PHY has more than
 * 4KB of register space, so a separate index is programmed in HIP_INDEX_REG0
 * or HIP_INDEX_REG1, based on the port number, to set the upper 2 address
 * bits that point the 4KB window into the full PHY register space.
 */
#define _HIP_INDEX_REG0			0x1010A0
#define _HIP_INDEX_REG1			0x1010A4
#define HIP_INDEX_REG(tc_port)		_MMIO((tc_port) < 4 ? _HIP_INDEX_REG0 \
					      : _HIP_INDEX_REG1)
#define _HIP_INDEX_SHIFT(tc_port)	(8 * ((tc_port) % 4))
#define HIP_INDEX_VAL(tc_port, val)	((val) << _HIP_INDEX_SHIFT(tc_port))

/* BXT display engine PLL */
#define BXT_DE_PLL_CTL			_MMIO(0x6d000)
#define   BXT_DE_PLL_RATIO(x)		(x)	/* {60,65,100} * 19.2MHz */
#define   BXT_DE_PLL_RATIO_MASK		0xff

#define BXT_DE_PLL_ENABLE		_MMIO(0x46070)
#define   BXT_DE_PLL_PLL_ENABLE		(1 << 31)
#define   BXT_DE_PLL_LOCK		(1 << 30)
#define   CNL_CDCLK_PLL_RATIO(x)	(x)
#define   CNL_CDCLK_PLL_RATIO_MASK	0xff

/* GEN9 DC */
#define DC_STATE_EN			_MMIO(0x45504)
#define  DC_STATE_DISABLE		0
#define  DC_STATE_EN_DC3CO		REG_BIT(30)
#define  DC_STATE_DC3CO_STATUS		REG_BIT(29)
#define  DC_STATE_EN_UPTO_DC5		(1 << 0)
#define  DC_STATE_EN_DC9		(1 << 3)
#define  DC_STATE_EN_UPTO_DC6		(2 << 0)
#define  DC_STATE_EN_UPTO_DC5_DC6_MASK   0x3

#define  DC_STATE_DEBUG                  _MMIO(0x45520)
#define  DC_STATE_DEBUG_MASK_CORES	(1 << 0)
#define  DC_STATE_DEBUG_MASK_MEMORY_UP	(1 << 1)

#define BXT_P_CR_MC_BIOS_REQ_0_0_0	_MMIO(MCHBAR_MIRROR_BASE_SNB + 0x7114)
#define  BXT_REQ_DATA_MASK			0x3F
#define  BXT_DRAM_CHANNEL_ACTIVE_SHIFT		12
#define  BXT_DRAM_CHANNEL_ACTIVE_MASK		(0xF << 12)
#define  BXT_MEMORY_FREQ_MULTIPLIER_HZ		133333333

#define BXT_D_CR_DRP0_DUNIT8			0x1000
#define BXT_D_CR_DRP0_DUNIT9			0x1200
#define  BXT_D_CR_DRP0_DUNIT_START		8
#define  BXT_D_CR_DRP0_DUNIT_END		11
#define BXT_D_CR_DRP0_DUNIT(x)	_MMIO(MCHBAR_MIRROR_BASE_SNB + \
				      _PICK_EVEN((x) - 8, BXT_D_CR_DRP0_DUNIT8,\
						 BXT_D_CR_DRP0_DUNIT9))
#define  BXT_DRAM_RANK_MASK			0x3
#define  BXT_DRAM_RANK_SINGLE			0x1
#define  BXT_DRAM_RANK_DUAL			0x3
#define  BXT_DRAM_WIDTH_MASK			(0x3 << 4)
#define  BXT_DRAM_WIDTH_SHIFT			4
#define  BXT_DRAM_WIDTH_X8			(0x0 << 4)
#define  BXT_DRAM_WIDTH_X16			(0x1 << 4)
#define  BXT_DRAM_WIDTH_X32			(0x2 << 4)
#define  BXT_DRAM_WIDTH_X64			(0x3 << 4)
#define  BXT_DRAM_SIZE_MASK			(0x7 << 6)
#define  BXT_DRAM_SIZE_SHIFT			6
#define  BXT_DRAM_SIZE_4GBIT			(0x0 << 6)
#define  BXT_DRAM_SIZE_6GBIT			(0x1 << 6)
#define  BXT_DRAM_SIZE_8GBIT			(0x2 << 6)
#define  BXT_DRAM_SIZE_12GBIT			(0x3 << 6)
#define  BXT_DRAM_SIZE_16GBIT			(0x4 << 6)
#define  BXT_DRAM_TYPE_MASK			(0x7 << 22)
#define  BXT_DRAM_TYPE_SHIFT			22
#define  BXT_DRAM_TYPE_DDR3			(0x0 << 22)
#define  BXT_DRAM_TYPE_LPDDR3			(0x1 << 22)
#define  BXT_DRAM_TYPE_LPDDR4			(0x2 << 22)
#define  BXT_DRAM_TYPE_DDR4			(0x4 << 22)

#define SKL_MEMORY_FREQ_MULTIPLIER_HZ		266666666
#define SKL_MC_BIOS_DATA_0_0_0_MCHBAR_PCU	_MMIO(MCHBAR_MIRROR_BASE_SNB + 0x5E04)
#define  SKL_REQ_DATA_MASK			(0xF << 0)

#define SKL_MAD_INTER_CHANNEL_0_0_0_MCHBAR_MCMAIN _MMIO(MCHBAR_MIRROR_BASE_SNB + 0x5000)
#define  SKL_DRAM_DDR_TYPE_MASK			(0x3 << 0)
#define  SKL_DRAM_DDR_TYPE_DDR4			(0 << 0)
#define  SKL_DRAM_DDR_TYPE_DDR3			(1 << 0)
#define  SKL_DRAM_DDR_TYPE_LPDDR3		(2 << 0)
#define  SKL_DRAM_DDR_TYPE_LPDDR4		(3 << 0)

#define SKL_MAD_DIMM_CH0_0_0_0_MCHBAR_MCMAIN	_MMIO(MCHBAR_MIRROR_BASE_SNB + 0x500C)
#define SKL_MAD_DIMM_CH1_0_0_0_MCHBAR_MCMAIN	_MMIO(MCHBAR_MIRROR_BASE_SNB + 0x5010)
#define  SKL_DRAM_S_SHIFT			16
#define  SKL_DRAM_SIZE_MASK			0x3F
#define  SKL_DRAM_WIDTH_MASK			(0x3 << 8)
#define  SKL_DRAM_WIDTH_SHIFT			8
#define  SKL_DRAM_WIDTH_X8			(0x0 << 8)
#define  SKL_DRAM_WIDTH_X16			(0x1 << 8)
#define  SKL_DRAM_WIDTH_X32			(0x2 << 8)
#define  SKL_DRAM_RANK_MASK			(0x1 << 10)
#define  SKL_DRAM_RANK_SHIFT			10
#define  SKL_DRAM_RANK_1			(0x0 << 10)
#define  SKL_DRAM_RANK_2			(0x1 << 10)
#define  SKL_DRAM_RANK_MASK			(0x1 << 10)
#define  CNL_DRAM_SIZE_MASK			0x7F
#define  CNL_DRAM_WIDTH_MASK			(0x3 << 7)
#define  CNL_DRAM_WIDTH_SHIFT			7
#define  CNL_DRAM_WIDTH_X8			(0x0 << 7)
#define  CNL_DRAM_WIDTH_X16			(0x1 << 7)
#define  CNL_DRAM_WIDTH_X32			(0x2 << 7)
#define  CNL_DRAM_RANK_MASK			(0x3 << 9)
#define  CNL_DRAM_RANK_SHIFT			9
#define  CNL_DRAM_RANK_1			(0x0 << 9)
#define  CNL_DRAM_RANK_2			(0x1 << 9)
#define  CNL_DRAM_RANK_3			(0x2 << 9)
#define  CNL_DRAM_RANK_4			(0x3 << 9)

/* Please see hsw_read_dcomp() and hsw_write_dcomp() before using this register,
 * since on HSW we can't write to it using I915_WRITE. */
#define D_COMP_HSW			_MMIO(MCHBAR_MIRROR_BASE_SNB + 0x5F0C)
#define D_COMP_BDW			_MMIO(0x138144)
#define  D_COMP_RCOMP_IN_PROGRESS	(1 << 9)
#define  D_COMP_COMP_FORCE		(1 << 8)
#define  D_COMP_COMP_DISABLE		(1 << 0)

/* Pipe WM_LINETIME - watermark line time */
#define _PIPE_WM_LINETIME_A		0x45270
#define _PIPE_WM_LINETIME_B		0x45274
#define PIPE_WM_LINETIME(pipe) _MMIO_PIPE(pipe, _PIPE_WM_LINETIME_A, _PIPE_WM_LINETIME_B)
#define   PIPE_WM_LINETIME_MASK			(0x1ff)
#define   PIPE_WM_LINETIME_TIME(x)		((x))
#define   PIPE_WM_LINETIME_IPS_LINETIME_MASK	(0x1ff << 16)
#define   PIPE_WM_LINETIME_IPS_LINETIME(x)	((x) << 16)

/* SFUSE_STRAP */
#define SFUSE_STRAP			_MMIO(0xc2014)
#define  SFUSE_STRAP_FUSE_LOCK		(1 << 13)
#define  SFUSE_STRAP_RAW_FREQUENCY	(1 << 8)
#define  SFUSE_STRAP_DISPLAY_DISABLED	(1 << 7)
#define  SFUSE_STRAP_CRT_DISABLED	(1 << 6)
#define  SFUSE_STRAP_DDIF_DETECTED	(1 << 3)
#define  SFUSE_STRAP_DDIB_DETECTED	(1 << 2)
#define  SFUSE_STRAP_DDIC_DETECTED	(1 << 1)
#define  SFUSE_STRAP_DDID_DETECTED	(1 << 0)

#define WM_MISC				_MMIO(0x45260)
#define  WM_MISC_DATA_PARTITION_5_6	(1 << 0)

#define WM_DBG				_MMIO(0x45280)
#define  WM_DBG_DISALLOW_MULTIPLE_LP	(1 << 0)
#define  WM_DBG_DISALLOW_MAXFIFO	(1 << 1)
#define  WM_DBG_DISALLOW_SPRITE		(1 << 2)

/* pipe CSC */
#define _PIPE_A_CSC_COEFF_RY_GY	0x49010
#define _PIPE_A_CSC_COEFF_BY	0x49014
#define _PIPE_A_CSC_COEFF_RU_GU	0x49018
#define _PIPE_A_CSC_COEFF_BU	0x4901c
#define _PIPE_A_CSC_COEFF_RV_GV	0x49020
#define _PIPE_A_CSC_COEFF_BV	0x49024

#define _PIPE_A_CSC_MODE	0x49028
#define  ICL_CSC_ENABLE			(1 << 31) /* icl+ */
#define  ICL_OUTPUT_CSC_ENABLE		(1 << 30) /* icl+ */
#define  CSC_BLACK_SCREEN_OFFSET	(1 << 2) /* ilk/snb */
#define  CSC_POSITION_BEFORE_GAMMA	(1 << 1) /* pre-glk */
#define  CSC_MODE_YUV_TO_RGB		(1 << 0) /* ilk/snb */

#define _PIPE_A_CSC_PREOFF_HI	0x49030
#define _PIPE_A_CSC_PREOFF_ME	0x49034
#define _PIPE_A_CSC_PREOFF_LO	0x49038
#define _PIPE_A_CSC_POSTOFF_HI	0x49040
#define _PIPE_A_CSC_POSTOFF_ME	0x49044
#define _PIPE_A_CSC_POSTOFF_LO	0x49048

#define _PIPE_B_CSC_COEFF_RY_GY	0x49110
#define _PIPE_B_CSC_COEFF_BY	0x49114
#define _PIPE_B_CSC_COEFF_RU_GU	0x49118
#define _PIPE_B_CSC_COEFF_BU	0x4911c
#define _PIPE_B_CSC_COEFF_RV_GV	0x49120
#define _PIPE_B_CSC_COEFF_BV	0x49124
#define _PIPE_B_CSC_MODE	0x49128
#define _PIPE_B_CSC_PREOFF_HI	0x49130
#define _PIPE_B_CSC_PREOFF_ME	0x49134
#define _PIPE_B_CSC_PREOFF_LO	0x49138
#define _PIPE_B_CSC_POSTOFF_HI	0x49140
#define _PIPE_B_CSC_POSTOFF_ME	0x49144
#define _PIPE_B_CSC_POSTOFF_LO	0x49148

#define PIPE_CSC_COEFF_RY_GY(pipe)	_MMIO_PIPE(pipe, _PIPE_A_CSC_COEFF_RY_GY, _PIPE_B_CSC_COEFF_RY_GY)
#define PIPE_CSC_COEFF_BY(pipe)		_MMIO_PIPE(pipe, _PIPE_A_CSC_COEFF_BY, _PIPE_B_CSC_COEFF_BY)
#define PIPE_CSC_COEFF_RU_GU(pipe)	_MMIO_PIPE(pipe, _PIPE_A_CSC_COEFF_RU_GU, _PIPE_B_CSC_COEFF_RU_GU)
#define PIPE_CSC_COEFF_BU(pipe)		_MMIO_PIPE(pipe, _PIPE_A_CSC_COEFF_BU, _PIPE_B_CSC_COEFF_BU)
#define PIPE_CSC_COEFF_RV_GV(pipe)	_MMIO_PIPE(pipe, _PIPE_A_CSC_COEFF_RV_GV, _PIPE_B_CSC_COEFF_RV_GV)
#define PIPE_CSC_COEFF_BV(pipe)		_MMIO_PIPE(pipe, _PIPE_A_CSC_COEFF_BV, _PIPE_B_CSC_COEFF_BV)
#define PIPE_CSC_MODE(pipe)		_MMIO_PIPE(pipe, _PIPE_A_CSC_MODE, _PIPE_B_CSC_MODE)
#define PIPE_CSC_PREOFF_HI(pipe)	_MMIO_PIPE(pipe, _PIPE_A_CSC_PREOFF_HI, _PIPE_B_CSC_PREOFF_HI)
#define PIPE_CSC_PREOFF_ME(pipe)	_MMIO_PIPE(pipe, _PIPE_A_CSC_PREOFF_ME, _PIPE_B_CSC_PREOFF_ME)
#define PIPE_CSC_PREOFF_LO(pipe)	_MMIO_PIPE(pipe, _PIPE_A_CSC_PREOFF_LO, _PIPE_B_CSC_PREOFF_LO)
#define PIPE_CSC_POSTOFF_HI(pipe)	_MMIO_PIPE(pipe, _PIPE_A_CSC_POSTOFF_HI, _PIPE_B_CSC_POSTOFF_HI)
#define PIPE_CSC_POSTOFF_ME(pipe)	_MMIO_PIPE(pipe, _PIPE_A_CSC_POSTOFF_ME, _PIPE_B_CSC_POSTOFF_ME)
#define PIPE_CSC_POSTOFF_LO(pipe)	_MMIO_PIPE(pipe, _PIPE_A_CSC_POSTOFF_LO, _PIPE_B_CSC_POSTOFF_LO)

/* Pipe Output CSC */
#define _PIPE_A_OUTPUT_CSC_COEFF_RY_GY	0x49050
#define _PIPE_A_OUTPUT_CSC_COEFF_BY	0x49054
#define _PIPE_A_OUTPUT_CSC_COEFF_RU_GU	0x49058
#define _PIPE_A_OUTPUT_CSC_COEFF_BU	0x4905c
#define _PIPE_A_OUTPUT_CSC_COEFF_RV_GV	0x49060
#define _PIPE_A_OUTPUT_CSC_COEFF_BV	0x49064
#define _PIPE_A_OUTPUT_CSC_PREOFF_HI	0x49068
#define _PIPE_A_OUTPUT_CSC_PREOFF_ME	0x4906c
#define _PIPE_A_OUTPUT_CSC_PREOFF_LO	0x49070
#define _PIPE_A_OUTPUT_CSC_POSTOFF_HI	0x49074
#define _PIPE_A_OUTPUT_CSC_POSTOFF_ME	0x49078
#define _PIPE_A_OUTPUT_CSC_POSTOFF_LO	0x4907c

#define _PIPE_B_OUTPUT_CSC_COEFF_RY_GY	0x49150
#define _PIPE_B_OUTPUT_CSC_COEFF_BY	0x49154
#define _PIPE_B_OUTPUT_CSC_COEFF_RU_GU	0x49158
#define _PIPE_B_OUTPUT_CSC_COEFF_BU	0x4915c
#define _PIPE_B_OUTPUT_CSC_COEFF_RV_GV	0x49160
#define _PIPE_B_OUTPUT_CSC_COEFF_BV	0x49164
#define _PIPE_B_OUTPUT_CSC_PREOFF_HI	0x49168
#define _PIPE_B_OUTPUT_CSC_PREOFF_ME	0x4916c
#define _PIPE_B_OUTPUT_CSC_PREOFF_LO	0x49170
#define _PIPE_B_OUTPUT_CSC_POSTOFF_HI	0x49174
#define _PIPE_B_OUTPUT_CSC_POSTOFF_ME	0x49178
#define _PIPE_B_OUTPUT_CSC_POSTOFF_LO	0x4917c

#define PIPE_CSC_OUTPUT_COEFF_RY_GY(pipe)	_MMIO_PIPE(pipe,\
							   _PIPE_A_OUTPUT_CSC_COEFF_RY_GY,\
							   _PIPE_B_OUTPUT_CSC_COEFF_RY_GY)
#define PIPE_CSC_OUTPUT_COEFF_BY(pipe)		_MMIO_PIPE(pipe, \
							   _PIPE_A_OUTPUT_CSC_COEFF_BY, \
							   _PIPE_B_OUTPUT_CSC_COEFF_BY)
#define PIPE_CSC_OUTPUT_COEFF_RU_GU(pipe)	_MMIO_PIPE(pipe, \
							   _PIPE_A_OUTPUT_CSC_COEFF_RU_GU, \
							   _PIPE_B_OUTPUT_CSC_COEFF_RU_GU)
#define PIPE_CSC_OUTPUT_COEFF_BU(pipe)		_MMIO_PIPE(pipe, \
							   _PIPE_A_OUTPUT_CSC_COEFF_BU, \
							   _PIPE_B_OUTPUT_CSC_COEFF_BU)
#define PIPE_CSC_OUTPUT_COEFF_RV_GV(pipe)	_MMIO_PIPE(pipe, \
							   _PIPE_A_OUTPUT_CSC_COEFF_RV_GV, \
							   _PIPE_B_OUTPUT_CSC_COEFF_RV_GV)
#define PIPE_CSC_OUTPUT_COEFF_BV(pipe)		_MMIO_PIPE(pipe, \
							   _PIPE_A_OUTPUT_CSC_COEFF_BV, \
							   _PIPE_B_OUTPUT_CSC_COEFF_BV)
#define PIPE_CSC_OUTPUT_PREOFF_HI(pipe)		_MMIO_PIPE(pipe, \
							   _PIPE_A_OUTPUT_CSC_PREOFF_HI, \
							   _PIPE_B_OUTPUT_CSC_PREOFF_HI)
#define PIPE_CSC_OUTPUT_PREOFF_ME(pipe)		_MMIO_PIPE(pipe, \
							   _PIPE_A_OUTPUT_CSC_PREOFF_ME, \
							   _PIPE_B_OUTPUT_CSC_PREOFF_ME)
#define PIPE_CSC_OUTPUT_PREOFF_LO(pipe)		_MMIO_PIPE(pipe, \
							   _PIPE_A_OUTPUT_CSC_PREOFF_LO, \
							   _PIPE_B_OUTPUT_CSC_PREOFF_LO)
#define PIPE_CSC_OUTPUT_POSTOFF_HI(pipe)	_MMIO_PIPE(pipe, \
							   _PIPE_A_OUTPUT_CSC_POSTOFF_HI, \
							   _PIPE_B_OUTPUT_CSC_POSTOFF_HI)
#define PIPE_CSC_OUTPUT_POSTOFF_ME(pipe)	_MMIO_PIPE(pipe, \
							   _PIPE_A_OUTPUT_CSC_POSTOFF_ME, \
							   _PIPE_B_OUTPUT_CSC_POSTOFF_ME)
#define PIPE_CSC_OUTPUT_POSTOFF_LO(pipe)	_MMIO_PIPE(pipe, \
							   _PIPE_A_OUTPUT_CSC_POSTOFF_LO, \
							   _PIPE_B_OUTPUT_CSC_POSTOFF_LO)

/* pipe degamma/gamma LUTs on IVB+ */
#define _PAL_PREC_INDEX_A	0x4A400
#define _PAL_PREC_INDEX_B	0x4AC00
#define _PAL_PREC_INDEX_C	0x4B400
#define   PAL_PREC_10_12_BIT		(0 << 31)
#define   PAL_PREC_SPLIT_MODE		(1 << 31)
#define   PAL_PREC_AUTO_INCREMENT	(1 << 15)
#define   PAL_PREC_INDEX_VALUE_MASK	(0x3ff << 0)
#define   PAL_PREC_INDEX_VALUE(x)	((x) << 0)
#define _PAL_PREC_DATA_A	0x4A404
#define _PAL_PREC_DATA_B	0x4AC04
#define _PAL_PREC_DATA_C	0x4B404
#define _PAL_PREC_GC_MAX_A	0x4A410
#define _PAL_PREC_GC_MAX_B	0x4AC10
#define _PAL_PREC_GC_MAX_C	0x4B410
#define   PREC_PAL_DATA_RED_MASK	REG_GENMASK(29, 20)
#define   PREC_PAL_DATA_GREEN_MASK	REG_GENMASK(19, 10)
#define   PREC_PAL_DATA_BLUE_MASK	REG_GENMASK(9, 0)
#define _PAL_PREC_EXT_GC_MAX_A	0x4A420
#define _PAL_PREC_EXT_GC_MAX_B	0x4AC20
#define _PAL_PREC_EXT_GC_MAX_C	0x4B420
#define _PAL_PREC_EXT2_GC_MAX_A	0x4A430
#define _PAL_PREC_EXT2_GC_MAX_B	0x4AC30
#define _PAL_PREC_EXT2_GC_MAX_C	0x4B430

#define PREC_PAL_INDEX(pipe)		_MMIO_PIPE(pipe, _PAL_PREC_INDEX_A, _PAL_PREC_INDEX_B)
#define PREC_PAL_DATA(pipe)		_MMIO_PIPE(pipe, _PAL_PREC_DATA_A, _PAL_PREC_DATA_B)
#define PREC_PAL_GC_MAX(pipe, i)	_MMIO(_PIPE(pipe, _PAL_PREC_GC_MAX_A, _PAL_PREC_GC_MAX_B) + (i) * 4)
#define PREC_PAL_EXT_GC_MAX(pipe, i)	_MMIO(_PIPE(pipe, _PAL_PREC_EXT_GC_MAX_A, _PAL_PREC_EXT_GC_MAX_B) + (i) * 4)
#define PREC_PAL_EXT2_GC_MAX(pipe, i)	_MMIO(_PIPE(pipe, _PAL_PREC_EXT2_GC_MAX_A, _PAL_PREC_EXT2_GC_MAX_B) + (i) * 4)

#define _PRE_CSC_GAMC_INDEX_A	0x4A484
#define _PRE_CSC_GAMC_INDEX_B	0x4AC84
#define _PRE_CSC_GAMC_INDEX_C	0x4B484
#define   PRE_CSC_GAMC_AUTO_INCREMENT	(1 << 10)
#define _PRE_CSC_GAMC_DATA_A	0x4A488
#define _PRE_CSC_GAMC_DATA_B	0x4AC88
#define _PRE_CSC_GAMC_DATA_C	0x4B488

#define PRE_CSC_GAMC_INDEX(pipe)	_MMIO_PIPE(pipe, _PRE_CSC_GAMC_INDEX_A, _PRE_CSC_GAMC_INDEX_B)
#define PRE_CSC_GAMC_DATA(pipe)		_MMIO_PIPE(pipe, _PRE_CSC_GAMC_DATA_A, _PRE_CSC_GAMC_DATA_B)

/* ICL Multi segmented gamma */
#define _PAL_PREC_MULTI_SEG_INDEX_A	0x4A408
#define _PAL_PREC_MULTI_SEG_INDEX_B	0x4AC08
#define  PAL_PREC_MULTI_SEGMENT_AUTO_INCREMENT		REG_BIT(15)
#define  PAL_PREC_MULTI_SEGMENT_INDEX_VALUE_MASK	REG_GENMASK(4, 0)

#define _PAL_PREC_MULTI_SEG_DATA_A	0x4A40C
#define _PAL_PREC_MULTI_SEG_DATA_B	0x4AC0C

#define PREC_PAL_MULTI_SEG_INDEX(pipe)	_MMIO_PIPE(pipe, \
					_PAL_PREC_MULTI_SEG_INDEX_A, \
					_PAL_PREC_MULTI_SEG_INDEX_B)
#define PREC_PAL_MULTI_SEG_DATA(pipe)	_MMIO_PIPE(pipe, \
					_PAL_PREC_MULTI_SEG_DATA_A, \
					_PAL_PREC_MULTI_SEG_DATA_B)

/* pipe CSC & degamma/gamma LUTs on CHV */
#define _CGM_PIPE_A_CSC_COEFF01	(VLV_DISPLAY_BASE + 0x67900)
#define _CGM_PIPE_A_CSC_COEFF23	(VLV_DISPLAY_BASE + 0x67904)
#define _CGM_PIPE_A_CSC_COEFF45	(VLV_DISPLAY_BASE + 0x67908)
#define _CGM_PIPE_A_CSC_COEFF67	(VLV_DISPLAY_BASE + 0x6790C)
#define _CGM_PIPE_A_CSC_COEFF8	(VLV_DISPLAY_BASE + 0x67910)
#define _CGM_PIPE_A_DEGAMMA	(VLV_DISPLAY_BASE + 0x66000)
#define _CGM_PIPE_A_GAMMA	(VLV_DISPLAY_BASE + 0x67000)
#define _CGM_PIPE_A_MODE	(VLV_DISPLAY_BASE + 0x67A00)
#define   CGM_PIPE_MODE_GAMMA	(1 << 2)
#define   CGM_PIPE_MODE_CSC	(1 << 1)
#define   CGM_PIPE_MODE_DEGAMMA	(1 << 0)
#define   CGM_PIPE_GAMMA_RED_MASK   REG_GENMASK(9, 0)
#define   CGM_PIPE_GAMMA_GREEN_MASK REG_GENMASK(25, 16)
#define   CGM_PIPE_GAMMA_BLUE_MASK  REG_GENMASK(9, 0)

#define _CGM_PIPE_B_CSC_COEFF01	(VLV_DISPLAY_BASE + 0x69900)
#define _CGM_PIPE_B_CSC_COEFF23	(VLV_DISPLAY_BASE + 0x69904)
#define _CGM_PIPE_B_CSC_COEFF45	(VLV_DISPLAY_BASE + 0x69908)
#define _CGM_PIPE_B_CSC_COEFF67	(VLV_DISPLAY_BASE + 0x6990C)
#define _CGM_PIPE_B_CSC_COEFF8	(VLV_DISPLAY_BASE + 0x69910)
#define _CGM_PIPE_B_DEGAMMA	(VLV_DISPLAY_BASE + 0x68000)
#define _CGM_PIPE_B_GAMMA	(VLV_DISPLAY_BASE + 0x69000)
#define _CGM_PIPE_B_MODE	(VLV_DISPLAY_BASE + 0x69A00)

#define CGM_PIPE_CSC_COEFF01(pipe)	_MMIO_PIPE(pipe, _CGM_PIPE_A_CSC_COEFF01, _CGM_PIPE_B_CSC_COEFF01)
#define CGM_PIPE_CSC_COEFF23(pipe)	_MMIO_PIPE(pipe, _CGM_PIPE_A_CSC_COEFF23, _CGM_PIPE_B_CSC_COEFF23)
#define CGM_PIPE_CSC_COEFF45(pipe)	_MMIO_PIPE(pipe, _CGM_PIPE_A_CSC_COEFF45, _CGM_PIPE_B_CSC_COEFF45)
#define CGM_PIPE_CSC_COEFF67(pipe)	_MMIO_PIPE(pipe, _CGM_PIPE_A_CSC_COEFF67, _CGM_PIPE_B_CSC_COEFF67)
#define CGM_PIPE_CSC_COEFF8(pipe)	_MMIO_PIPE(pipe, _CGM_PIPE_A_CSC_COEFF8, _CGM_PIPE_B_CSC_COEFF8)
#define CGM_PIPE_DEGAMMA(pipe, i, w)	_MMIO(_PIPE(pipe, _CGM_PIPE_A_DEGAMMA, _CGM_PIPE_B_DEGAMMA) + (i) * 8 + (w) * 4)
#define CGM_PIPE_GAMMA(pipe, i, w)	_MMIO(_PIPE(pipe, _CGM_PIPE_A_GAMMA, _CGM_PIPE_B_GAMMA) + (i) * 8 + (w) * 4)
#define CGM_PIPE_MODE(pipe)		_MMIO_PIPE(pipe, _CGM_PIPE_A_MODE, _CGM_PIPE_B_MODE)

/* MIPI DSI registers */

#define _MIPI_PORT(port, a, c)	(((port) == PORT_A) ? a : c)	/* ports A and C only */
#define _MMIO_MIPI(port, a, c)	_MMIO(_MIPI_PORT(port, a, c))

/* Gen11 DSI */
#define _MMIO_DSI(tc, dsi0, dsi1)	_MMIO_TRANS((tc) - TRANSCODER_DSI_0, \
						    dsi0, dsi1)

#define MIPIO_TXESC_CLK_DIV1			_MMIO(0x160004)
#define  GLK_TX_ESC_CLK_DIV1_MASK			0x3FF
#define MIPIO_TXESC_CLK_DIV2			_MMIO(0x160008)
#define  GLK_TX_ESC_CLK_DIV2_MASK			0x3FF

#define _ICL_DSI_ESC_CLK_DIV0		0x6b090
#define _ICL_DSI_ESC_CLK_DIV1		0x6b890
#define ICL_DSI_ESC_CLK_DIV(port)	_MMIO_PORT((port),	\
							_ICL_DSI_ESC_CLK_DIV0, \
							_ICL_DSI_ESC_CLK_DIV1)
#define _ICL_DPHY_ESC_CLK_DIV0		0x162190
#define _ICL_DPHY_ESC_CLK_DIV1		0x6C190
#define ICL_DPHY_ESC_CLK_DIV(port)	_MMIO_PORT((port),	\
						_ICL_DPHY_ESC_CLK_DIV0, \
						_ICL_DPHY_ESC_CLK_DIV1)
#define  ICL_BYTE_CLK_PER_ESC_CLK_MASK		(0x1f << 16)
#define  ICL_BYTE_CLK_PER_ESC_CLK_SHIFT	16
#define  ICL_ESC_CLK_DIV_MASK			0x1ff
#define  ICL_ESC_CLK_DIV_SHIFT			0
#define DSI_MAX_ESC_CLK			20000		/* in KHz */

/* Gen4+ Timestamp and Pipe Frame time stamp registers */
#define GEN4_TIMESTAMP		_MMIO(0x2358)
#define ILK_TIMESTAMP_HI	_MMIO(0x70070)
#define IVB_TIMESTAMP_CTR	_MMIO(0x44070)

#define GEN9_TIMESTAMP_OVERRIDE				_MMIO(0x44074)
#define  GEN9_TIMESTAMP_OVERRIDE_US_COUNTER_DIVIDER_SHIFT	0
#define  GEN9_TIMESTAMP_OVERRIDE_US_COUNTER_DIVIDER_MASK	0x3ff
#define  GEN9_TIMESTAMP_OVERRIDE_US_COUNTER_DENOMINATOR_SHIFT	12
#define  GEN9_TIMESTAMP_OVERRIDE_US_COUNTER_DENOMINATOR_MASK	(0xf << 12)

#define _PIPE_FRMTMSTMP_A		0x70048
#define PIPE_FRMTMSTMP(pipe)		\
			_MMIO_PIPE2(pipe, _PIPE_FRMTMSTMP_A)

/* BXT MIPI clock controls */
#define BXT_MAX_VAR_OUTPUT_KHZ			39500

#define BXT_MIPI_CLOCK_CTL			_MMIO(0x46090)
#define  BXT_MIPI1_DIV_SHIFT			26
#define  BXT_MIPI2_DIV_SHIFT			10
#define  BXT_MIPI_DIV_SHIFT(port)		\
			_MIPI_PORT(port, BXT_MIPI1_DIV_SHIFT, \
					BXT_MIPI2_DIV_SHIFT)

/* TX control divider to select actual TX clock output from (8x/var) */
#define  BXT_MIPI1_TX_ESCLK_SHIFT		26
#define  BXT_MIPI2_TX_ESCLK_SHIFT		10
#define  BXT_MIPI_TX_ESCLK_SHIFT(port)		\
			_MIPI_PORT(port, BXT_MIPI1_TX_ESCLK_SHIFT, \
					BXT_MIPI2_TX_ESCLK_SHIFT)
#define  BXT_MIPI1_TX_ESCLK_FIXDIV_MASK		(0x3F << 26)
#define  BXT_MIPI2_TX_ESCLK_FIXDIV_MASK		(0x3F << 10)
#define  BXT_MIPI_TX_ESCLK_FIXDIV_MASK(port)	\
			_MIPI_PORT(port, BXT_MIPI1_TX_ESCLK_FIXDIV_MASK, \
					BXT_MIPI2_TX_ESCLK_FIXDIV_MASK)
#define  BXT_MIPI_TX_ESCLK_DIVIDER(port, val)	\
		(((val) & 0x3F) << BXT_MIPI_TX_ESCLK_SHIFT(port))
/* RX upper control divider to select actual RX clock output from 8x */
#define  BXT_MIPI1_RX_ESCLK_UPPER_SHIFT		21
#define  BXT_MIPI2_RX_ESCLK_UPPER_SHIFT		5
#define  BXT_MIPI_RX_ESCLK_UPPER_SHIFT(port)		\
			_MIPI_PORT(port, BXT_MIPI1_RX_ESCLK_UPPER_SHIFT, \
					BXT_MIPI2_RX_ESCLK_UPPER_SHIFT)
#define  BXT_MIPI1_RX_ESCLK_UPPER_FIXDIV_MASK		(3 << 21)
#define  BXT_MIPI2_RX_ESCLK_UPPER_FIXDIV_MASK		(3 << 5)
#define  BXT_MIPI_RX_ESCLK_UPPER_FIXDIV_MASK(port)	\
			_MIPI_PORT(port, BXT_MIPI1_RX_ESCLK_UPPER_FIXDIV_MASK, \
					BXT_MIPI2_RX_ESCLK_UPPER_FIXDIV_MASK)
#define  BXT_MIPI_RX_ESCLK_UPPER_DIVIDER(port, val)	\
		(((val) & 3) << BXT_MIPI_RX_ESCLK_UPPER_SHIFT(port))
/* 8/3X divider to select the actual 8/3X clock output from 8x */
#define  BXT_MIPI1_8X_BY3_SHIFT                19
#define  BXT_MIPI2_8X_BY3_SHIFT                3
#define  BXT_MIPI_8X_BY3_SHIFT(port)          \
			_MIPI_PORT(port, BXT_MIPI1_8X_BY3_SHIFT, \
					BXT_MIPI2_8X_BY3_SHIFT)
#define  BXT_MIPI1_8X_BY3_DIVIDER_MASK         (3 << 19)
#define  BXT_MIPI2_8X_BY3_DIVIDER_MASK         (3 << 3)
#define  BXT_MIPI_8X_BY3_DIVIDER_MASK(port)    \
			_MIPI_PORT(port, BXT_MIPI1_8X_BY3_DIVIDER_MASK, \
						BXT_MIPI2_8X_BY3_DIVIDER_MASK)
#define  BXT_MIPI_8X_BY3_DIVIDER(port, val)    \
			(((val) & 3) << BXT_MIPI_8X_BY3_SHIFT(port))
/* RX lower control divider to select actual RX clock output from 8x */
#define  BXT_MIPI1_RX_ESCLK_LOWER_SHIFT		16
#define  BXT_MIPI2_RX_ESCLK_LOWER_SHIFT		0
#define  BXT_MIPI_RX_ESCLK_LOWER_SHIFT(port)		\
			_MIPI_PORT(port, BXT_MIPI1_RX_ESCLK_LOWER_SHIFT, \
					BXT_MIPI2_RX_ESCLK_LOWER_SHIFT)
#define  BXT_MIPI1_RX_ESCLK_LOWER_FIXDIV_MASK		(3 << 16)
#define  BXT_MIPI2_RX_ESCLK_LOWER_FIXDIV_MASK		(3 << 0)
#define  BXT_MIPI_RX_ESCLK_LOWER_FIXDIV_MASK(port)	\
			_MIPI_PORT(port, BXT_MIPI1_RX_ESCLK_LOWER_FIXDIV_MASK, \
					BXT_MIPI2_RX_ESCLK_LOWER_FIXDIV_MASK)
#define  BXT_MIPI_RX_ESCLK_LOWER_DIVIDER(port, val)	\
		(((val) & 3) << BXT_MIPI_RX_ESCLK_LOWER_SHIFT(port))

#define RX_DIVIDER_BIT_1_2                     0x3
#define RX_DIVIDER_BIT_3_4                     0xC

/* BXT MIPI mode configure */
#define  _BXT_MIPIA_TRANS_HACTIVE			0x6B0F8
#define  _BXT_MIPIC_TRANS_HACTIVE			0x6B8F8
#define  BXT_MIPI_TRANS_HACTIVE(tc)	_MMIO_MIPI(tc, \
		_BXT_MIPIA_TRANS_HACTIVE, _BXT_MIPIC_TRANS_HACTIVE)

#define  _BXT_MIPIA_TRANS_VACTIVE			0x6B0FC
#define  _BXT_MIPIC_TRANS_VACTIVE			0x6B8FC
#define  BXT_MIPI_TRANS_VACTIVE(tc)	_MMIO_MIPI(tc, \
		_BXT_MIPIA_TRANS_VACTIVE, _BXT_MIPIC_TRANS_VACTIVE)

#define  _BXT_MIPIA_TRANS_VTOTAL			0x6B100
#define  _BXT_MIPIC_TRANS_VTOTAL			0x6B900
#define  BXT_MIPI_TRANS_VTOTAL(tc)	_MMIO_MIPI(tc, \
		_BXT_MIPIA_TRANS_VTOTAL, _BXT_MIPIC_TRANS_VTOTAL)

#define BXT_DSI_PLL_CTL			_MMIO(0x161000)
#define  BXT_DSI_PLL_PVD_RATIO_SHIFT	16
#define  BXT_DSI_PLL_PVD_RATIO_MASK	(3 << BXT_DSI_PLL_PVD_RATIO_SHIFT)
#define  BXT_DSI_PLL_PVD_RATIO_1	(1 << BXT_DSI_PLL_PVD_RATIO_SHIFT)
#define  BXT_DSIC_16X_BY1		(0 << 10)
#define  BXT_DSIC_16X_BY2		(1 << 10)
#define  BXT_DSIC_16X_BY3		(2 << 10)
#define  BXT_DSIC_16X_BY4		(3 << 10)
#define  BXT_DSIC_16X_MASK		(3 << 10)
#define  BXT_DSIA_16X_BY1		(0 << 8)
#define  BXT_DSIA_16X_BY2		(1 << 8)
#define  BXT_DSIA_16X_BY3		(2 << 8)
#define  BXT_DSIA_16X_BY4		(3 << 8)
#define  BXT_DSIA_16X_MASK		(3 << 8)
#define  BXT_DSI_FREQ_SEL_SHIFT		8
#define  BXT_DSI_FREQ_SEL_MASK		(0xF << BXT_DSI_FREQ_SEL_SHIFT)

#define BXT_DSI_PLL_RATIO_MAX		0x7D
#define BXT_DSI_PLL_RATIO_MIN		0x22
#define GLK_DSI_PLL_RATIO_MAX		0x6F
#define GLK_DSI_PLL_RATIO_MIN		0x22
#define BXT_DSI_PLL_RATIO_MASK		0xFF
#define BXT_REF_CLOCK_KHZ		19200

#define BXT_DSI_PLL_ENABLE		_MMIO(0x46080)
#define  BXT_DSI_PLL_DO_ENABLE		(1 << 31)
#define  BXT_DSI_PLL_LOCKED		(1 << 30)

#define _MIPIA_PORT_CTRL			(VLV_DISPLAY_BASE + 0x61190)
#define _MIPIC_PORT_CTRL			(VLV_DISPLAY_BASE + 0x61700)
#define MIPI_PORT_CTRL(port)	_MMIO_MIPI(port, _MIPIA_PORT_CTRL, _MIPIC_PORT_CTRL)

 /* BXT port control */
#define _BXT_MIPIA_PORT_CTRL				0x6B0C0
#define _BXT_MIPIC_PORT_CTRL				0x6B8C0
#define BXT_MIPI_PORT_CTRL(tc)	_MMIO_MIPI(tc, _BXT_MIPIA_PORT_CTRL, _BXT_MIPIC_PORT_CTRL)

/* ICL DSI MODE control */
#define _ICL_DSI_IO_MODECTL_0				0x6B094
#define _ICL_DSI_IO_MODECTL_1				0x6B894
#define ICL_DSI_IO_MODECTL(port)	_MMIO_PORT(port,	\
						    _ICL_DSI_IO_MODECTL_0, \
						    _ICL_DSI_IO_MODECTL_1)
#define  COMBO_PHY_MODE_DSI				(1 << 0)

/* Display Stream Splitter Control */
#define DSS_CTL1				_MMIO(0x67400)
#define  SPLITTER_ENABLE			(1 << 31)
#define  JOINER_ENABLE				(1 << 30)
#define  DUAL_LINK_MODE_INTERLEAVE		(1 << 24)
#define  DUAL_LINK_MODE_FRONTBACK		(0 << 24)
#define  OVERLAP_PIXELS_MASK			(0xf << 16)
#define  OVERLAP_PIXELS(pixels)			((pixels) << 16)
#define  LEFT_DL_BUF_TARGET_DEPTH_MASK		(0xfff << 0)
#define  LEFT_DL_BUF_TARGET_DEPTH(pixels)	((pixels) << 0)
#define  MAX_DL_BUFFER_TARGET_DEPTH		0x5a0

#define DSS_CTL2				_MMIO(0x67404)
#define  LEFT_BRANCH_VDSC_ENABLE		(1 << 31)
#define  RIGHT_BRANCH_VDSC_ENABLE		(1 << 15)
#define  RIGHT_DL_BUF_TARGET_DEPTH_MASK		(0xfff << 0)
#define  RIGHT_DL_BUF_TARGET_DEPTH(pixels)	((pixels) << 0)

#define _ICL_PIPE_DSS_CTL1_PB			0x78200
#define _ICL_PIPE_DSS_CTL1_PC			0x78400
#define ICL_PIPE_DSS_CTL1(pipe)			_MMIO_PIPE((pipe) - PIPE_B, \
							   _ICL_PIPE_DSS_CTL1_PB, \
							   _ICL_PIPE_DSS_CTL1_PC)
#define  BIG_JOINER_ENABLE			(1 << 29)
#define  MASTER_BIG_JOINER_ENABLE		(1 << 28)
#define  VGA_CENTERING_ENABLE			(1 << 27)

#define _ICL_PIPE_DSS_CTL2_PB			0x78204
#define _ICL_PIPE_DSS_CTL2_PC			0x78404
#define ICL_PIPE_DSS_CTL2(pipe)			_MMIO_PIPE((pipe) - PIPE_B, \
							   _ICL_PIPE_DSS_CTL2_PB, \
							   _ICL_PIPE_DSS_CTL2_PC)

#define BXT_P_DSI_REGULATOR_CFG			_MMIO(0x160020)
#define  STAP_SELECT					(1 << 0)

#define BXT_P_DSI_REGULATOR_TX_CTRL		_MMIO(0x160054)
#define  HS_IO_CTRL_SELECT				(1 << 0)

#define  DPI_ENABLE					(1 << 31) /* A + C */
#define  MIPIA_MIPI4DPHY_DELAY_COUNT_SHIFT		27
#define  MIPIA_MIPI4DPHY_DELAY_COUNT_MASK		(0xf << 27)
#define  DUAL_LINK_MODE_SHIFT				26
#define  DUAL_LINK_MODE_MASK				(1 << 26)
#define  DUAL_LINK_MODE_FRONT_BACK			(0 << 26)
#define  DUAL_LINK_MODE_PIXEL_ALTERNATIVE		(1 << 26)
#define  DITHERING_ENABLE				(1 << 25) /* A + C */
#define  FLOPPED_HSTX					(1 << 23)
#define  DE_INVERT					(1 << 19) /* XXX */
#define  MIPIA_FLISDSI_DELAY_COUNT_SHIFT		18
#define  MIPIA_FLISDSI_DELAY_COUNT_MASK			(0xf << 18)
#define  AFE_LATCHOUT					(1 << 17)
#define  LP_OUTPUT_HOLD					(1 << 16)
#define  MIPIC_FLISDSI_DELAY_COUNT_HIGH_SHIFT		15
#define  MIPIC_FLISDSI_DELAY_COUNT_HIGH_MASK		(1 << 15)
#define  MIPIC_MIPI4DPHY_DELAY_COUNT_SHIFT		11
#define  MIPIC_MIPI4DPHY_DELAY_COUNT_MASK		(0xf << 11)
#define  CSB_SHIFT					9
#define  CSB_MASK					(3 << 9)
#define  CSB_20MHZ					(0 << 9)
#define  CSB_10MHZ					(1 << 9)
#define  CSB_40MHZ					(2 << 9)
#define  BANDGAP_MASK					(1 << 8)
#define  BANDGAP_PNW_CIRCUIT				(0 << 8)
#define  BANDGAP_LNC_CIRCUIT				(1 << 8)
#define  MIPIC_FLISDSI_DELAY_COUNT_LOW_SHIFT		5
#define  MIPIC_FLISDSI_DELAY_COUNT_LOW_MASK		(7 << 5)
#define  TEARING_EFFECT_DELAY				(1 << 4) /* A + C */
#define  TEARING_EFFECT_SHIFT				2 /* A + C */
#define  TEARING_EFFECT_MASK				(3 << 2)
#define  TEARING_EFFECT_OFF				(0 << 2)
#define  TEARING_EFFECT_DSI				(1 << 2)
#define  TEARING_EFFECT_GPIO				(2 << 2)
#define  LANE_CONFIGURATION_SHIFT			0
#define  LANE_CONFIGURATION_MASK			(3 << 0)
#define  LANE_CONFIGURATION_4LANE			(0 << 0)
#define  LANE_CONFIGURATION_DUAL_LINK_A			(1 << 0)
#define  LANE_CONFIGURATION_DUAL_LINK_B			(2 << 0)

#define _MIPIA_TEARING_CTRL			(VLV_DISPLAY_BASE + 0x61194)
#define _MIPIC_TEARING_CTRL			(VLV_DISPLAY_BASE + 0x61704)
#define MIPI_TEARING_CTRL(port)			_MMIO_MIPI(port, _MIPIA_TEARING_CTRL, _MIPIC_TEARING_CTRL)
#define  TEARING_EFFECT_DELAY_SHIFT			0
#define  TEARING_EFFECT_DELAY_MASK			(0xffff << 0)

/* XXX: all bits reserved */
#define _MIPIA_AUTOPWG			(VLV_DISPLAY_BASE + 0x611a0)

/* MIPI DSI Controller and D-PHY registers */

#define _MIPIA_DEVICE_READY		(dev_priv->mipi_mmio_base + 0xb000)
#define _MIPIC_DEVICE_READY		(dev_priv->mipi_mmio_base + 0xb800)
#define MIPI_DEVICE_READY(port)		_MMIO_MIPI(port, _MIPIA_DEVICE_READY, _MIPIC_DEVICE_READY)
#define  BUS_POSSESSION					(1 << 3) /* set to give bus to receiver */
#define  ULPS_STATE_MASK				(3 << 1)
#define  ULPS_STATE_ENTER				(2 << 1)
#define  ULPS_STATE_EXIT				(1 << 1)
#define  ULPS_STATE_NORMAL_OPERATION			(0 << 1)
#define  DEVICE_READY					(1 << 0)

#define _MIPIA_INTR_STAT		(dev_priv->mipi_mmio_base + 0xb004)
#define _MIPIC_INTR_STAT		(dev_priv->mipi_mmio_base + 0xb804)
#define MIPI_INTR_STAT(port)		_MMIO_MIPI(port, _MIPIA_INTR_STAT, _MIPIC_INTR_STAT)
#define _MIPIA_INTR_EN			(dev_priv->mipi_mmio_base + 0xb008)
#define _MIPIC_INTR_EN			(dev_priv->mipi_mmio_base + 0xb808)
#define MIPI_INTR_EN(port)		_MMIO_MIPI(port, _MIPIA_INTR_EN, _MIPIC_INTR_EN)
#define  TEARING_EFFECT					(1 << 31)
#define  SPL_PKT_SENT_INTERRUPT				(1 << 30)
#define  GEN_READ_DATA_AVAIL				(1 << 29)
#define  LP_GENERIC_WR_FIFO_FULL			(1 << 28)
#define  HS_GENERIC_WR_FIFO_FULL			(1 << 27)
#define  RX_PROT_VIOLATION				(1 << 26)
#define  RX_INVALID_TX_LENGTH				(1 << 25)
#define  ACK_WITH_NO_ERROR				(1 << 24)
#define  TURN_AROUND_ACK_TIMEOUT			(1 << 23)
#define  LP_RX_TIMEOUT					(1 << 22)
#define  HS_TX_TIMEOUT					(1 << 21)
#define  DPI_FIFO_UNDERRUN				(1 << 20)
#define  LOW_CONTENTION					(1 << 19)
#define  HIGH_CONTENTION				(1 << 18)
#define  TXDSI_VC_ID_INVALID				(1 << 17)
#define  TXDSI_DATA_TYPE_NOT_RECOGNISED			(1 << 16)
#define  TXCHECKSUM_ERROR				(1 << 15)
#define  TXECC_MULTIBIT_ERROR				(1 << 14)
#define  TXECC_SINGLE_BIT_ERROR				(1 << 13)
#define  TXFALSE_CONTROL_ERROR				(1 << 12)
#define  RXDSI_VC_ID_INVALID				(1 << 11)
#define  RXDSI_DATA_TYPE_NOT_REGOGNISED			(1 << 10)
#define  RXCHECKSUM_ERROR				(1 << 9)
#define  RXECC_MULTIBIT_ERROR				(1 << 8)
#define  RXECC_SINGLE_BIT_ERROR				(1 << 7)
#define  RXFALSE_CONTROL_ERROR				(1 << 6)
#define  RXHS_RECEIVE_TIMEOUT_ERROR			(1 << 5)
#define  RX_LP_TX_SYNC_ERROR				(1 << 4)
#define  RXEXCAPE_MODE_ENTRY_ERROR			(1 << 3)
#define  RXEOT_SYNC_ERROR				(1 << 2)
#define  RXSOT_SYNC_ERROR				(1 << 1)
#define  RXSOT_ERROR					(1 << 0)

#define _MIPIA_DSI_FUNC_PRG		(dev_priv->mipi_mmio_base + 0xb00c)
#define _MIPIC_DSI_FUNC_PRG		(dev_priv->mipi_mmio_base + 0xb80c)
#define MIPI_DSI_FUNC_PRG(port)		_MMIO_MIPI(port, _MIPIA_DSI_FUNC_PRG, _MIPIC_DSI_FUNC_PRG)
#define  CMD_MODE_DATA_WIDTH_MASK			(7 << 13)
#define  CMD_MODE_NOT_SUPPORTED				(0 << 13)
#define  CMD_MODE_DATA_WIDTH_16_BIT			(1 << 13)
#define  CMD_MODE_DATA_WIDTH_9_BIT			(2 << 13)
#define  CMD_MODE_DATA_WIDTH_8_BIT			(3 << 13)
#define  CMD_MODE_DATA_WIDTH_OPTION1			(4 << 13)
#define  CMD_MODE_DATA_WIDTH_OPTION2			(5 << 13)
#define  VID_MODE_FORMAT_MASK				(0xf << 7)
#define  VID_MODE_NOT_SUPPORTED				(0 << 7)
#define  VID_MODE_FORMAT_RGB565				(1 << 7)
#define  VID_MODE_FORMAT_RGB666_PACKED			(2 << 7)
#define  VID_MODE_FORMAT_RGB666				(3 << 7)
#define  VID_MODE_FORMAT_RGB888				(4 << 7)
#define  CMD_MODE_CHANNEL_NUMBER_SHIFT			5
#define  CMD_MODE_CHANNEL_NUMBER_MASK			(3 << 5)
#define  VID_MODE_CHANNEL_NUMBER_SHIFT			3
#define  VID_MODE_CHANNEL_NUMBER_MASK			(3 << 3)
#define  DATA_LANES_PRG_REG_SHIFT			0
#define  DATA_LANES_PRG_REG_MASK			(7 << 0)

#define _MIPIA_HS_TX_TIMEOUT		(dev_priv->mipi_mmio_base + 0xb010)
#define _MIPIC_HS_TX_TIMEOUT		(dev_priv->mipi_mmio_base + 0xb810)
#define MIPI_HS_TX_TIMEOUT(port)	_MMIO_MIPI(port, _MIPIA_HS_TX_TIMEOUT, _MIPIC_HS_TX_TIMEOUT)
#define  HIGH_SPEED_TX_TIMEOUT_COUNTER_MASK		0xffffff

#define _MIPIA_LP_RX_TIMEOUT		(dev_priv->mipi_mmio_base + 0xb014)
#define _MIPIC_LP_RX_TIMEOUT		(dev_priv->mipi_mmio_base + 0xb814)
#define MIPI_LP_RX_TIMEOUT(port)	_MMIO_MIPI(port, _MIPIA_LP_RX_TIMEOUT, _MIPIC_LP_RX_TIMEOUT)
#define  LOW_POWER_RX_TIMEOUT_COUNTER_MASK		0xffffff

#define _MIPIA_TURN_AROUND_TIMEOUT	(dev_priv->mipi_mmio_base + 0xb018)
#define _MIPIC_TURN_AROUND_TIMEOUT	(dev_priv->mipi_mmio_base + 0xb818)
#define MIPI_TURN_AROUND_TIMEOUT(port)	_MMIO_MIPI(port, _MIPIA_TURN_AROUND_TIMEOUT, _MIPIC_TURN_AROUND_TIMEOUT)
#define  TURN_AROUND_TIMEOUT_MASK			0x3f

#define _MIPIA_DEVICE_RESET_TIMER	(dev_priv->mipi_mmio_base + 0xb01c)
#define _MIPIC_DEVICE_RESET_TIMER	(dev_priv->mipi_mmio_base + 0xb81c)
#define MIPI_DEVICE_RESET_TIMER(port)	_MMIO_MIPI(port, _MIPIA_DEVICE_RESET_TIMER, _MIPIC_DEVICE_RESET_TIMER)
#define  DEVICE_RESET_TIMER_MASK			0xffff

#define _MIPIA_DPI_RESOLUTION		(dev_priv->mipi_mmio_base + 0xb020)
#define _MIPIC_DPI_RESOLUTION		(dev_priv->mipi_mmio_base + 0xb820)
#define MIPI_DPI_RESOLUTION(port)	_MMIO_MIPI(port, _MIPIA_DPI_RESOLUTION, _MIPIC_DPI_RESOLUTION)
#define  VERTICAL_ADDRESS_SHIFT				16
#define  VERTICAL_ADDRESS_MASK				(0xffff << 16)
#define  HORIZONTAL_ADDRESS_SHIFT			0
#define  HORIZONTAL_ADDRESS_MASK			0xffff

#define _MIPIA_DBI_FIFO_THROTTLE	(dev_priv->mipi_mmio_base + 0xb024)
#define _MIPIC_DBI_FIFO_THROTTLE	(dev_priv->mipi_mmio_base + 0xb824)
#define MIPI_DBI_FIFO_THROTTLE(port)	_MMIO_MIPI(port, _MIPIA_DBI_FIFO_THROTTLE, _MIPIC_DBI_FIFO_THROTTLE)
#define  DBI_FIFO_EMPTY_HALF				(0 << 0)
#define  DBI_FIFO_EMPTY_QUARTER				(1 << 0)
#define  DBI_FIFO_EMPTY_7_LOCATIONS			(2 << 0)

/* regs below are bits 15:0 */
#define _MIPIA_HSYNC_PADDING_COUNT	(dev_priv->mipi_mmio_base + 0xb028)
#define _MIPIC_HSYNC_PADDING_COUNT	(dev_priv->mipi_mmio_base + 0xb828)
#define MIPI_HSYNC_PADDING_COUNT(port)	_MMIO_MIPI(port, _MIPIA_HSYNC_PADDING_COUNT, _MIPIC_HSYNC_PADDING_COUNT)

#define _MIPIA_HBP_COUNT		(dev_priv->mipi_mmio_base + 0xb02c)
#define _MIPIC_HBP_COUNT		(dev_priv->mipi_mmio_base + 0xb82c)
#define MIPI_HBP_COUNT(port)		_MMIO_MIPI(port, _MIPIA_HBP_COUNT, _MIPIC_HBP_COUNT)

#define _MIPIA_HFP_COUNT		(dev_priv->mipi_mmio_base + 0xb030)
#define _MIPIC_HFP_COUNT		(dev_priv->mipi_mmio_base + 0xb830)
#define MIPI_HFP_COUNT(port)		_MMIO_MIPI(port, _MIPIA_HFP_COUNT, _MIPIC_HFP_COUNT)

#define _MIPIA_HACTIVE_AREA_COUNT	(dev_priv->mipi_mmio_base + 0xb034)
#define _MIPIC_HACTIVE_AREA_COUNT	(dev_priv->mipi_mmio_base + 0xb834)
#define MIPI_HACTIVE_AREA_COUNT(port)	_MMIO_MIPI(port, _MIPIA_HACTIVE_AREA_COUNT, _MIPIC_HACTIVE_AREA_COUNT)

#define _MIPIA_VSYNC_PADDING_COUNT	(dev_priv->mipi_mmio_base + 0xb038)
#define _MIPIC_VSYNC_PADDING_COUNT	(dev_priv->mipi_mmio_base + 0xb838)
#define MIPI_VSYNC_PADDING_COUNT(port)	_MMIO_MIPI(port, _MIPIA_VSYNC_PADDING_COUNT, _MIPIC_VSYNC_PADDING_COUNT)

#define _MIPIA_VBP_COUNT		(dev_priv->mipi_mmio_base + 0xb03c)
#define _MIPIC_VBP_COUNT		(dev_priv->mipi_mmio_base + 0xb83c)
#define MIPI_VBP_COUNT(port)		_MMIO_MIPI(port, _MIPIA_VBP_COUNT, _MIPIC_VBP_COUNT)

#define _MIPIA_VFP_COUNT		(dev_priv->mipi_mmio_base + 0xb040)
#define _MIPIC_VFP_COUNT		(dev_priv->mipi_mmio_base + 0xb840)
#define MIPI_VFP_COUNT(port)		_MMIO_MIPI(port, _MIPIA_VFP_COUNT, _MIPIC_VFP_COUNT)

#define _MIPIA_HIGH_LOW_SWITCH_COUNT	(dev_priv->mipi_mmio_base + 0xb044)
#define _MIPIC_HIGH_LOW_SWITCH_COUNT	(dev_priv->mipi_mmio_base + 0xb844)
#define MIPI_HIGH_LOW_SWITCH_COUNT(port)	_MMIO_MIPI(port,	_MIPIA_HIGH_LOW_SWITCH_COUNT, _MIPIC_HIGH_LOW_SWITCH_COUNT)

/* regs above are bits 15:0 */

#define _MIPIA_DPI_CONTROL		(dev_priv->mipi_mmio_base + 0xb048)
#define _MIPIC_DPI_CONTROL		(dev_priv->mipi_mmio_base + 0xb848)
#define MIPI_DPI_CONTROL(port)		_MMIO_MIPI(port, _MIPIA_DPI_CONTROL, _MIPIC_DPI_CONTROL)
#define  DPI_LP_MODE					(1 << 6)
#define  BACKLIGHT_OFF					(1 << 5)
#define  BACKLIGHT_ON					(1 << 4)
#define  COLOR_MODE_OFF					(1 << 3)
#define  COLOR_MODE_ON					(1 << 2)
#define  TURN_ON					(1 << 1)
#define  SHUTDOWN					(1 << 0)

#define _MIPIA_DPI_DATA			(dev_priv->mipi_mmio_base + 0xb04c)
#define _MIPIC_DPI_DATA			(dev_priv->mipi_mmio_base + 0xb84c)
#define MIPI_DPI_DATA(port)		_MMIO_MIPI(port, _MIPIA_DPI_DATA, _MIPIC_DPI_DATA)
#define  COMMAND_BYTE_SHIFT				0
#define  COMMAND_BYTE_MASK				(0x3f << 0)

#define _MIPIA_INIT_COUNT		(dev_priv->mipi_mmio_base + 0xb050)
#define _MIPIC_INIT_COUNT		(dev_priv->mipi_mmio_base + 0xb850)
#define MIPI_INIT_COUNT(port)		_MMIO_MIPI(port, _MIPIA_INIT_COUNT, _MIPIC_INIT_COUNT)
#define  MASTER_INIT_TIMER_SHIFT			0
#define  MASTER_INIT_TIMER_MASK				(0xffff << 0)

#define _MIPIA_MAX_RETURN_PKT_SIZE	(dev_priv->mipi_mmio_base + 0xb054)
#define _MIPIC_MAX_RETURN_PKT_SIZE	(dev_priv->mipi_mmio_base + 0xb854)
#define MIPI_MAX_RETURN_PKT_SIZE(port)	_MMIO_MIPI(port, \
			_MIPIA_MAX_RETURN_PKT_SIZE, _MIPIC_MAX_RETURN_PKT_SIZE)
#define  MAX_RETURN_PKT_SIZE_SHIFT			0
#define  MAX_RETURN_PKT_SIZE_MASK			(0x3ff << 0)

#define _MIPIA_VIDEO_MODE_FORMAT	(dev_priv->mipi_mmio_base + 0xb058)
#define _MIPIC_VIDEO_MODE_FORMAT	(dev_priv->mipi_mmio_base + 0xb858)
#define MIPI_VIDEO_MODE_FORMAT(port)	_MMIO_MIPI(port, _MIPIA_VIDEO_MODE_FORMAT, _MIPIC_VIDEO_MODE_FORMAT)
#define  RANDOM_DPI_DISPLAY_RESOLUTION			(1 << 4)
#define  DISABLE_VIDEO_BTA				(1 << 3)
#define  IP_TG_CONFIG					(1 << 2)
#define  VIDEO_MODE_NON_BURST_WITH_SYNC_PULSE		(1 << 0)
#define  VIDEO_MODE_NON_BURST_WITH_SYNC_EVENTS		(2 << 0)
#define  VIDEO_MODE_BURST				(3 << 0)

#define _MIPIA_EOT_DISABLE		(dev_priv->mipi_mmio_base + 0xb05c)
#define _MIPIC_EOT_DISABLE		(dev_priv->mipi_mmio_base + 0xb85c)
#define MIPI_EOT_DISABLE(port)		_MMIO_MIPI(port, _MIPIA_EOT_DISABLE, _MIPIC_EOT_DISABLE)
#define  BXT_DEFEATURE_DPI_FIFO_CTR			(1 << 9)
#define  BXT_DPHY_DEFEATURE_EN				(1 << 8)
#define  LP_RX_TIMEOUT_ERROR_RECOVERY_DISABLE		(1 << 7)
#define  HS_RX_TIMEOUT_ERROR_RECOVERY_DISABLE		(1 << 6)
#define  LOW_CONTENTION_RECOVERY_DISABLE		(1 << 5)
#define  HIGH_CONTENTION_RECOVERY_DISABLE		(1 << 4)
#define  TXDSI_TYPE_NOT_RECOGNISED_ERROR_RECOVERY_DISABLE (1 << 3)
#define  TXECC_MULTIBIT_ERROR_RECOVERY_DISABLE		(1 << 2)
#define  CLOCKSTOP					(1 << 1)
#define  EOT_DISABLE					(1 << 0)

#define _MIPIA_LP_BYTECLK		(dev_priv->mipi_mmio_base + 0xb060)
#define _MIPIC_LP_BYTECLK		(dev_priv->mipi_mmio_base + 0xb860)
#define MIPI_LP_BYTECLK(port)		_MMIO_MIPI(port, _MIPIA_LP_BYTECLK, _MIPIC_LP_BYTECLK)
#define  LP_BYTECLK_SHIFT				0
#define  LP_BYTECLK_MASK				(0xffff << 0)

#define _MIPIA_TLPX_TIME_COUNT		(dev_priv->mipi_mmio_base + 0xb0a4)
#define _MIPIC_TLPX_TIME_COUNT		(dev_priv->mipi_mmio_base + 0xb8a4)
#define MIPI_TLPX_TIME_COUNT(port)	 _MMIO_MIPI(port, _MIPIA_TLPX_TIME_COUNT, _MIPIC_TLPX_TIME_COUNT)

#define _MIPIA_CLK_LANE_TIMING		(dev_priv->mipi_mmio_base + 0xb098)
#define _MIPIC_CLK_LANE_TIMING		(dev_priv->mipi_mmio_base + 0xb898)
#define MIPI_CLK_LANE_TIMING(port)	 _MMIO_MIPI(port, _MIPIA_CLK_LANE_TIMING, _MIPIC_CLK_LANE_TIMING)

/* bits 31:0 */
#define _MIPIA_LP_GEN_DATA		(dev_priv->mipi_mmio_base + 0xb064)
#define _MIPIC_LP_GEN_DATA		(dev_priv->mipi_mmio_base + 0xb864)
#define MIPI_LP_GEN_DATA(port)		_MMIO_MIPI(port, _MIPIA_LP_GEN_DATA, _MIPIC_LP_GEN_DATA)

/* bits 31:0 */
#define _MIPIA_HS_GEN_DATA		(dev_priv->mipi_mmio_base + 0xb068)
#define _MIPIC_HS_GEN_DATA		(dev_priv->mipi_mmio_base + 0xb868)
#define MIPI_HS_GEN_DATA(port)		_MMIO_MIPI(port, _MIPIA_HS_GEN_DATA, _MIPIC_HS_GEN_DATA)

#define _MIPIA_LP_GEN_CTRL		(dev_priv->mipi_mmio_base + 0xb06c)
#define _MIPIC_LP_GEN_CTRL		(dev_priv->mipi_mmio_base + 0xb86c)
#define MIPI_LP_GEN_CTRL(port)		_MMIO_MIPI(port, _MIPIA_LP_GEN_CTRL, _MIPIC_LP_GEN_CTRL)
#define _MIPIA_HS_GEN_CTRL		(dev_priv->mipi_mmio_base + 0xb070)
#define _MIPIC_HS_GEN_CTRL		(dev_priv->mipi_mmio_base + 0xb870)
#define MIPI_HS_GEN_CTRL(port)		_MMIO_MIPI(port, _MIPIA_HS_GEN_CTRL, _MIPIC_HS_GEN_CTRL)
#define  LONG_PACKET_WORD_COUNT_SHIFT			8
#define  LONG_PACKET_WORD_COUNT_MASK			(0xffff << 8)
#define  SHORT_PACKET_PARAM_SHIFT			8
#define  SHORT_PACKET_PARAM_MASK			(0xffff << 8)
#define  VIRTUAL_CHANNEL_SHIFT				6
#define  VIRTUAL_CHANNEL_MASK				(3 << 6)
#define  DATA_TYPE_SHIFT				0
#define  DATA_TYPE_MASK					(0x3f << 0)
/* data type values, see include/video/mipi_display.h */

#define _MIPIA_GEN_FIFO_STAT		(dev_priv->mipi_mmio_base + 0xb074)
#define _MIPIC_GEN_FIFO_STAT		(dev_priv->mipi_mmio_base + 0xb874)
#define MIPI_GEN_FIFO_STAT(port)	_MMIO_MIPI(port, _MIPIA_GEN_FIFO_STAT, _MIPIC_GEN_FIFO_STAT)
#define  DPI_FIFO_EMPTY					(1 << 28)
#define  DBI_FIFO_EMPTY					(1 << 27)
#define  LP_CTRL_FIFO_EMPTY				(1 << 26)
#define  LP_CTRL_FIFO_HALF_EMPTY			(1 << 25)
#define  LP_CTRL_FIFO_FULL				(1 << 24)
#define  HS_CTRL_FIFO_EMPTY				(1 << 18)
#define  HS_CTRL_FIFO_HALF_EMPTY			(1 << 17)
#define  HS_CTRL_FIFO_FULL				(1 << 16)
#define  LP_DATA_FIFO_EMPTY				(1 << 10)
#define  LP_DATA_FIFO_HALF_EMPTY			(1 << 9)
#define  LP_DATA_FIFO_FULL				(1 << 8)
#define  HS_DATA_FIFO_EMPTY				(1 << 2)
#define  HS_DATA_FIFO_HALF_EMPTY			(1 << 1)
#define  HS_DATA_FIFO_FULL				(1 << 0)

#define _MIPIA_HS_LS_DBI_ENABLE		(dev_priv->mipi_mmio_base + 0xb078)
#define _MIPIC_HS_LS_DBI_ENABLE		(dev_priv->mipi_mmio_base + 0xb878)
#define MIPI_HS_LP_DBI_ENABLE(port)	_MMIO_MIPI(port, _MIPIA_HS_LS_DBI_ENABLE, _MIPIC_HS_LS_DBI_ENABLE)
#define  DBI_HS_LP_MODE_MASK				(1 << 0)
#define  DBI_LP_MODE					(1 << 0)
#define  DBI_HS_MODE					(0 << 0)

#define _MIPIA_DPHY_PARAM		(dev_priv->mipi_mmio_base + 0xb080)
#define _MIPIC_DPHY_PARAM		(dev_priv->mipi_mmio_base + 0xb880)
#define MIPI_DPHY_PARAM(port)		_MMIO_MIPI(port, _MIPIA_DPHY_PARAM, _MIPIC_DPHY_PARAM)
#define  EXIT_ZERO_COUNT_SHIFT				24
#define  EXIT_ZERO_COUNT_MASK				(0x3f << 24)
#define  TRAIL_COUNT_SHIFT				16
#define  TRAIL_COUNT_MASK				(0x1f << 16)
#define  CLK_ZERO_COUNT_SHIFT				8
#define  CLK_ZERO_COUNT_MASK				(0xff << 8)
#define  PREPARE_COUNT_SHIFT				0
#define  PREPARE_COUNT_MASK				(0x3f << 0)

#define _ICL_DSI_T_INIT_MASTER_0	0x6b088
#define _ICL_DSI_T_INIT_MASTER_1	0x6b888
#define ICL_DSI_T_INIT_MASTER(port)	_MMIO_PORT(port,	\
						   _ICL_DSI_T_INIT_MASTER_0,\
						   _ICL_DSI_T_INIT_MASTER_1)

#define _DPHY_CLK_TIMING_PARAM_0	0x162180
#define _DPHY_CLK_TIMING_PARAM_1	0x6c180
#define DPHY_CLK_TIMING_PARAM(port)	_MMIO_PORT(port,	\
						   _DPHY_CLK_TIMING_PARAM_0,\
						   _DPHY_CLK_TIMING_PARAM_1)
#define _DSI_CLK_TIMING_PARAM_0		0x6b080
#define _DSI_CLK_TIMING_PARAM_1		0x6b880
#define DSI_CLK_TIMING_PARAM(port)	_MMIO_PORT(port,	\
						   _DSI_CLK_TIMING_PARAM_0,\
						   _DSI_CLK_TIMING_PARAM_1)
#define  CLK_PREPARE_OVERRIDE		(1 << 31)
#define  CLK_PREPARE(x)		((x) << 28)
#define  CLK_PREPARE_MASK		(0x7 << 28)
#define  CLK_PREPARE_SHIFT		28
#define  CLK_ZERO_OVERRIDE		(1 << 27)
#define  CLK_ZERO(x)			((x) << 20)
#define  CLK_ZERO_MASK			(0xf << 20)
#define  CLK_ZERO_SHIFT		20
#define  CLK_PRE_OVERRIDE		(1 << 19)
#define  CLK_PRE(x)			((x) << 16)
#define  CLK_PRE_MASK			(0x3 << 16)
#define  CLK_PRE_SHIFT			16
#define  CLK_POST_OVERRIDE		(1 << 15)
#define  CLK_POST(x)			((x) << 8)
#define  CLK_POST_MASK			(0x7 << 8)
#define  CLK_POST_SHIFT		8
#define  CLK_TRAIL_OVERRIDE		(1 << 7)
#define  CLK_TRAIL(x)			((x) << 0)
#define  CLK_TRAIL_MASK		(0xf << 0)
#define  CLK_TRAIL_SHIFT		0

#define _DPHY_DATA_TIMING_PARAM_0	0x162184
#define _DPHY_DATA_TIMING_PARAM_1	0x6c184
#define DPHY_DATA_TIMING_PARAM(port)	_MMIO_PORT(port,	\
						   _DPHY_DATA_TIMING_PARAM_0,\
						   _DPHY_DATA_TIMING_PARAM_1)
#define _DSI_DATA_TIMING_PARAM_0	0x6B084
#define _DSI_DATA_TIMING_PARAM_1	0x6B884
#define DSI_DATA_TIMING_PARAM(port)	_MMIO_PORT(port,	\
						   _DSI_DATA_TIMING_PARAM_0,\
						   _DSI_DATA_TIMING_PARAM_1)
#define  HS_PREPARE_OVERRIDE		(1 << 31)
#define  HS_PREPARE(x)			((x) << 24)
#define  HS_PREPARE_MASK		(0x7 << 24)
#define  HS_PREPARE_SHIFT		24
#define  HS_ZERO_OVERRIDE		(1 << 23)
#define  HS_ZERO(x)			((x) << 16)
#define  HS_ZERO_MASK			(0xf << 16)
#define  HS_ZERO_SHIFT			16
#define  HS_TRAIL_OVERRIDE		(1 << 15)
#define  HS_TRAIL(x)			((x) << 8)
#define  HS_TRAIL_MASK			(0x7 << 8)
#define  HS_TRAIL_SHIFT		8
#define  HS_EXIT_OVERRIDE		(1 << 7)
#define  HS_EXIT(x)			((x) << 0)
#define  HS_EXIT_MASK			(0x7 << 0)
#define  HS_EXIT_SHIFT			0

#define _DPHY_TA_TIMING_PARAM_0		0x162188
#define _DPHY_TA_TIMING_PARAM_1		0x6c188
#define DPHY_TA_TIMING_PARAM(port)	_MMIO_PORT(port,	\
						   _DPHY_TA_TIMING_PARAM_0,\
						   _DPHY_TA_TIMING_PARAM_1)
#define _DSI_TA_TIMING_PARAM_0		0x6b098
#define _DSI_TA_TIMING_PARAM_1		0x6b898
#define DSI_TA_TIMING_PARAM(port)	_MMIO_PORT(port,	\
						   _DSI_TA_TIMING_PARAM_0,\
						   _DSI_TA_TIMING_PARAM_1)
#define  TA_SURE_OVERRIDE		(1 << 31)
#define  TA_SURE(x)			((x) << 16)
#define  TA_SURE_MASK			(0x1f << 16)
#define  TA_SURE_SHIFT			16
#define  TA_GO_OVERRIDE		(1 << 15)
#define  TA_GO(x)			((x) << 8)
#define  TA_GO_MASK			(0xf << 8)
#define  TA_GO_SHIFT			8
#define  TA_GET_OVERRIDE		(1 << 7)
#define  TA_GET(x)			((x) << 0)
#define  TA_GET_MASK			(0xf << 0)
#define  TA_GET_SHIFT			0

/* DSI transcoder configuration */
#define _DSI_TRANS_FUNC_CONF_0		0x6b030
#define _DSI_TRANS_FUNC_CONF_1		0x6b830
#define DSI_TRANS_FUNC_CONF(tc)		_MMIO_DSI(tc,	\
						  _DSI_TRANS_FUNC_CONF_0,\
						  _DSI_TRANS_FUNC_CONF_1)
#define  OP_MODE_MASK			(0x3 << 28)
#define  OP_MODE_SHIFT			28
#define  CMD_MODE_NO_GATE		(0x0 << 28)
#define  CMD_MODE_TE_GATE		(0x1 << 28)
#define  VIDEO_MODE_SYNC_EVENT		(0x2 << 28)
#define  VIDEO_MODE_SYNC_PULSE		(0x3 << 28)
#define  LINK_READY			(1 << 20)
#define  PIX_FMT_MASK			(0x3 << 16)
#define  PIX_FMT_SHIFT			16
#define  PIX_FMT_RGB565			(0x0 << 16)
#define  PIX_FMT_RGB666_PACKED		(0x1 << 16)
#define  PIX_FMT_RGB666_LOOSE		(0x2 << 16)
#define  PIX_FMT_RGB888			(0x3 << 16)
#define  PIX_FMT_RGB101010		(0x4 << 16)
#define  PIX_FMT_RGB121212		(0x5 << 16)
#define  PIX_FMT_COMPRESSED		(0x6 << 16)
#define  BGR_TRANSMISSION		(1 << 15)
#define  PIX_VIRT_CHAN(x)		((x) << 12)
#define  PIX_VIRT_CHAN_MASK		(0x3 << 12)
#define  PIX_VIRT_CHAN_SHIFT		12
#define  PIX_BUF_THRESHOLD_MASK		(0x3 << 10)
#define  PIX_BUF_THRESHOLD_SHIFT	10
#define  PIX_BUF_THRESHOLD_1_4		(0x0 << 10)
#define  PIX_BUF_THRESHOLD_1_2		(0x1 << 10)
#define  PIX_BUF_THRESHOLD_3_4		(0x2 << 10)
#define  PIX_BUF_THRESHOLD_FULL		(0x3 << 10)
#define  CONTINUOUS_CLK_MASK		(0x3 << 8)
#define  CONTINUOUS_CLK_SHIFT		8
#define  CLK_ENTER_LP_AFTER_DATA	(0x0 << 8)
#define  CLK_HS_OR_LP			(0x2 << 8)
#define  CLK_HS_CONTINUOUS		(0x3 << 8)
#define  LINK_CALIBRATION_MASK		(0x3 << 4)
#define  LINK_CALIBRATION_SHIFT		4
#define  CALIBRATION_DISABLED		(0x0 << 4)
#define  CALIBRATION_ENABLED_INITIAL_ONLY	(0x2 << 4)
#define  CALIBRATION_ENABLED_INITIAL_PERIODIC	(0x3 << 4)
#define  BLANKING_PACKET_ENABLE		(1 << 2)
#define  S3D_ORIENTATION_LANDSCAPE	(1 << 1)
#define  EOTP_DISABLED			(1 << 0)

#define _DSI_CMD_RXCTL_0		0x6b0d4
#define _DSI_CMD_RXCTL_1		0x6b8d4
#define DSI_CMD_RXCTL(tc)		_MMIO_DSI(tc,	\
						  _DSI_CMD_RXCTL_0,\
						  _DSI_CMD_RXCTL_1)
#define  READ_UNLOADS_DW		(1 << 16)
#define  RECEIVED_UNASSIGNED_TRIGGER	(1 << 15)
#define  RECEIVED_ACKNOWLEDGE_TRIGGER	(1 << 14)
#define  RECEIVED_TEAR_EFFECT_TRIGGER	(1 << 13)
#define  RECEIVED_RESET_TRIGGER		(1 << 12)
#define  RECEIVED_PAYLOAD_WAS_LOST	(1 << 11)
#define  RECEIVED_CRC_WAS_LOST		(1 << 10)
#define  NUMBER_RX_PLOAD_DW_MASK	(0xff << 0)
#define  NUMBER_RX_PLOAD_DW_SHIFT	0

#define _DSI_CMD_TXCTL_0		0x6b0d0
#define _DSI_CMD_TXCTL_1		0x6b8d0
#define DSI_CMD_TXCTL(tc)		_MMIO_DSI(tc,	\
						  _DSI_CMD_TXCTL_0,\
						  _DSI_CMD_TXCTL_1)
#define  KEEP_LINK_IN_HS		(1 << 24)
#define  FREE_HEADER_CREDIT_MASK	(0x1f << 8)
#define  FREE_HEADER_CREDIT_SHIFT	0x8
#define  FREE_PLOAD_CREDIT_MASK		(0xff << 0)
#define  FREE_PLOAD_CREDIT_SHIFT	0
#define  MAX_HEADER_CREDIT		0x10
#define  MAX_PLOAD_CREDIT		0x40

#define _DSI_CMD_TXHDR_0		0x6b100
#define _DSI_CMD_TXHDR_1		0x6b900
#define DSI_CMD_TXHDR(tc)		_MMIO_DSI(tc,	\
						  _DSI_CMD_TXHDR_0,\
						  _DSI_CMD_TXHDR_1)
#define  PAYLOAD_PRESENT		(1 << 31)
#define  LP_DATA_TRANSFER		(1 << 30)
#define  VBLANK_FENCE			(1 << 29)
#define  PARAM_WC_MASK			(0xffff << 8)
#define  PARAM_WC_LOWER_SHIFT		8
#define  PARAM_WC_UPPER_SHIFT		16
#define  VC_MASK			(0x3 << 6)
#define  VC_SHIFT			6
#define  DT_MASK			(0x3f << 0)
#define  DT_SHIFT			0

#define _DSI_CMD_TXPYLD_0		0x6b104
#define _DSI_CMD_TXPYLD_1		0x6b904
#define DSI_CMD_TXPYLD(tc)		_MMIO_DSI(tc,	\
						  _DSI_CMD_TXPYLD_0,\
						  _DSI_CMD_TXPYLD_1)

#define _DSI_LP_MSG_0			0x6b0d8
#define _DSI_LP_MSG_1			0x6b8d8
#define DSI_LP_MSG(tc)			_MMIO_DSI(tc,	\
						  _DSI_LP_MSG_0,\
						  _DSI_LP_MSG_1)
#define  LPTX_IN_PROGRESS		(1 << 17)
#define  LINK_IN_ULPS			(1 << 16)
#define  LINK_ULPS_TYPE_LP11		(1 << 8)
#define  LINK_ENTER_ULPS		(1 << 0)

/* DSI timeout registers */
#define _DSI_HSTX_TO_0			0x6b044
#define _DSI_HSTX_TO_1			0x6b844
#define DSI_HSTX_TO(tc)			_MMIO_DSI(tc,	\
						  _DSI_HSTX_TO_0,\
						  _DSI_HSTX_TO_1)
#define  HSTX_TIMEOUT_VALUE_MASK	(0xffff << 16)
#define  HSTX_TIMEOUT_VALUE_SHIFT	16
#define  HSTX_TIMEOUT_VALUE(x)		((x) << 16)
#define  HSTX_TIMED_OUT			(1 << 0)

#define _DSI_LPRX_HOST_TO_0		0x6b048
#define _DSI_LPRX_HOST_TO_1		0x6b848
#define DSI_LPRX_HOST_TO(tc)		_MMIO_DSI(tc,	\
						  _DSI_LPRX_HOST_TO_0,\
						  _DSI_LPRX_HOST_TO_1)
#define  LPRX_TIMED_OUT			(1 << 16)
#define  LPRX_TIMEOUT_VALUE_MASK	(0xffff << 0)
#define  LPRX_TIMEOUT_VALUE_SHIFT	0
#define  LPRX_TIMEOUT_VALUE(x)		((x) << 0)

#define _DSI_PWAIT_TO_0			0x6b040
#define _DSI_PWAIT_TO_1			0x6b840
#define DSI_PWAIT_TO(tc)		_MMIO_DSI(tc,	\
						  _DSI_PWAIT_TO_0,\
						  _DSI_PWAIT_TO_1)
#define  PRESET_TIMEOUT_VALUE_MASK	(0xffff << 16)
#define  PRESET_TIMEOUT_VALUE_SHIFT	16
#define  PRESET_TIMEOUT_VALUE(x)	((x) << 16)
#define  PRESPONSE_TIMEOUT_VALUE_MASK	(0xffff << 0)
#define  PRESPONSE_TIMEOUT_VALUE_SHIFT	0
#define  PRESPONSE_TIMEOUT_VALUE(x)	((x) << 0)

#define _DSI_TA_TO_0			0x6b04c
#define _DSI_TA_TO_1			0x6b84c
#define DSI_TA_TO(tc)			_MMIO_DSI(tc,	\
						  _DSI_TA_TO_0,\
						  _DSI_TA_TO_1)
#define  TA_TIMED_OUT			(1 << 16)
#define  TA_TIMEOUT_VALUE_MASK		(0xffff << 0)
#define  TA_TIMEOUT_VALUE_SHIFT		0
#define  TA_TIMEOUT_VALUE(x)		((x) << 0)

/* bits 31:0 */
#define _MIPIA_DBI_BW_CTRL		(dev_priv->mipi_mmio_base + 0xb084)
#define _MIPIC_DBI_BW_CTRL		(dev_priv->mipi_mmio_base + 0xb884)
#define MIPI_DBI_BW_CTRL(port)		_MMIO_MIPI(port, _MIPIA_DBI_BW_CTRL, _MIPIC_DBI_BW_CTRL)

#define _MIPIA_CLK_LANE_SWITCH_TIME_CNT		(dev_priv->mipi_mmio_base + 0xb088)
#define _MIPIC_CLK_LANE_SWITCH_TIME_CNT		(dev_priv->mipi_mmio_base + 0xb888)
#define MIPI_CLK_LANE_SWITCH_TIME_CNT(port)	_MMIO_MIPI(port, _MIPIA_CLK_LANE_SWITCH_TIME_CNT, _MIPIC_CLK_LANE_SWITCH_TIME_CNT)
#define  LP_HS_SSW_CNT_SHIFT				16
#define  LP_HS_SSW_CNT_MASK				(0xffff << 16)
#define  HS_LP_PWR_SW_CNT_SHIFT				0
#define  HS_LP_PWR_SW_CNT_MASK				(0xffff << 0)

#define _MIPIA_STOP_STATE_STALL		(dev_priv->mipi_mmio_base + 0xb08c)
#define _MIPIC_STOP_STATE_STALL		(dev_priv->mipi_mmio_base + 0xb88c)
#define MIPI_STOP_STATE_STALL(port)	_MMIO_MIPI(port, _MIPIA_STOP_STATE_STALL, _MIPIC_STOP_STATE_STALL)
#define  STOP_STATE_STALL_COUNTER_SHIFT			0
#define  STOP_STATE_STALL_COUNTER_MASK			(0xff << 0)

#define _MIPIA_INTR_STAT_REG_1		(dev_priv->mipi_mmio_base + 0xb090)
#define _MIPIC_INTR_STAT_REG_1		(dev_priv->mipi_mmio_base + 0xb890)
#define MIPI_INTR_STAT_REG_1(port)	_MMIO_MIPI(port, _MIPIA_INTR_STAT_REG_1, _MIPIC_INTR_STAT_REG_1)
#define _MIPIA_INTR_EN_REG_1		(dev_priv->mipi_mmio_base + 0xb094)
#define _MIPIC_INTR_EN_REG_1		(dev_priv->mipi_mmio_base + 0xb894)
#define MIPI_INTR_EN_REG_1(port)	_MMIO_MIPI(port, _MIPIA_INTR_EN_REG_1, _MIPIC_INTR_EN_REG_1)
#define  RX_CONTENTION_DETECTED				(1 << 0)

/* XXX: only pipe A ?!? */
#define MIPIA_DBI_TYPEC_CTRL		(dev_priv->mipi_mmio_base + 0xb100)
#define  DBI_TYPEC_ENABLE				(1 << 31)
#define  DBI_TYPEC_WIP					(1 << 30)
#define  DBI_TYPEC_OPTION_SHIFT				28
#define  DBI_TYPEC_OPTION_MASK				(3 << 28)
#define  DBI_TYPEC_FREQ_SHIFT				24
#define  DBI_TYPEC_FREQ_MASK				(0xf << 24)
#define  DBI_TYPEC_OVERRIDE				(1 << 8)
#define  DBI_TYPEC_OVERRIDE_COUNTER_SHIFT		0
#define  DBI_TYPEC_OVERRIDE_COUNTER_MASK		(0xff << 0)


/* MIPI adapter registers */

#define _MIPIA_CTRL			(dev_priv->mipi_mmio_base + 0xb104)
#define _MIPIC_CTRL			(dev_priv->mipi_mmio_base + 0xb904)
#define MIPI_CTRL(port)			_MMIO_MIPI(port, _MIPIA_CTRL, _MIPIC_CTRL)
#define  ESCAPE_CLOCK_DIVIDER_SHIFT			5 /* A only */
#define  ESCAPE_CLOCK_DIVIDER_MASK			(3 << 5)
#define  ESCAPE_CLOCK_DIVIDER_1				(0 << 5)
#define  ESCAPE_CLOCK_DIVIDER_2				(1 << 5)
#define  ESCAPE_CLOCK_DIVIDER_4				(2 << 5)
#define  READ_REQUEST_PRIORITY_SHIFT			3
#define  READ_REQUEST_PRIORITY_MASK			(3 << 3)
#define  READ_REQUEST_PRIORITY_LOW			(0 << 3)
#define  READ_REQUEST_PRIORITY_HIGH			(3 << 3)
#define  RGB_FLIP_TO_BGR				(1 << 2)

#define  BXT_PIPE_SELECT_SHIFT				7
#define  BXT_PIPE_SELECT_MASK				(7 << 7)
#define  BXT_PIPE_SELECT(pipe)				((pipe) << 7)
#define  GLK_PHY_STATUS_PORT_READY			(1 << 31) /* RO */
#define  GLK_ULPS_NOT_ACTIVE				(1 << 30) /* RO */
#define  GLK_MIPIIO_RESET_RELEASED			(1 << 28)
#define  GLK_CLOCK_LANE_STOP_STATE			(1 << 27) /* RO */
#define  GLK_DATA_LANE_STOP_STATE			(1 << 26) /* RO */
#define  GLK_LP_WAKE					(1 << 22)
#define  GLK_LP11_LOW_PWR_MODE				(1 << 21)
#define  GLK_LP00_LOW_PWR_MODE				(1 << 20)
#define  GLK_FIREWALL_ENABLE				(1 << 16)
#define  BXT_PIXEL_OVERLAP_CNT_MASK			(0xf << 10)
#define  BXT_PIXEL_OVERLAP_CNT_SHIFT			10
#define  BXT_DSC_ENABLE					(1 << 3)
#define  BXT_RGB_FLIP					(1 << 2)
#define  GLK_MIPIIO_PORT_POWERED			(1 << 1) /* RO */
#define  GLK_MIPIIO_ENABLE				(1 << 0)

#define _MIPIA_DATA_ADDRESS		(dev_priv->mipi_mmio_base + 0xb108)
#define _MIPIC_DATA_ADDRESS		(dev_priv->mipi_mmio_base + 0xb908)
#define MIPI_DATA_ADDRESS(port)		_MMIO_MIPI(port, _MIPIA_DATA_ADDRESS, _MIPIC_DATA_ADDRESS)
#define  DATA_MEM_ADDRESS_SHIFT				5
#define  DATA_MEM_ADDRESS_MASK				(0x7ffffff << 5)
#define  DATA_VALID					(1 << 0)

#define _MIPIA_DATA_LENGTH		(dev_priv->mipi_mmio_base + 0xb10c)
#define _MIPIC_DATA_LENGTH		(dev_priv->mipi_mmio_base + 0xb90c)
#define MIPI_DATA_LENGTH(port)		_MMIO_MIPI(port, _MIPIA_DATA_LENGTH, _MIPIC_DATA_LENGTH)
#define  DATA_LENGTH_SHIFT				0
#define  DATA_LENGTH_MASK				(0xfffff << 0)

#define _MIPIA_COMMAND_ADDRESS		(dev_priv->mipi_mmio_base + 0xb110)
#define _MIPIC_COMMAND_ADDRESS		(dev_priv->mipi_mmio_base + 0xb910)
#define MIPI_COMMAND_ADDRESS(port)	_MMIO_MIPI(port, _MIPIA_COMMAND_ADDRESS, _MIPIC_COMMAND_ADDRESS)
#define  COMMAND_MEM_ADDRESS_SHIFT			5
#define  COMMAND_MEM_ADDRESS_MASK			(0x7ffffff << 5)
#define  AUTO_PWG_ENABLE				(1 << 2)
#define  MEMORY_WRITE_DATA_FROM_PIPE_RENDERING		(1 << 1)
#define  COMMAND_VALID					(1 << 0)

#define _MIPIA_COMMAND_LENGTH		(dev_priv->mipi_mmio_base + 0xb114)
#define _MIPIC_COMMAND_LENGTH		(dev_priv->mipi_mmio_base + 0xb914)
#define MIPI_COMMAND_LENGTH(port)	_MMIO_MIPI(port, _MIPIA_COMMAND_LENGTH, _MIPIC_COMMAND_LENGTH)
#define  COMMAND_LENGTH_SHIFT(n)			(8 * (n)) /* n: 0...3 */
#define  COMMAND_LENGTH_MASK(n)				(0xff << (8 * (n)))

#define _MIPIA_READ_DATA_RETURN0	(dev_priv->mipi_mmio_base + 0xb118)
#define _MIPIC_READ_DATA_RETURN0	(dev_priv->mipi_mmio_base + 0xb918)
#define MIPI_READ_DATA_RETURN(port, n) _MMIO(_MIPI(port, _MIPIA_READ_DATA_RETURN0, _MIPIC_READ_DATA_RETURN0) + 4 * (n)) /* n: 0...7 */

#define _MIPIA_READ_DATA_VALID		(dev_priv->mipi_mmio_base + 0xb138)
#define _MIPIC_READ_DATA_VALID		(dev_priv->mipi_mmio_base + 0xb938)
#define MIPI_READ_DATA_VALID(port)	_MMIO_MIPI(port, _MIPIA_READ_DATA_VALID, _MIPIC_READ_DATA_VALID)
#define  READ_DATA_VALID(n)				(1 << (n))

/* MOCS (Memory Object Control State) registers */
#define GEN9_LNCFCMOCS(i)	_MMIO(0xb020 + (i) * 4)	/* L3 Cache Control */

#define GEN9_GFX_MOCS(i)	_MMIO(0xc800 + (i) * 4)	/* Graphics MOCS registers */
#define GEN9_MFX0_MOCS(i)	_MMIO(0xc900 + (i) * 4)	/* Media 0 MOCS registers */
#define GEN9_MFX1_MOCS(i)	_MMIO(0xca00 + (i) * 4)	/* Media 1 MOCS registers */
#define GEN9_VEBOX_MOCS(i)	_MMIO(0xcb00 + (i) * 4)	/* Video MOCS registers */
#define GEN9_BLT_MOCS(i)	_MMIO(0xcc00 + (i) * 4)	/* Blitter MOCS registers */
/* Media decoder 2 MOCS registers */
#define GEN11_MFX2_MOCS(i)	_MMIO(0x10000 + (i) * 4)

#define GEN10_SCRATCH_LNCF2		_MMIO(0xb0a0)
#define   PMFLUSHDONE_LNICRSDROP	(1 << 20)
#define   PMFLUSH_GAPL3UNBLOCK		(1 << 21)
#define   PMFLUSHDONE_LNEBLK		(1 << 22)

#define GEN12_GLOBAL_MOCS(i)	_MMIO(0x4000 + (i) * 4) /* Global MOCS regs */

/* gamt regs */
#define GEN8_L3_LRA_1_GPGPU _MMIO(0x4dd4)
#define   GEN8_L3_LRA_1_GPGPU_DEFAULT_VALUE_BDW  0x67F1427F /* max/min for LRA1/2 */
#define   GEN8_L3_LRA_1_GPGPU_DEFAULT_VALUE_CHV  0x5FF101FF /* max/min for LRA1/2 */
#define   GEN9_L3_LRA_1_GPGPU_DEFAULT_VALUE_SKL  0x67F1427F /*    "        " */
#define   GEN9_L3_LRA_1_GPGPU_DEFAULT_VALUE_BXT  0x5FF101FF /*    "        " */

#define MMCD_MISC_CTRL		_MMIO(0x4ddc) /* skl+ */
#define  MMCD_PCLA		(1 << 31)
#define  MMCD_HOTSPOT_EN	(1 << 27)

#define _ICL_PHY_MISC_A		0x64C00
#define _ICL_PHY_MISC_B		0x64C04
#define ICL_PHY_MISC(port)	_MMIO_PORT(port, _ICL_PHY_MISC_A, \
						 _ICL_PHY_MISC_B)
#define  ICL_PHY_MISC_MUX_DDID			(1 << 28)
#define  ICL_PHY_MISC_DE_IO_COMP_PWR_DOWN	(1 << 23)

/* Icelake Display Stream Compression Registers */
#define DSCA_PICTURE_PARAMETER_SET_0		_MMIO(0x6B200)
#define DSCC_PICTURE_PARAMETER_SET_0		_MMIO(0x6BA00)
#define _ICL_DSC0_PICTURE_PARAMETER_SET_0_PB	0x78270
#define _ICL_DSC1_PICTURE_PARAMETER_SET_0_PB	0x78370
#define _ICL_DSC0_PICTURE_PARAMETER_SET_0_PC	0x78470
#define _ICL_DSC1_PICTURE_PARAMETER_SET_0_PC	0x78570
#define ICL_DSC0_PICTURE_PARAMETER_SET_0(pipe)	_MMIO_PIPE((pipe) - PIPE_B, \
							   _ICL_DSC0_PICTURE_PARAMETER_SET_0_PB, \
							   _ICL_DSC0_PICTURE_PARAMETER_SET_0_PC)
#define ICL_DSC1_PICTURE_PARAMETER_SET_0(pipe)	_MMIO_PIPE((pipe) - PIPE_B, \
							   _ICL_DSC1_PICTURE_PARAMETER_SET_0_PB, \
							   _ICL_DSC1_PICTURE_PARAMETER_SET_0_PC)
#define  DSC_VBR_ENABLE			(1 << 19)
#define  DSC_422_ENABLE			(1 << 18)
#define  DSC_COLOR_SPACE_CONVERSION	(1 << 17)
#define  DSC_BLOCK_PREDICTION		(1 << 16)
#define  DSC_LINE_BUF_DEPTH_SHIFT	12
#define  DSC_BPC_SHIFT			8
#define  DSC_VER_MIN_SHIFT		4
#define  DSC_VER_MAJ			(0x1 << 0)

#define DSCA_PICTURE_PARAMETER_SET_1		_MMIO(0x6B204)
#define DSCC_PICTURE_PARAMETER_SET_1		_MMIO(0x6BA04)
#define _ICL_DSC0_PICTURE_PARAMETER_SET_1_PB	0x78274
#define _ICL_DSC1_PICTURE_PARAMETER_SET_1_PB	0x78374
#define _ICL_DSC0_PICTURE_PARAMETER_SET_1_PC	0x78474
#define _ICL_DSC1_PICTURE_PARAMETER_SET_1_PC	0x78574
#define ICL_DSC0_PICTURE_PARAMETER_SET_1(pipe)	_MMIO_PIPE((pipe) - PIPE_B, \
							   _ICL_DSC0_PICTURE_PARAMETER_SET_1_PB, \
							   _ICL_DSC0_PICTURE_PARAMETER_SET_1_PC)
#define ICL_DSC1_PICTURE_PARAMETER_SET_1(pipe)	_MMIO_PIPE((pipe) - PIPE_B, \
							   _ICL_DSC1_PICTURE_PARAMETER_SET_1_PB, \
							   _ICL_DSC1_PICTURE_PARAMETER_SET_1_PC)
#define  DSC_BPP(bpp)				((bpp) << 0)

#define DSCA_PICTURE_PARAMETER_SET_2		_MMIO(0x6B208)
#define DSCC_PICTURE_PARAMETER_SET_2		_MMIO(0x6BA08)
#define _ICL_DSC0_PICTURE_PARAMETER_SET_2_PB	0x78278
#define _ICL_DSC1_PICTURE_PARAMETER_SET_2_PB	0x78378
#define _ICL_DSC0_PICTURE_PARAMETER_SET_2_PC	0x78478
#define _ICL_DSC1_PICTURE_PARAMETER_SET_2_PC	0x78578
#define ICL_DSC0_PICTURE_PARAMETER_SET_2(pipe)	_MMIO_PIPE((pipe) - PIPE_B, \
							   _ICL_DSC0_PICTURE_PARAMETER_SET_2_PB, \
							   _ICL_DSC0_PICTURE_PARAMETER_SET_2_PC)
#define ICL_DSC1_PICTURE_PARAMETER_SET_2(pipe)	_MMIO_PIPE((pipe) - PIPE_B, \
					    _ICL_DSC1_PICTURE_PARAMETER_SET_2_PB, \
					    _ICL_DSC1_PICTURE_PARAMETER_SET_2_PC)
#define  DSC_PIC_WIDTH(pic_width)	((pic_width) << 16)
#define  DSC_PIC_HEIGHT(pic_height)	((pic_height) << 0)

#define DSCA_PICTURE_PARAMETER_SET_3		_MMIO(0x6B20C)
#define DSCC_PICTURE_PARAMETER_SET_3		_MMIO(0x6BA0C)
#define _ICL_DSC0_PICTURE_PARAMETER_SET_3_PB	0x7827C
#define _ICL_DSC1_PICTURE_PARAMETER_SET_3_PB	0x7837C
#define _ICL_DSC0_PICTURE_PARAMETER_SET_3_PC	0x7847C
#define _ICL_DSC1_PICTURE_PARAMETER_SET_3_PC	0x7857C
#define ICL_DSC0_PICTURE_PARAMETER_SET_3(pipe)	_MMIO_PIPE((pipe) - PIPE_B, \
							   _ICL_DSC0_PICTURE_PARAMETER_SET_3_PB, \
							   _ICL_DSC0_PICTURE_PARAMETER_SET_3_PC)
#define ICL_DSC1_PICTURE_PARAMETER_SET_3(pipe)	_MMIO_PIPE((pipe) - PIPE_B, \
							   _ICL_DSC1_PICTURE_PARAMETER_SET_3_PB, \
							   _ICL_DSC1_PICTURE_PARAMETER_SET_3_PC)
#define  DSC_SLICE_WIDTH(slice_width)   ((slice_width) << 16)
#define  DSC_SLICE_HEIGHT(slice_height) ((slice_height) << 0)

#define DSCA_PICTURE_PARAMETER_SET_4		_MMIO(0x6B210)
#define DSCC_PICTURE_PARAMETER_SET_4		_MMIO(0x6BA10)
#define _ICL_DSC0_PICTURE_PARAMETER_SET_4_PB	0x78280
#define _ICL_DSC1_PICTURE_PARAMETER_SET_4_PB	0x78380
#define _ICL_DSC0_PICTURE_PARAMETER_SET_4_PC	0x78480
#define _ICL_DSC1_PICTURE_PARAMETER_SET_4_PC	0x78580
#define ICL_DSC0_PICTURE_PARAMETER_SET_4(pipe)	_MMIO_PIPE((pipe) - PIPE_B, \
							   _ICL_DSC0_PICTURE_PARAMETER_SET_4_PB, \
							   _ICL_DSC0_PICTURE_PARAMETER_SET_4_PC)
#define ICL_DSC1_PICTURE_PARAMETER_SET_4(pipe)	_MMIO_PIPE((pipe) - PIPE_B, \
							   _ICL_DSC1_PICTURE_PARAMETER_SET_4_PB, \
							   _ICL_DSC1_PICTURE_PARAMETER_SET_4_PC)
#define  DSC_INITIAL_DEC_DELAY(dec_delay)       ((dec_delay) << 16)
#define  DSC_INITIAL_XMIT_DELAY(xmit_delay)     ((xmit_delay) << 0)

#define DSCA_PICTURE_PARAMETER_SET_5		_MMIO(0x6B214)
#define DSCC_PICTURE_PARAMETER_SET_5		_MMIO(0x6BA14)
#define _ICL_DSC0_PICTURE_PARAMETER_SET_5_PB	0x78284
#define _ICL_DSC1_PICTURE_PARAMETER_SET_5_PB	0x78384
#define _ICL_DSC0_PICTURE_PARAMETER_SET_5_PC	0x78484
#define _ICL_DSC1_PICTURE_PARAMETER_SET_5_PC	0x78584
#define ICL_DSC0_PICTURE_PARAMETER_SET_5(pipe)	_MMIO_PIPE((pipe) - PIPE_B, \
							   _ICL_DSC0_PICTURE_PARAMETER_SET_5_PB, \
							   _ICL_DSC0_PICTURE_PARAMETER_SET_5_PC)
#define ICL_DSC1_PICTURE_PARAMETER_SET_5(pipe)	_MMIO_PIPE((pipe) - PIPE_B, \
							   _ICL_DSC1_PICTURE_PARAMETER_SET_5_PB, \
							   _ICL_DSC1_PICTURE_PARAMETER_SET_5_PC)
#define  DSC_SCALE_DEC_INT(scale_dec)	((scale_dec) << 16)
#define  DSC_SCALE_INC_INT(scale_inc)		((scale_inc) << 0)

#define DSCA_PICTURE_PARAMETER_SET_6		_MMIO(0x6B218)
#define DSCC_PICTURE_PARAMETER_SET_6		_MMIO(0x6BA18)
#define _ICL_DSC0_PICTURE_PARAMETER_SET_6_PB	0x78288
#define _ICL_DSC1_PICTURE_PARAMETER_SET_6_PB	0x78388
#define _ICL_DSC0_PICTURE_PARAMETER_SET_6_PC	0x78488
#define _ICL_DSC1_PICTURE_PARAMETER_SET_6_PC	0x78588
#define ICL_DSC0_PICTURE_PARAMETER_SET_6(pipe)	_MMIO_PIPE((pipe) - PIPE_B, \
							   _ICL_DSC0_PICTURE_PARAMETER_SET_6_PB, \
							   _ICL_DSC0_PICTURE_PARAMETER_SET_6_PC)
#define ICL_DSC1_PICTURE_PARAMETER_SET_6(pipe)	_MMIO_PIPE((pipe) - PIPE_B, \
							   _ICL_DSC1_PICTURE_PARAMETER_SET_6_PB, \
							   _ICL_DSC1_PICTURE_PARAMETER_SET_6_PC)
#define  DSC_FLATNESS_MAX_QP(max_qp)		((max_qp) << 24)
#define  DSC_FLATNESS_MIN_QP(min_qp)		((min_qp) << 16)
#define  DSC_FIRST_LINE_BPG_OFFSET(offset)	((offset) << 8)
#define  DSC_INITIAL_SCALE_VALUE(value)		((value) << 0)

#define DSCA_PICTURE_PARAMETER_SET_7		_MMIO(0x6B21C)
#define DSCC_PICTURE_PARAMETER_SET_7		_MMIO(0x6BA1C)
#define _ICL_DSC0_PICTURE_PARAMETER_SET_7_PB	0x7828C
#define _ICL_DSC1_PICTURE_PARAMETER_SET_7_PB	0x7838C
#define _ICL_DSC0_PICTURE_PARAMETER_SET_7_PC	0x7848C
#define _ICL_DSC1_PICTURE_PARAMETER_SET_7_PC	0x7858C
#define ICL_DSC0_PICTURE_PARAMETER_SET_7(pipe)	_MMIO_PIPE((pipe) - PIPE_B, \
							    _ICL_DSC0_PICTURE_PARAMETER_SET_7_PB, \
							    _ICL_DSC0_PICTURE_PARAMETER_SET_7_PC)
#define ICL_DSC1_PICTURE_PARAMETER_SET_7(pipe)	_MMIO_PIPE((pipe) - PIPE_B, \
							    _ICL_DSC1_PICTURE_PARAMETER_SET_7_PB, \
							    _ICL_DSC1_PICTURE_PARAMETER_SET_7_PC)
#define  DSC_NFL_BPG_OFFSET(bpg_offset)		((bpg_offset) << 16)
#define  DSC_SLICE_BPG_OFFSET(bpg_offset)	((bpg_offset) << 0)

#define DSCA_PICTURE_PARAMETER_SET_8		_MMIO(0x6B220)
#define DSCC_PICTURE_PARAMETER_SET_8		_MMIO(0x6BA20)
#define _ICL_DSC0_PICTURE_PARAMETER_SET_8_PB	0x78290
#define _ICL_DSC1_PICTURE_PARAMETER_SET_8_PB	0x78390
#define _ICL_DSC0_PICTURE_PARAMETER_SET_8_PC	0x78490
#define _ICL_DSC1_PICTURE_PARAMETER_SET_8_PC	0x78590
#define ICL_DSC0_PICTURE_PARAMETER_SET_8(pipe)	_MMIO_PIPE((pipe) - PIPE_B, \
							   _ICL_DSC0_PICTURE_PARAMETER_SET_8_PB, \
							   _ICL_DSC0_PICTURE_PARAMETER_SET_8_PC)
#define ICL_DSC1_PICTURE_PARAMETER_SET_8(pipe)	_MMIO_PIPE((pipe) - PIPE_B, \
							   _ICL_DSC1_PICTURE_PARAMETER_SET_8_PB, \
							   _ICL_DSC1_PICTURE_PARAMETER_SET_8_PC)
#define  DSC_INITIAL_OFFSET(initial_offset)		((initial_offset) << 16)
#define  DSC_FINAL_OFFSET(final_offset)			((final_offset) << 0)

#define DSCA_PICTURE_PARAMETER_SET_9		_MMIO(0x6B224)
#define DSCC_PICTURE_PARAMETER_SET_9		_MMIO(0x6BA24)
#define _ICL_DSC0_PICTURE_PARAMETER_SET_9_PB	0x78294
#define _ICL_DSC1_PICTURE_PARAMETER_SET_9_PB	0x78394
#define _ICL_DSC0_PICTURE_PARAMETER_SET_9_PC	0x78494
#define _ICL_DSC1_PICTURE_PARAMETER_SET_9_PC	0x78594
#define ICL_DSC0_PICTURE_PARAMETER_SET_9(pipe)	_MMIO_PIPE((pipe) - PIPE_B, \
							   _ICL_DSC0_PICTURE_PARAMETER_SET_9_PB, \
							   _ICL_DSC0_PICTURE_PARAMETER_SET_9_PC)
#define ICL_DSC1_PICTURE_PARAMETER_SET_9(pipe)	_MMIO_PIPE((pipe) - PIPE_B, \
							   _ICL_DSC1_PICTURE_PARAMETER_SET_9_PB, \
							   _ICL_DSC1_PICTURE_PARAMETER_SET_9_PC)
#define  DSC_RC_EDGE_FACTOR(rc_edge_fact)	((rc_edge_fact) << 16)
#define  DSC_RC_MODEL_SIZE(rc_model_size)	((rc_model_size) << 0)

#define DSCA_PICTURE_PARAMETER_SET_10		_MMIO(0x6B228)
#define DSCC_PICTURE_PARAMETER_SET_10		_MMIO(0x6BA28)
#define _ICL_DSC0_PICTURE_PARAMETER_SET_10_PB	0x78298
#define _ICL_DSC1_PICTURE_PARAMETER_SET_10_PB	0x78398
#define _ICL_DSC0_PICTURE_PARAMETER_SET_10_PC	0x78498
#define _ICL_DSC1_PICTURE_PARAMETER_SET_10_PC	0x78598
#define ICL_DSC0_PICTURE_PARAMETER_SET_10(pipe)	_MMIO_PIPE((pipe) - PIPE_B, \
							   _ICL_DSC0_PICTURE_PARAMETER_SET_10_PB, \
							   _ICL_DSC0_PICTURE_PARAMETER_SET_10_PC)
#define ICL_DSC1_PICTURE_PARAMETER_SET_10(pipe)	_MMIO_PIPE((pipe) - PIPE_B, \
							   _ICL_DSC1_PICTURE_PARAMETER_SET_10_PB, \
							   _ICL_DSC1_PICTURE_PARAMETER_SET_10_PC)
#define  DSC_RC_TARGET_OFF_LOW(rc_tgt_off_low)		((rc_tgt_off_low) << 20)
#define  DSC_RC_TARGET_OFF_HIGH(rc_tgt_off_high)	((rc_tgt_off_high) << 16)
#define  DSC_RC_QUANT_INC_LIMIT1(lim)			((lim) << 8)
#define  DSC_RC_QUANT_INC_LIMIT0(lim)			((lim) << 0)

#define DSCA_PICTURE_PARAMETER_SET_11		_MMIO(0x6B22C)
#define DSCC_PICTURE_PARAMETER_SET_11		_MMIO(0x6BA2C)
#define _ICL_DSC0_PICTURE_PARAMETER_SET_11_PB	0x7829C
#define _ICL_DSC1_PICTURE_PARAMETER_SET_11_PB	0x7839C
#define _ICL_DSC0_PICTURE_PARAMETER_SET_11_PC	0x7849C
#define _ICL_DSC1_PICTURE_PARAMETER_SET_11_PC	0x7859C
#define ICL_DSC0_PICTURE_PARAMETER_SET_11(pipe)	_MMIO_PIPE((pipe) - PIPE_B, \
							   _ICL_DSC0_PICTURE_PARAMETER_SET_11_PB, \
							   _ICL_DSC0_PICTURE_PARAMETER_SET_11_PC)
#define ICL_DSC1_PICTURE_PARAMETER_SET_11(pipe)	_MMIO_PIPE((pipe) - PIPE_B, \
							   _ICL_DSC1_PICTURE_PARAMETER_SET_11_PB, \
							   _ICL_DSC1_PICTURE_PARAMETER_SET_11_PC)

#define DSCA_PICTURE_PARAMETER_SET_12		_MMIO(0x6B260)
#define DSCC_PICTURE_PARAMETER_SET_12		_MMIO(0x6BA60)
#define _ICL_DSC0_PICTURE_PARAMETER_SET_12_PB	0x782A0
#define _ICL_DSC1_PICTURE_PARAMETER_SET_12_PB	0x783A0
#define _ICL_DSC0_PICTURE_PARAMETER_SET_12_PC	0x784A0
#define _ICL_DSC1_PICTURE_PARAMETER_SET_12_PC	0x785A0
#define ICL_DSC0_PICTURE_PARAMETER_SET_12(pipe)	_MMIO_PIPE((pipe) - PIPE_B, \
							   _ICL_DSC0_PICTURE_PARAMETER_SET_12_PB, \
							   _ICL_DSC0_PICTURE_PARAMETER_SET_12_PC)
#define ICL_DSC1_PICTURE_PARAMETER_SET_12(pipe)	_MMIO_PIPE((pipe) - PIPE_B, \
							   _ICL_DSC1_PICTURE_PARAMETER_SET_12_PB, \
							   _ICL_DSC1_PICTURE_PARAMETER_SET_12_PC)

#define DSCA_PICTURE_PARAMETER_SET_13		_MMIO(0x6B264)
#define DSCC_PICTURE_PARAMETER_SET_13		_MMIO(0x6BA64)
#define _ICL_DSC0_PICTURE_PARAMETER_SET_13_PB	0x782A4
#define _ICL_DSC1_PICTURE_PARAMETER_SET_13_PB	0x783A4
#define _ICL_DSC0_PICTURE_PARAMETER_SET_13_PC	0x784A4
#define _ICL_DSC1_PICTURE_PARAMETER_SET_13_PC	0x785A4
#define ICL_DSC0_PICTURE_PARAMETER_SET_13(pipe)	_MMIO_PIPE((pipe) - PIPE_B, \
							   _ICL_DSC0_PICTURE_PARAMETER_SET_13_PB, \
							   _ICL_DSC0_PICTURE_PARAMETER_SET_13_PC)
#define ICL_DSC1_PICTURE_PARAMETER_SET_13(pipe)	_MMIO_PIPE((pipe) - PIPE_B, \
							   _ICL_DSC1_PICTURE_PARAMETER_SET_13_PB, \
							   _ICL_DSC1_PICTURE_PARAMETER_SET_13_PC)

#define DSCA_PICTURE_PARAMETER_SET_14		_MMIO(0x6B268)
#define DSCC_PICTURE_PARAMETER_SET_14		_MMIO(0x6BA68)
#define _ICL_DSC0_PICTURE_PARAMETER_SET_14_PB	0x782A8
#define _ICL_DSC1_PICTURE_PARAMETER_SET_14_PB	0x783A8
#define _ICL_DSC0_PICTURE_PARAMETER_SET_14_PC	0x784A8
#define _ICL_DSC1_PICTURE_PARAMETER_SET_14_PC	0x785A8
#define ICL_DSC0_PICTURE_PARAMETER_SET_14(pipe)	_MMIO_PIPE((pipe) - PIPE_B, \
							   _ICL_DSC0_PICTURE_PARAMETER_SET_14_PB, \
							   _ICL_DSC0_PICTURE_PARAMETER_SET_14_PC)
#define ICL_DSC1_PICTURE_PARAMETER_SET_14(pipe)	_MMIO_PIPE((pipe) - PIPE_B, \
							   _ICL_DSC1_PICTURE_PARAMETER_SET_14_PB, \
							   _ICL_DSC1_PICTURE_PARAMETER_SET_14_PC)

#define DSCA_PICTURE_PARAMETER_SET_15		_MMIO(0x6B26C)
#define DSCC_PICTURE_PARAMETER_SET_15		_MMIO(0x6BA6C)
#define _ICL_DSC0_PICTURE_PARAMETER_SET_15_PB	0x782AC
#define _ICL_DSC1_PICTURE_PARAMETER_SET_15_PB	0x783AC
#define _ICL_DSC0_PICTURE_PARAMETER_SET_15_PC	0x784AC
#define _ICL_DSC1_PICTURE_PARAMETER_SET_15_PC	0x785AC
#define ICL_DSC0_PICTURE_PARAMETER_SET_15(pipe)	_MMIO_PIPE((pipe) - PIPE_B, \
							   _ICL_DSC0_PICTURE_PARAMETER_SET_15_PB, \
							   _ICL_DSC0_PICTURE_PARAMETER_SET_15_PC)
#define ICL_DSC1_PICTURE_PARAMETER_SET_15(pipe)	_MMIO_PIPE((pipe) - PIPE_B, \
							   _ICL_DSC1_PICTURE_PARAMETER_SET_15_PB, \
							   _ICL_DSC1_PICTURE_PARAMETER_SET_15_PC)

#define DSCA_PICTURE_PARAMETER_SET_16		_MMIO(0x6B270)
#define DSCC_PICTURE_PARAMETER_SET_16		_MMIO(0x6BA70)
#define _ICL_DSC0_PICTURE_PARAMETER_SET_16_PB	0x782B0
#define _ICL_DSC1_PICTURE_PARAMETER_SET_16_PB	0x783B0
#define _ICL_DSC0_PICTURE_PARAMETER_SET_16_PC	0x784B0
#define _ICL_DSC1_PICTURE_PARAMETER_SET_16_PC	0x785B0
#define ICL_DSC0_PICTURE_PARAMETER_SET_16(pipe)	_MMIO_PIPE((pipe) - PIPE_B, \
							   _ICL_DSC0_PICTURE_PARAMETER_SET_16_PB, \
							   _ICL_DSC0_PICTURE_PARAMETER_SET_16_PC)
#define ICL_DSC1_PICTURE_PARAMETER_SET_16(pipe)	_MMIO_PIPE((pipe) - PIPE_B, \
							   _ICL_DSC1_PICTURE_PARAMETER_SET_16_PB, \
							   _ICL_DSC1_PICTURE_PARAMETER_SET_16_PC)
#define  DSC_SLICE_ROW_PER_FRAME(slice_row_per_frame)	((slice_row_per_frame) << 20)
#define  DSC_SLICE_PER_LINE(slice_per_line)		((slice_per_line) << 16)
#define  DSC_SLICE_CHUNK_SIZE(slice_chunk_size)		((slice_chunk_size) << 0)

/* Icelake Rate Control Buffer Threshold Registers */
#define DSCA_RC_BUF_THRESH_0			_MMIO(0x6B230)
#define DSCA_RC_BUF_THRESH_0_UDW		_MMIO(0x6B230 + 4)
#define DSCC_RC_BUF_THRESH_0			_MMIO(0x6BA30)
#define DSCC_RC_BUF_THRESH_0_UDW		_MMIO(0x6BA30 + 4)
#define _ICL_DSC0_RC_BUF_THRESH_0_PB		(0x78254)
#define _ICL_DSC0_RC_BUF_THRESH_0_UDW_PB	(0x78254 + 4)
#define _ICL_DSC1_RC_BUF_THRESH_0_PB		(0x78354)
#define _ICL_DSC1_RC_BUF_THRESH_0_UDW_PB	(0x78354 + 4)
#define _ICL_DSC0_RC_BUF_THRESH_0_PC		(0x78454)
#define _ICL_DSC0_RC_BUF_THRESH_0_UDW_PC	(0x78454 + 4)
#define _ICL_DSC1_RC_BUF_THRESH_0_PC		(0x78554)
#define _ICL_DSC1_RC_BUF_THRESH_0_UDW_PC	(0x78554 + 4)
#define ICL_DSC0_RC_BUF_THRESH_0(pipe)		_MMIO_PIPE((pipe) - PIPE_B, \
						_ICL_DSC0_RC_BUF_THRESH_0_PB, \
						_ICL_DSC0_RC_BUF_THRESH_0_PC)
#define ICL_DSC0_RC_BUF_THRESH_0_UDW(pipe)	_MMIO_PIPE((pipe) - PIPE_B, \
						_ICL_DSC0_RC_BUF_THRESH_0_UDW_PB, \
						_ICL_DSC0_RC_BUF_THRESH_0_UDW_PC)
#define ICL_DSC1_RC_BUF_THRESH_0(pipe)		_MMIO_PIPE((pipe) - PIPE_B, \
						_ICL_DSC1_RC_BUF_THRESH_0_PB, \
						_ICL_DSC1_RC_BUF_THRESH_0_PC)
#define ICL_DSC1_RC_BUF_THRESH_0_UDW(pipe)	_MMIO_PIPE((pipe) - PIPE_B, \
						_ICL_DSC1_RC_BUF_THRESH_0_UDW_PB, \
						_ICL_DSC1_RC_BUF_THRESH_0_UDW_PC)

#define DSCA_RC_BUF_THRESH_1			_MMIO(0x6B238)
#define DSCA_RC_BUF_THRESH_1_UDW		_MMIO(0x6B238 + 4)
#define DSCC_RC_BUF_THRESH_1			_MMIO(0x6BA38)
#define DSCC_RC_BUF_THRESH_1_UDW		_MMIO(0x6BA38 + 4)
#define _ICL_DSC0_RC_BUF_THRESH_1_PB		(0x7825C)
#define _ICL_DSC0_RC_BUF_THRESH_1_UDW_PB	(0x7825C + 4)
#define _ICL_DSC1_RC_BUF_THRESH_1_PB		(0x7835C)
#define _ICL_DSC1_RC_BUF_THRESH_1_UDW_PB	(0x7835C + 4)
#define _ICL_DSC0_RC_BUF_THRESH_1_PC		(0x7845C)
#define _ICL_DSC0_RC_BUF_THRESH_1_UDW_PC	(0x7845C + 4)
#define _ICL_DSC1_RC_BUF_THRESH_1_PC		(0x7855C)
#define _ICL_DSC1_RC_BUF_THRESH_1_UDW_PC	(0x7855C + 4)
#define ICL_DSC0_RC_BUF_THRESH_1(pipe)		_MMIO_PIPE((pipe) - PIPE_B, \
						_ICL_DSC0_RC_BUF_THRESH_1_PB, \
						_ICL_DSC0_RC_BUF_THRESH_1_PC)
#define ICL_DSC0_RC_BUF_THRESH_1_UDW(pipe)	_MMIO_PIPE((pipe) - PIPE_B, \
						_ICL_DSC0_RC_BUF_THRESH_1_UDW_PB, \
						_ICL_DSC0_RC_BUF_THRESH_1_UDW_PC)
#define ICL_DSC1_RC_BUF_THRESH_1(pipe)		_MMIO_PIPE((pipe) - PIPE_B, \
						_ICL_DSC1_RC_BUF_THRESH_1_PB, \
						_ICL_DSC1_RC_BUF_THRESH_1_PC)
#define ICL_DSC1_RC_BUF_THRESH_1_UDW(pipe)	_MMIO_PIPE((pipe) - PIPE_B, \
						_ICL_DSC1_RC_BUF_THRESH_1_UDW_PB, \
						_ICL_DSC1_RC_BUF_THRESH_1_UDW_PC)

#define PORT_TX_DFLEXDPSP(fia)			_MMIO_FIA((fia), 0x008A0)
#define   MODULAR_FIA_MASK			(1 << 4)
#define   TC_LIVE_STATE_TBT(idx)		(1 << ((idx) * 8 + 6))
#define   TC_LIVE_STATE_TC(idx)			(1 << ((idx) * 8 + 5))
#define   DP_LANE_ASSIGNMENT_SHIFT(idx)		((idx) * 8)
#define   DP_LANE_ASSIGNMENT_MASK(idx)		(0xf << ((idx) * 8))
#define   DP_LANE_ASSIGNMENT(idx, x)		((x) << ((idx) * 8))

#define PORT_TX_DFLEXDPPMS(fia)			_MMIO_FIA((fia), 0x00890)
#define   DP_PHY_MODE_STATUS_COMPLETED(idx)	(1 << (idx))

#define PORT_TX_DFLEXDPCSSS(fia)		_MMIO_FIA((fia), 0x00894)
#define   DP_PHY_MODE_STATUS_NOT_SAFE(idx)	(1 << (idx))

#define PORT_TX_DFLEXPA1(fia)			_MMIO_FIA((fia), 0x00880)
#define   DP_PIN_ASSIGNMENT_SHIFT(idx)		((idx) * 4)
#define   DP_PIN_ASSIGNMENT_MASK(idx)		(0xf << ((idx) * 4))
#define   DP_PIN_ASSIGNMENT(idx, x)		((x) << ((idx) * 4))

/* This register controls the Display State Buffer (DSB) engines. */
#define _DSBSL_INSTANCE_BASE		0x70B00
#define DSBSL_INSTANCE(pipe, id)	(_DSBSL_INSTANCE_BASE + \
<<<<<<< HEAD
					 (pipe) * 0x1000 + (id) * 100)
=======
					 (pipe) * 0x1000 + (id) * 0x100)
>>>>>>> a7196caf
#define DSB_HEAD(pipe, id)		_MMIO(DSBSL_INSTANCE(pipe, id) + 0x0)
#define DSB_TAIL(pipe, id)		_MMIO(DSBSL_INSTANCE(pipe, id) + 0x4)
#define DSB_CTRL(pipe, id)		_MMIO(DSBSL_INSTANCE(pipe, id) + 0x8)
#define   DSB_ENABLE			(1 << 31)
#define   DSB_STATUS			(1 << 0)

#endif /* _I915_REG_H_ */<|MERGE_RESOLUTION|>--- conflicted
+++ resolved
@@ -11998,11 +11998,7 @@
 /* This register controls the Display State Buffer (DSB) engines. */
 #define _DSBSL_INSTANCE_BASE		0x70B00
 #define DSBSL_INSTANCE(pipe, id)	(_DSBSL_INSTANCE_BASE + \
-<<<<<<< HEAD
-					 (pipe) * 0x1000 + (id) * 100)
-=======
 					 (pipe) * 0x1000 + (id) * 0x100)
->>>>>>> a7196caf
 #define DSB_HEAD(pipe, id)		_MMIO(DSBSL_INSTANCE(pipe, id) + 0x0)
 #define DSB_TAIL(pipe, id)		_MMIO(DSBSL_INSTANCE(pipe, id) + 0x4)
 #define DSB_CTRL(pipe, id)		_MMIO(DSBSL_INSTANCE(pipe, id) + 0x8)
