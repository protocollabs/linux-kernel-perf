--- conflicted
+++ resolved
@@ -244,58 +244,7 @@
 	struct page *stack[32], **pages = stack, *page;
 	struct sgt_iter iter;
 	pgprot_t pgprot;
-<<<<<<< HEAD
 	void *vaddr;
-=======
-
-	if (!i915_gem_object_has_struct_page(obj) && type != I915_MAP_WC)
-		return NULL;
-
-	if (GEM_WARN_ON(type == I915_MAP_WC &&
-			!static_cpu_has(X86_FEATURE_PAT)))
-		return NULL;
-
-	/* A single page can always be kmapped */
-	if (n_pte == 1 && type == I915_MAP_WB) {
-		struct page *page = sg_page(sgt->sgl);
-
-		/*
-		 * On 32b, highmem using a finite set of indirect PTE (i.e.
-		 * vmap) to provide virtual mappings of the high pages.
-		 * As these are finite, map_new_virtual() must wait for some
-		 * other kmap() to finish when it runs out. If we map a large
-		 * number of objects, there is no method for it to tell us
-		 * to release the mappings, and we deadlock.
-		 *
-		 * However, if we make an explicit vmap of the page, that
-		 * uses a larger vmalloc arena, and also has the ability
-		 * to tell us to release unwanted mappings. Most importantly,
-		 * it will fail and propagate an error instead of waiting
-		 * forever.
-		 *
-		 * So if the page is beyond the 32b boundary, make an explicit
-		 * vmap. On 64b, this check will be optimised away as we can
-		 * directly kmap any page on the system.
-		 */
-		if (!PageHighMem(page))
-			return kmap(page);
-	}
-
-	mem = stack;
-	if (n_pte > ARRAY_SIZE(stack)) {
-		/* Too big for stack -- allocate temporary array instead */
-		mem = kvmalloc_array(n_pte, sizeof(*mem), GFP_KERNEL);
-		if (!mem)
-			return NULL;
-	}
-
-	area = alloc_vm_area(obj->base.size, mem);
-	if (!area) {
-		if (mem != stack)
-			kvfree(mem);
-		return NULL;
-	}
->>>>>>> 695dc55b
 
 	switch (type) {
 	default:
