--- conflicted
+++ resolved
@@ -71,12 +71,9 @@
 	void (*task_fini)(struct lima_sched_pipe *pipe);
 	void (*task_error)(struct lima_sched_pipe *pipe);
 	void (*task_mmu_error)(struct lima_sched_pipe *pipe);
-<<<<<<< HEAD
-=======
 	int (*task_recover)(struct lima_sched_pipe *pipe);
 
 	struct work_struct recover_work;
->>>>>>> 04d5ce62
 };
 
 int lima_sched_task_init(struct lima_sched_task *task,
