--- conflicted
+++ resolved
@@ -347,13 +347,8 @@
 {
 	struct tegra_pcie_dw *pcie = arg;
 	struct dw_pcie *pci = &pcie->pci;
-<<<<<<< HEAD
 	struct dw_pcie_rp *pp = &pci->pp;
-	u32 val, tmp;
-=======
-	struct pcie_port *pp = &pci->pp;
 	u32 val, status_l0, status_l1;
->>>>>>> a54e1907
 	u16 val_w;
 
 	status_l0 = appl_readl(pcie, APPL_INTR_STATUS_L0);
@@ -549,7 +544,7 @@
 static int tegra_pcie_dw_rd_own_conf(struct pci_bus *bus, u32 devfn, int where,
 				     int size, u32 *val)
 {
-	struct pcie_port *pp = bus->sysdata;
+	struct dw_pcie_rp *pp = bus->sysdata;
 	struct dw_pcie *pci = to_dw_pcie_from_pp(pp);
 	struct tegra_pcie_dw *pcie = to_tegra_pcie(pci);
 
@@ -571,7 +566,7 @@
 static int tegra_pcie_dw_wr_own_conf(struct pci_bus *bus, u32 devfn, int where,
 				     int size, u32 val)
 {
-	struct pcie_port *pp = bus->sysdata;
+	struct dw_pcie_rp *pp = bus->sysdata;
 	struct dw_pcie *pci = to_dw_pcie_from_pp(pp);
 	struct tegra_pcie_dw *pcie = to_tegra_pcie(pci);
 
@@ -866,11 +861,7 @@
 	dw_pcie_writel_dbi(pci, GEN3_RELATED_OFF, val);
 }
 
-<<<<<<< HEAD
-static int tegra194_pcie_host_init(struct dw_pcie_rp *pp)
-=======
-static int tegra_pcie_dw_host_init(struct pcie_port *pp)
->>>>>>> a54e1907
+static int tegra_pcie_dw_host_init(struct dw_pcie_rp *pp)
 {
 	struct dw_pcie *pci = to_dw_pcie_from_pp(pp);
 	struct tegra_pcie_dw *pcie = to_tegra_pcie(pci);
@@ -951,13 +942,8 @@
 static int tegra_pcie_dw_start_link(struct dw_pcie *pci)
 {
 	u32 val, offset, speed, tmp;
-<<<<<<< HEAD
-	struct tegra194_pcie *pcie = to_tegra_pcie(pci);
+	struct tegra_pcie_dw *pcie = to_tegra_pcie(pci);
 	struct dw_pcie_rp *pp = &pci->pp;
-=======
-	struct tegra_pcie_dw *pcie = to_tegra_pcie(pci);
-	struct pcie_port *pp = &pci->pp;
->>>>>>> a54e1907
 	bool retry = true;
 
 	if (pcie->of_data->mode == DW_PCIE_EP_TYPE) {
@@ -2095,13 +2081,8 @@
 	const struct tegra_pcie_dw_of_data *data;
 	struct device *dev = &pdev->dev;
 	struct resource *atu_dma_res;
-<<<<<<< HEAD
-	struct tegra194_pcie *pcie;
+	struct tegra_pcie_dw *pcie;
 	struct dw_pcie_rp *pp;
-=======
-	struct tegra_pcie_dw *pcie;
-	struct pcie_port *pp;
->>>>>>> a54e1907
 	struct dw_pcie *pci;
 	struct phy **phys;
 	char *name;
@@ -2117,17 +2098,10 @@
 	pci = &pcie->pci;
 	pci->dev = &pdev->dev;
 	pci->ops = &tegra_dw_pcie_ops;
-<<<<<<< HEAD
-	pci->n_fts[0] = N_FTS_VAL;
-	pci->n_fts[1] = FTS_VAL;
-
-=======
 	pcie->dev = &pdev->dev;
 	pcie->of_data = (struct tegra_pcie_dw_of_data *)data;
 	pci->n_fts[0] = pcie->of_data->n_fts[0];
 	pci->n_fts[1] = pcie->of_data->n_fts[1];
-	pci->version = pcie->of_data->version;
->>>>>>> a54e1907
 	pp = &pci->pp;
 	pp->num_vectors = MAX_MSI_IRQS;
 
@@ -2422,15 +2396,9 @@
 		debugfs_remove_recursive(pcie->debugfs);
 		tegra_pcie_downstream_dev_to_D0(pcie);
 
-<<<<<<< HEAD
-	disable_irq(pcie->pci.pp.irq);
-	if (IS_ENABLED(CONFIG_PCI_MSI))
-		disable_irq(pcie->pci.pp.msi_irq[0]);
-=======
 		disable_irq(pcie->pci.pp.irq);
 		if (IS_ENABLED(CONFIG_PCI_MSI))
-			disable_irq(pcie->pci.pp.msi_irq);
->>>>>>> a54e1907
+			disable_irq(pcie->pci.pp.msi_irq[0]);
 
 		tegra_pcie_dw_pme_turnoff(pcie);
 		tegra_pcie_unconfig_controller(pcie);
