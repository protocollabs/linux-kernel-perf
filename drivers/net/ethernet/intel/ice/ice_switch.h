/* SPDX-License-Identifier: GPL-2.0 */
/* Copyright (c) 2018, Intel Corporation. */

#ifndef _ICE_SWITCH_H_
#define _ICE_SWITCH_H_

#include "ice_common.h"

#define ICE_SW_CFG_MAX_BUF_LEN 2048
#define ICE_DFLT_VSI_INVAL 0xff
#define ICE_FLTR_RX BIT(0)
#define ICE_FLTR_TX BIT(1)
#define ICE_FLTR_TX_RX (ICE_FLTR_RX | ICE_FLTR_TX)
#define ICE_VSI_INVAL_ID 0xffff
#define ICE_INVAL_Q_HANDLE 0xFFFF

#define ICE_SW_RULE_RX_TX_NO_HDR_SIZE \
	(offsetof(struct ice_aqc_sw_rules_elem, pdata.lkup_tx_rx.hdr))

/* VSI context structure for add/get/update/free operations */
struct ice_vsi_ctx {
	u16 vsi_num;
	u16 vsis_allocd;
	u16 vsis_unallocated;
	u16 flags;
	struct ice_aqc_vsi_props info;
	struct ice_sched_vsi_info sched;
	u8 alloc_from_pool;
	u8 vf_num;
	u16 num_lan_q_entries[ICE_MAX_TRAFFIC_CLASS];
	struct ice_q_ctx *lan_q_ctx[ICE_MAX_TRAFFIC_CLASS];
	u16 num_rdma_q_entries[ICE_MAX_TRAFFIC_CLASS];
	struct ice_q_ctx *rdma_q_ctx[ICE_MAX_TRAFFIC_CLASS];
};

enum ice_sw_fwd_act_type {
	ICE_FWD_TO_VSI = 0,
	ICE_FWD_TO_VSI_LIST, /* Do not use this when adding filter */
	ICE_FWD_TO_Q,
	ICE_FWD_TO_QGRP,
	ICE_DROP_PACKET,
	ICE_INVAL_ACT
};

/* Switch recipe ID enum values are specific to hardware */
enum ice_sw_lkup_type {
	ICE_SW_LKUP_ETHERTYPE = 0,
	ICE_SW_LKUP_MAC = 1,
	ICE_SW_LKUP_MAC_VLAN = 2,
	ICE_SW_LKUP_PROMISC = 3,
	ICE_SW_LKUP_VLAN = 4,
	ICE_SW_LKUP_DFLT = 5,
	ICE_SW_LKUP_ETHERTYPE_MAC = 8,
	ICE_SW_LKUP_PROMISC_VLAN = 9,
	ICE_SW_LKUP_LAST
};

/* type of filter src ID */
enum ice_src_id {
	ICE_SRC_ID_UNKNOWN = 0,
	ICE_SRC_ID_VSI,
	ICE_SRC_ID_QUEUE,
	ICE_SRC_ID_LPORT,
};

struct ice_fltr_info {
	/* Look up information: how to look up packet */
	enum ice_sw_lkup_type lkup_type;
	/* Forward action: filter action to do after lookup */
	enum ice_sw_fwd_act_type fltr_act;
	/* rule ID returned by firmware once filter rule is created */
	u16 fltr_rule_id;
	u16 flag;

	/* Source VSI for LOOKUP_TX or source port for LOOKUP_RX */
	u16 src;
	enum ice_src_id src_id;

	union {
		struct {
			u8 mac_addr[ETH_ALEN];
		} mac;
		struct {
			u8 mac_addr[ETH_ALEN];
			u16 vlan_id;
		} mac_vlan;
		struct {
			u16 vlan_id;
		} vlan;
		/* Set lkup_type as ICE_SW_LKUP_ETHERTYPE
		 * if just using ethertype as filter. Set lkup_type as
		 * ICE_SW_LKUP_ETHERTYPE_MAC if MAC also needs to be
		 * passed in as filter.
		 */
		struct {
			u16 ethertype;
			u8 mac_addr[ETH_ALEN]; /* optional */
		} ethertype_mac;
	} l_data; /* Make sure to zero out the memory of l_data before using
		   * it or only set the data associated with lookup match
		   * rest everything should be zero
		   */

	/* Depending on filter action */
	union {
		/* queue ID in case of ICE_FWD_TO_Q and starting
		 * queue ID in case of ICE_FWD_TO_QGRP.
		 */
		u16 q_id:11;
		u16 hw_vsi_id:10;
		u16 vsi_list_id:10;
	} fwd_id;

	/* Sw VSI handle */
	u16 vsi_handle;

	/* Set to num_queues if action is ICE_FWD_TO_QGRP. This field
	 * determines the range of queues the packet needs to be forwarded to.
	 * Note that qgrp_size must be set to a power of 2.
	 */
	u8 qgrp_size;

	/* Rule creations populate these indicators basing on the switch type */
	u8 lb_en;	/* Indicate if packet can be looped back */
	u8 lan_en;	/* Indicate if packet can be forwarded to the uplink */
};

struct ice_adv_lkup_elem {
	enum ice_protocol_type type;
	union ice_prot_hdr h_u;	/* Header values */
	union ice_prot_hdr m_u;	/* Mask of header values to match */
};

struct ice_sw_act_ctrl {
	/* Source VSI for LOOKUP_TX or source port for LOOKUP_RX */
	u16 src;
	u16 flag;
	enum ice_sw_fwd_act_type fltr_act;
	/* Depending on filter action */
	union {
		/* This is a queue ID in case of ICE_FWD_TO_Q and starting
		 * queue ID in case of ICE_FWD_TO_QGRP.
		 */
		u16 q_id:11;
		u16 vsi_id:10;
		u16 hw_vsi_id:10;
		u16 vsi_list_id:10;
	} fwd_id;
	/* software VSI handle */
	u16 vsi_handle;
	u8 qgrp_size;
};

struct ice_rule_query_data {
	/* Recipe ID for which the requested rule was added */
	u16 rid;
	/* Rule ID that was added or is supposed to be removed */
	u16 rule_id;
	/* vsi_handle for which Rule was added or is supposed to be removed */
	u16 vsi_handle;
};

/* This structure allows to pass info about lb_en and lan_en
 * flags to ice_add_adv_rule. Values in act would be used
 * only if act_valid was set to true, otherwise default
 * values would be used.
 */
struct ice_adv_rule_flags_info {
	u32 act;
	u8 act_valid;		/* indicate if flags in act are valid */
};

struct ice_adv_rule_info {
	enum ice_sw_tunnel_type tun_type;
	struct ice_sw_act_ctrl sw_act;
	u32 priority;
	u8 rx; /* true means LOOKUP_RX otherwise LOOKUP_TX */
	u16 fltr_rule_id;
	struct ice_adv_rule_flags_info flags_info;
};

/* A collection of one or more four word recipe */
struct ice_sw_recipe {
	/* For a chained recipe the root recipe is what should be used for
	 * programming rules
	 */
	u8 is_root;
	u8 root_rid;
	u8 recp_created;
<<<<<<< HEAD

	/* Number of extraction words */
	u8 n_ext_words;
	/* Protocol ID and Offset pair (extraction word) to describe the
	 * recipe
	 */
	struct ice_fv_word ext_words[ICE_MAX_CHAIN_WORDS];
	u16 word_masks[ICE_MAX_CHAIN_WORDS];

	/* if this recipe is a collection of other recipe */
	u8 big_recp;

	/* if this recipe is part of another bigger recipe then chain index
	 * corresponding to this recipe
	 */
	u8 chain_idx;

=======

	/* Number of extraction words */
	u8 n_ext_words;
	/* Protocol ID and Offset pair (extraction word) to describe the
	 * recipe
	 */
	struct ice_fv_word ext_words[ICE_MAX_CHAIN_WORDS];
	u16 word_masks[ICE_MAX_CHAIN_WORDS];

	/* if this recipe is a collection of other recipe */
	u8 big_recp;

	/* if this recipe is part of another bigger recipe then chain index
	 * corresponding to this recipe
	 */
	u8 chain_idx;

>>>>>>> 754e0b0e
	/* if this recipe is a collection of other recipe then count of other
	 * recipes and recipe IDs of those recipes
	 */
	u8 n_grp_count;

	/* Bit map specifying the IDs associated with this group of recipe */
	DECLARE_BITMAP(r_bitmap, ICE_MAX_NUM_RECIPES);

	enum ice_sw_tunnel_type tun_type;

	/* List of type ice_fltr_mgmt_list_entry or adv_rule */
	u8 adv_rule;
	struct list_head filt_rules;
	struct list_head filt_replay_rules;

	struct mutex filt_rule_lock;	/* protect filter rule structure */

	/* Profiles this recipe should be associated with */
	struct list_head fv_list;

	/* Profiles this recipe is associated with */
	u8 num_profs, *prof_ids;

	/* Bit map for possible result indexes */
	DECLARE_BITMAP(res_idxs, ICE_MAX_FV_WORDS);

	/* This allows user to specify the recipe priority.
	 * For now, this becomes 'fwd_priority' when recipe
	 * is created, usually recipes can have 'fwd' and 'join'
	 * priority.
	 */
	u8 priority;

	struct list_head rg_list;

	/* AQ buffer associated with this recipe */
	struct ice_aqc_recipe_data_elem *root_buf;
	/* This struct saves the fv_words for a given lookup */
	struct ice_prot_lkup_ext lkup_exts;
};

/* Bookkeeping structure to hold bitmap of VSIs corresponding to VSI list ID */
struct ice_vsi_list_map_info {
	struct list_head list_entry;
	DECLARE_BITMAP(vsi_map, ICE_MAX_VSI);
	u16 vsi_list_id;
	/* counter to track how many rules are reusing this VSI list */
	u16 ref_cnt;
};

struct ice_fltr_list_entry {
	struct list_head list_entry;
	int status;
	struct ice_fltr_info fltr_info;
};

/* This defines an entry in the list that maintains MAC or VLAN membership
 * to HW list mapping, since multiple VSIs can subscribe to the same MAC or
 * VLAN. As an optimization the VSI list should be created only when a
 * second VSI becomes a subscriber to the same MAC address. VSI lists are always
 * used for VLAN membership.
 */
struct ice_fltr_mgmt_list_entry {
	/* back pointer to VSI list ID to VSI list mapping */
	struct ice_vsi_list_map_info *vsi_list_info;
	u16 vsi_count;
#define ICE_INVAL_LG_ACT_INDEX 0xffff
	u16 lg_act_idx;
#define ICE_INVAL_SW_MARKER_ID 0xffff
	u16 sw_marker_id;
	struct list_head list_entry;
	struct ice_fltr_info fltr_info;
#define ICE_INVAL_COUNTER_ID 0xff
	u8 counter_index;
};

struct ice_adv_fltr_mgmt_list_entry {
	struct list_head list_entry;

	struct ice_adv_lkup_elem *lkups;
	struct ice_adv_rule_info rule_info;
	u16 lkups_cnt;
	struct ice_vsi_list_map_info *vsi_list_info;
	u16 vsi_count;
};

enum ice_promisc_flags {
	ICE_PROMISC_UCAST_RX = 0x1,
	ICE_PROMISC_UCAST_TX = 0x2,
	ICE_PROMISC_MCAST_RX = 0x4,
	ICE_PROMISC_MCAST_TX = 0x8,
	ICE_PROMISC_BCAST_RX = 0x10,
	ICE_PROMISC_BCAST_TX = 0x20,
	ICE_PROMISC_VLAN_RX = 0x40,
	ICE_PROMISC_VLAN_TX = 0x80,
};

/* VSI related commands */
int
ice_add_vsi(struct ice_hw *hw, u16 vsi_handle, struct ice_vsi_ctx *vsi_ctx,
	    struct ice_sq_cd *cd);
int
ice_free_vsi(struct ice_hw *hw, u16 vsi_handle, struct ice_vsi_ctx *vsi_ctx,
	     bool keep_vsi_alloc, struct ice_sq_cd *cd);
int
ice_update_vsi(struct ice_hw *hw, u16 vsi_handle, struct ice_vsi_ctx *vsi_ctx,
	       struct ice_sq_cd *cd);
bool ice_is_vsi_valid(struct ice_hw *hw, u16 vsi_handle);
struct ice_vsi_ctx *ice_get_vsi_ctx(struct ice_hw *hw, u16 vsi_handle);
void ice_clear_all_vsi_ctx(struct ice_hw *hw);
/* Switch config */
int ice_get_initial_sw_cfg(struct ice_hw *hw);

int
ice_alloc_res_cntr(struct ice_hw *hw, u8 type, u8 alloc_shared, u16 num_items,
		   u16 *counter_id);
int
ice_free_res_cntr(struct ice_hw *hw, u8 type, u8 alloc_shared, u16 num_items,
		  u16 counter_id);

/* Switch/bridge related commands */
<<<<<<< HEAD
enum ice_status
ice_add_adv_rule(struct ice_hw *hw, struct ice_adv_lkup_elem *lkups,
		 u16 lkups_cnt, struct ice_adv_rule_info *rinfo,
		 struct ice_rule_query_data *added_entry);
enum ice_status ice_update_sw_rule_bridge_mode(struct ice_hw *hw);
enum ice_status ice_add_mac(struct ice_hw *hw, struct list_head *m_lst);
enum ice_status ice_remove_mac(struct ice_hw *hw, struct list_head *m_lst);
enum ice_status
ice_add_eth_mac(struct ice_hw *hw, struct list_head *em_list);
enum ice_status
ice_remove_eth_mac(struct ice_hw *hw, struct list_head *em_list);
int
ice_cfg_rdma_fltr(struct ice_hw *hw, u16 vsi_handle, bool enable);
bool ice_mac_fltr_exist(struct ice_hw *hw, u8 *mac, u16 vsi_handle);
bool ice_vlan_fltr_exist(struct ice_hw *hw, u16 vlan_id, u16 vsi_handle);
=======
int
ice_add_adv_rule(struct ice_hw *hw, struct ice_adv_lkup_elem *lkups,
		 u16 lkups_cnt, struct ice_adv_rule_info *rinfo,
		 struct ice_rule_query_data *added_entry);
int ice_update_sw_rule_bridge_mode(struct ice_hw *hw);
int ice_add_vlan(struct ice_hw *hw, struct list_head *m_list);
int ice_remove_vlan(struct ice_hw *hw, struct list_head *v_list);
int ice_add_mac(struct ice_hw *hw, struct list_head *m_lst);
int ice_remove_mac(struct ice_hw *hw, struct list_head *m_lst);
bool ice_mac_fltr_exist(struct ice_hw *hw, u8 *mac, u16 vsi_handle);
bool ice_vlan_fltr_exist(struct ice_hw *hw, u16 vlan_id, u16 vsi_handle);
int ice_add_eth_mac(struct ice_hw *hw, struct list_head *em_list);
int ice_remove_eth_mac(struct ice_hw *hw, struct list_head *em_list);
int ice_cfg_rdma_fltr(struct ice_hw *hw, u16 vsi_handle, bool enable);
>>>>>>> 754e0b0e
void ice_remove_vsi_fltr(struct ice_hw *hw, u16 vsi_handle);

/* Promisc/defport setup for VSIs */
int ice_cfg_dflt_vsi(struct ice_hw *hw, u16 vsi_handle, bool set, u8 direction);
int
ice_set_vsi_promisc(struct ice_hw *hw, u16 vsi_handle, u8 promisc_mask,
		    u16 vid);
int
ice_clear_vsi_promisc(struct ice_hw *hw, u16 vsi_handle, u8 promisc_mask,
		      u16 vid);
int
ice_set_vlan_vsi_promisc(struct ice_hw *hw, u16 vsi_handle, u8 promisc_mask,
			 bool rm_vlan_promisc);

<<<<<<< HEAD
enum ice_status
ice_rem_adv_rule_for_vsi(struct ice_hw *hw, u16 vsi_handle);
enum ice_status
ice_rem_adv_rule_by_id(struct ice_hw *hw,
		       struct ice_rule_query_data *remove_entry);

enum ice_status ice_init_def_sw_recp(struct ice_hw *hw);
=======
int ice_rem_adv_rule_for_vsi(struct ice_hw *hw, u16 vsi_handle);
int
ice_rem_adv_rule_by_id(struct ice_hw *hw,
		       struct ice_rule_query_data *remove_entry);

int ice_init_def_sw_recp(struct ice_hw *hw);
>>>>>>> 754e0b0e
u16 ice_get_hw_vsi_num(struct ice_hw *hw, u16 vsi_handle);

int ice_replay_vsi_all_fltr(struct ice_hw *hw, u16 vsi_handle);
void ice_rm_all_sw_replay_rule_info(struct ice_hw *hw);

<<<<<<< HEAD
enum ice_status
=======
int
>>>>>>> 754e0b0e
ice_aq_sw_rules(struct ice_hw *hw, void *rule_list, u16 rule_list_sz,
		u8 num_rules, enum ice_adminq_opc opc, struct ice_sq_cd *cd);
#endif /* _ICE_SWITCH_H_ */<|MERGE_RESOLUTION|>--- conflicted
+++ resolved
@@ -187,7 +187,6 @@
 	u8 is_root;
 	u8 root_rid;
 	u8 recp_created;
-<<<<<<< HEAD
 
 	/* Number of extraction words */
 	u8 n_ext_words;
@@ -205,25 +204,6 @@
 	 */
 	u8 chain_idx;
 
-=======
-
-	/* Number of extraction words */
-	u8 n_ext_words;
-	/* Protocol ID and Offset pair (extraction word) to describe the
-	 * recipe
-	 */
-	struct ice_fv_word ext_words[ICE_MAX_CHAIN_WORDS];
-	u16 word_masks[ICE_MAX_CHAIN_WORDS];
-
-	/* if this recipe is a collection of other recipe */
-	u8 big_recp;
-
-	/* if this recipe is part of another bigger recipe then chain index
-	 * corresponding to this recipe
-	 */
-	u8 chain_idx;
-
->>>>>>> 754e0b0e
 	/* if this recipe is a collection of other recipe then count of other
 	 * recipes and recipe IDs of those recipes
 	 */
@@ -345,23 +325,6 @@
 		  u16 counter_id);
 
 /* Switch/bridge related commands */
-<<<<<<< HEAD
-enum ice_status
-ice_add_adv_rule(struct ice_hw *hw, struct ice_adv_lkup_elem *lkups,
-		 u16 lkups_cnt, struct ice_adv_rule_info *rinfo,
-		 struct ice_rule_query_data *added_entry);
-enum ice_status ice_update_sw_rule_bridge_mode(struct ice_hw *hw);
-enum ice_status ice_add_mac(struct ice_hw *hw, struct list_head *m_lst);
-enum ice_status ice_remove_mac(struct ice_hw *hw, struct list_head *m_lst);
-enum ice_status
-ice_add_eth_mac(struct ice_hw *hw, struct list_head *em_list);
-enum ice_status
-ice_remove_eth_mac(struct ice_hw *hw, struct list_head *em_list);
-int
-ice_cfg_rdma_fltr(struct ice_hw *hw, u16 vsi_handle, bool enable);
-bool ice_mac_fltr_exist(struct ice_hw *hw, u8 *mac, u16 vsi_handle);
-bool ice_vlan_fltr_exist(struct ice_hw *hw, u16 vlan_id, u16 vsi_handle);
-=======
 int
 ice_add_adv_rule(struct ice_hw *hw, struct ice_adv_lkup_elem *lkups,
 		 u16 lkups_cnt, struct ice_adv_rule_info *rinfo,
@@ -376,7 +339,6 @@
 int ice_add_eth_mac(struct ice_hw *hw, struct list_head *em_list);
 int ice_remove_eth_mac(struct ice_hw *hw, struct list_head *em_list);
 int ice_cfg_rdma_fltr(struct ice_hw *hw, u16 vsi_handle, bool enable);
->>>>>>> 754e0b0e
 void ice_remove_vsi_fltr(struct ice_hw *hw, u16 vsi_handle);
 
 /* Promisc/defport setup for VSIs */
@@ -391,32 +353,18 @@
 ice_set_vlan_vsi_promisc(struct ice_hw *hw, u16 vsi_handle, u8 promisc_mask,
 			 bool rm_vlan_promisc);
 
-<<<<<<< HEAD
-enum ice_status
-ice_rem_adv_rule_for_vsi(struct ice_hw *hw, u16 vsi_handle);
-enum ice_status
+int ice_rem_adv_rule_for_vsi(struct ice_hw *hw, u16 vsi_handle);
+int
 ice_rem_adv_rule_by_id(struct ice_hw *hw,
 		       struct ice_rule_query_data *remove_entry);
 
-enum ice_status ice_init_def_sw_recp(struct ice_hw *hw);
-=======
-int ice_rem_adv_rule_for_vsi(struct ice_hw *hw, u16 vsi_handle);
-int
-ice_rem_adv_rule_by_id(struct ice_hw *hw,
-		       struct ice_rule_query_data *remove_entry);
-
 int ice_init_def_sw_recp(struct ice_hw *hw);
->>>>>>> 754e0b0e
 u16 ice_get_hw_vsi_num(struct ice_hw *hw, u16 vsi_handle);
 
 int ice_replay_vsi_all_fltr(struct ice_hw *hw, u16 vsi_handle);
 void ice_rm_all_sw_replay_rule_info(struct ice_hw *hw);
 
-<<<<<<< HEAD
-enum ice_status
-=======
-int
->>>>>>> 754e0b0e
+int
 ice_aq_sw_rules(struct ice_hw *hw, void *rule_list, u16 rule_list_sz,
 		u8 num_rules, enum ice_adminq_opc opc, struct ice_sq_cd *cd);
 #endif /* _ICE_SWITCH_H_ */