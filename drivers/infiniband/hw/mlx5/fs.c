--- conflicted
+++ resolved
@@ -1095,14 +1095,6 @@
 
 	spec->match_criteria_enable = get_match_criteria_enable(spec->match_criteria);
 
-<<<<<<< HEAD
-	if (is_egress) {
-		err = -EINVAL;
-		goto free;
-	}
-
-=======
->>>>>>> 9c477178
 	if (flow_act.action & MLX5_FLOW_CONTEXT_ACTION_COUNT) {
 		struct mlx5_ib_mcounters *mcounters;
 
