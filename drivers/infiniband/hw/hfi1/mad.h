--- conflicted
+++ resolved
@@ -438,9 +438,6 @@
 
 void hfi1_event_pkey_change(struct hfi1_devdata *dd, u8 port);
 void hfi1_handle_trap_timer(struct timer_list *t);
-<<<<<<< HEAD
-
-=======
 u16 tx_link_width(u16 link_width);
 u64 get_xmit_wait_counters(struct hfi1_pportdata *ppd, u16 link_width,
 			   u16 link_speed, int vl);
@@ -478,5 +475,4 @@
 	return (xmit_wait_val * 2 * (FACTOR_LINK_WIDTH / link_width)
 		 * link_speed) / DECIMAL_FACTORING;
 }
->>>>>>> 661e50bc
 #endif				/* _HFI1_MAD_H */