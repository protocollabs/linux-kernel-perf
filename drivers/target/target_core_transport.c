--- conflicted
+++ resolved
@@ -636,12 +636,7 @@
 	 * Fabric modules are expected to return '1' here if the se_cmd being
 	 * passed is released at this point, or zero if not being released.
 	 */
-<<<<<<< HEAD
-	return cmd->se_tfo->check_stop_free ? cmd->se_tfo->check_stop_free(cmd)
-		: 0;
-=======
 	return cmd->se_tfo->check_stop_free(cmd);
->>>>>>> fe82203b
 }
 
 static void transport_lun_remove_cmd(struct se_cmd *cmd)
