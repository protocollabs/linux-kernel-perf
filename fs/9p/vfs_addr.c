--- conflicted
+++ resolved
@@ -79,14 +79,8 @@
 }
 
 /**
-<<<<<<< HEAD
- * v9fs_req_cleanup - Cleanup request initialized by v9fs_init_request
- * @mapping: unused mapping of request to cleanup
- * @priv: private data to cleanup, a fid, guaranted non-null.
-=======
  * v9fs_free_request - Cleanup request initialized by v9fs_init_rreq
  * @rreq: The I/O request to clean up
->>>>>>> 88084a3d
  */
 static void v9fs_free_request(struct netfs_io_request *rreq)
 {
@@ -112,16 +106,6 @@
 
 const struct netfs_request_ops v9fs_req_ops = {
 	.init_request		= v9fs_init_request,
-<<<<<<< HEAD
-	.begin_cache_operation	= v9fs_begin_cache_operation,
-	.issue_read		= v9fs_issue_read,
-	.cleanup		= v9fs_req_cleanup,
-};
-
-/**
- * v9fs_release_page - release the private state associated with a page
- * @page: The page to be released
-=======
 	.free_request		= v9fs_free_request,
 	.begin_cache_operation	= v9fs_begin_cache_operation,
 	.issue_read		= v9fs_issue_read,
@@ -130,7 +114,6 @@
 /**
  * v9fs_release_folio - release the private state associated with a folio
  * @folio: The folio to be released
->>>>>>> 88084a3d
  * @gfp: The caller's allocation restrictions
  *
  * Returns true if the page can be released, false otherwise.
@@ -303,11 +286,7 @@
 	 * file.  We need to do this before we get a lock on the page in case
 	 * there's more than one writer competing for the same cache block.
 	 */
-<<<<<<< HEAD
-	retval = netfs_write_begin(filp, mapping, pos, len, flags, &folio, fsdata);
-=======
 	retval = netfs_write_begin(&v9inode->netfs, filp, mapping, pos, len, &folio, fsdata);
->>>>>>> 88084a3d
 	if (retval < 0)
 		return retval;
 
@@ -368,21 +347,13 @@
 #endif
 
 const struct address_space_operations v9fs_addr_operations = {
-<<<<<<< HEAD
-	.readpage = netfs_readpage,
-=======
 	.read_folio = netfs_read_folio,
->>>>>>> 88084a3d
 	.readahead = netfs_readahead,
 	.dirty_folio = v9fs_dirty_folio,
 	.writepage = v9fs_vfs_writepage,
 	.write_begin = v9fs_write_begin,
 	.write_end = v9fs_write_end,
-<<<<<<< HEAD
-	.releasepage = v9fs_release_page,
-=======
 	.release_folio = v9fs_release_folio,
->>>>>>> 88084a3d
 	.invalidate_folio = v9fs_invalidate_folio,
 	.launder_folio = v9fs_launder_folio,
 	.direct_IO = v9fs_direct_IO,
